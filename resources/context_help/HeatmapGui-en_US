--- conflicted
+++ resolved
@@ -20,11 +20,7 @@
 <b>Note:</b> The value is always a whole number.</p>
 <h4>Decay Ratio</h4>
 <p>The decay ratio defines amount of heat(influence) that should reach the outermost pixel in the Buffer Radius. It is the direct measure of the outer most value.<br/>
-<<<<<<< HEAD
-<b>Example:</b> If Decay Ratio is set as 0 and Buffer Radius as 10, then the centre pixel of a point will have value and the pixel away by a distance of 10 units will have the value 0, a pixel which is 5 units away will have a value of 0.5 and so on. Here distance is measure not by pixel count rather using sqrt( xOffset^2 + yOffset^2 ), so you always get a circular heat region.</p>
-=======
 <b>Example:</b> If decay Ratio is set to 0 and radius to 10, then the center pixel of a point will have value and the pixel away by a distance of 10 units will have the value 0, a pixel which is 5 units away will have a value of 0.5 and so on. Here distance is measure not by pixel count rather using sqrt( xOffset^2 + yOffset^2 ), so you always get a circular heat region.</p>
->>>>>>> a080538a
 
 <h2>Further Details</h2>
 <p>Contact the author through aruntheguy at gmail dot com</p>
