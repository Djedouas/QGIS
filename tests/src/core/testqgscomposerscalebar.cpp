--- conflicted
+++ resolved
@@ -45,12 +45,8 @@
     QgsComposerMap* mComposerMap;
     QgsComposerScaleBar* mComposerScaleBar;
     QgsRasterLayer* mRasterLayer;
-<<<<<<< HEAD
     QgsMapSettings mMapSettings;
-=======
-    QgsMapRenderer* mMapRenderer;
     QString mReport;
->>>>>>> 4e3738a2
 };
 
 void TestQgsComposerScaleBar::initTestCase()
