--- conflicted
+++ resolved
@@ -63,10 +63,6 @@
     void setSymbol( QgsSymbolV2* value );
 
     /**
-<<<<<<< HEAD
-     * @brief The icon set for style generated from the set symbol
-     * @return A QPixmap that was set for the icon using the symbol
-=======
      * @brief The name of the style.
      * @return The name of the style. Names are optional so might be empty.
      */
@@ -81,13 +77,12 @@
     /**
      * @brief The symbol used to generate the icon for the style
      * @return The QgsSymbolV2 used for the icon
->>>>>>> b87073e1
      */
     QgsSymbolV2* symbol() const;
 
     /**
-     * @brief The symbol used to generate the icon for the style
-     * @return The QgsSymbolV2 used for the icon
+     * @brief The icon set for style generated from the set symbol
+     * @return A QPixmap that was set for the icon using the symbol
      */
     QPixmap icon() const;
 
