--- conflicted
+++ resolved
@@ -28,15 +28,11 @@
     void useChangedAttributeFeature( QgsFeatureId fid, const QgsGeometry& geom, QgsFeature& f );
     bool nextFeatureFid( QgsFeature& f );
     void addJoinedAttributes( QgsFeature &f );
-<<<<<<< HEAD
-};
-*/
-=======
 
     /** Update feature with uncommited attribute updates */
-    void updateChangedAttributes( QgsFeature& f );
+    /*void updateChangedAttributes( QgsFeature& f );*/
 
     /** Update feature with uncommited geometry updates */
-    void updateFeatureGeometry( QgsFeature& f );
+    /*void updateFeatureGeometry( QgsFeature& f );
 };
->>>>>>> 4e3738a2
+*/