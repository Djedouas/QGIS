
class QgsMapSettings
{
%TypeHeaderCode
#include <qgsmapsettings.h>
%End

  public:
    QgsMapSettings();

    QgsRectangle extent() const;
    void setExtent( const QgsRectangle& rect );

    QSize outputSize() const;
    void setOutputSize( const QSize& size );

    int outputDpi() const;
    void setOutputDpi( int dpi );

    QStringList layers() const;
    void setLayers( const QStringList& layers );

    //! sets whether to use projections for this layer set
    void setCrsTransformEnabled( bool enabled );
    //! returns true if projections are enabled for this layer set
    bool hasCrsTransformEnabled() const;

    //! sets destination coordinate reference system
    void setDestinationCrs( const QgsCoordinateReferenceSystem& crs );
    //! returns CRS of destination coordinate reference system
    const QgsCoordinateReferenceSystem& destinationCrs() const;

    QGis::UnitType mapUnits() const;
    void setMapUnits( QGis::UnitType u );

    void setBackgroundColor( const QColor& color );
    QColor backgroundColor() const;

    void setSelectionColor( const QColor& color );
    QColor selectionColor() const;

<<<<<<< HEAD
    enum Flag
    {
      Antialiasing       = 0x01,
      DrawEditingInfo    = 0x02,
      ForceVectorOutput  = 0x04,
      UseAdvancedEffects = 0x08,
      DrawLabeling       = 0x10
      // TODO: ignore scale-based visibility (overview)
    };
    typedef QFlags<QgsMapSettings::Flag> Flags;
=======
  enum Flag
  {
    Antialiasing       = 0x01,
    DrawEditingInfo    = 0x02,
    ForceVectorOutput  = 0x04,
    UseAdvancedEffects = 0x08,
    DrawLabeling       = 0x10,
    UseRenderingOptimization = 0x20
    // TODO: ignore scale-based visibiity (overview)
  };
  //Q_DECLARE_FLAGS(Flags, Flag)
  typedef QFlags<QgsMapSettings::Flag> Flags;
>>>>>>> 83eec4ac

    void setFlags( Flags flags );
    void setFlag( Flag flag, bool on = true );
    Flags flags() const;
    bool testFlag( Flag flag ) const;

    bool hasValidSettings() const;
    QgsRectangle visibleExtent() const;
    double mapUnitsPerPixel() const;
    double scale() const;


    // -- utility functions --

    const QgsMapToPixel& mapToPixel() const;

    /**
     * @brief transform bounding box from layer's CRS to output CRS
     * @see layerToMapCoordinates( QgsMapLayer* theLayer, QgsRectangle rect ) if you want to transform a rectangle
     * @return a bounding box (aligned rectangle) containing the transformed extent
     */
    QgsRectangle layerExtentToOutputExtent( QgsMapLayer* theLayer, QgsRectangle extent ) const;

    /**
     * @brief transform bounding box from output CRS to layer's CRS
     * @see mapToLayerCoordinates( QgsMapLayer* theLayer,QgsRectangle rect ) if you want to transform a rectangle
     * @return a bounding box (aligned rectangle) containing the transformed extent
     */
    QgsRectangle outputExtentToLayerExtent( QgsMapLayer* theLayer, QgsRectangle extent ) const;

    /**
     * @brief transform point coordinates from layer's CRS to output CRS
     * @return the transformed point
     */
    QgsPoint layerToMapCoordinates( QgsMapLayer* theLayer, QgsPoint point ) const;

    /**
     * @brief transform rectangle from layer's CRS to output CRS
     * @see layerExtentToOutputExtent() if you want to transform a bounding box
     * @return the transformed rectangle
     */
    QgsRectangle layerToMapCoordinates( QgsMapLayer* theLayer, QgsRectangle rect ) const;

    /**
     * @brief transform point coordinates from output CRS to layer's CRS
     * @return the transformed point
     */
    QgsPoint mapToLayerCoordinates( QgsMapLayer* theLayer, QgsPoint point ) const;

    /**
     * @brief transform rectangle from output CRS to layer's CRS
     * @see outputExtentToLayerExtent() if you want to transform a bounding box
     * @return the transformed rectangle
     */
    QgsRectangle mapToLayerCoordinates( QgsMapLayer* theLayer, QgsRectangle rect ) const;


    //! returns current extent of layer set
    QgsRectangle fullExtent() const;

    /* serialization */

    void readXML( QDomNode& theNode );

    void writeXML( QDomNode& theNode, QDomDocument& theDoc );

};

QFlags<QgsMapSettings::Flag> operator|(QgsMapSettings::Flag f1, QFlags<QgsMapSettings::Flag> f2);<|MERGE_RESOLUTION|>--- conflicted
+++ resolved
@@ -39,31 +39,17 @@
     void setSelectionColor( const QColor& color );
     QColor selectionColor() const;
 
-<<<<<<< HEAD
     enum Flag
     {
       Antialiasing       = 0x01,
       DrawEditingInfo    = 0x02,
       ForceVectorOutput  = 0x04,
       UseAdvancedEffects = 0x08,
-      DrawLabeling       = 0x10
+      DrawLabeling       = 0x10,
+      UseRenderingOptimization = 0x20
       // TODO: ignore scale-based visibility (overview)
     };
     typedef QFlags<QgsMapSettings::Flag> Flags;
-=======
-  enum Flag
-  {
-    Antialiasing       = 0x01,
-    DrawEditingInfo    = 0x02,
-    ForceVectorOutput  = 0x04,
-    UseAdvancedEffects = 0x08,
-    DrawLabeling       = 0x10,
-    UseRenderingOptimization = 0x20
-    // TODO: ignore scale-based visibiity (overview)
-  };
-  //Q_DECLARE_FLAGS(Flags, Flag)
-  typedef QFlags<QgsMapSettings::Flag> Flags;
->>>>>>> 83eec4ac
 
     void setFlags( Flags flags );
     void setFlag( Flag flag, bool on = true );
