/***************************************************************************
                              qgsprojectparser.h
                              ------------------
  begin                : May 27, 2010
  copyright            : (C) 2010 by Marco Hugentobler
  email                : marco dot hugentobler at sourcepole dot ch
 ***************************************************************************/

/***************************************************************************
 *                                                                         *
 *   This program is free software; you can redistribute it and/or modify  *
 *   it under the terms of the GNU General Public License as published by  *
 *   the Free Software Foundation; either version 2 of the License, or     *
 *   (at your option) any later version.                                   *
 *                                                                         *
 ***************************************************************************/

#ifndef QGSPROJECTPARSER_H
#define QGSPROJECTPARSER_H

#include "qgsconfigparser.h"
#include "qgsvectorlayer.h"
#include <QList>
#include <QPair>

//Information about relationship between groups and layers
//key: group name (or null strings for single layers without groups)
//value: containter with layer ids contained in the group
typedef QPair< QString, QList<QString> > GroupLayerInfo;

/**QGIS mapserver configuration parser for project files (.qgs)*/
class QgsProjectParser: public QgsConfigParser
{
  public:
    /**Constructor. Takes ownership of xml document*/
    QgsProjectParser( QDomDocument* xmlDoc, const QString& filePath );
    virtual ~QgsProjectParser();

    /**Adds layer and style specific capabilities elements to the parent node. This includes the individual layers and styles, their description, native CRS, bounding boxes, etc.
        @param fullProjectInformation If true: add extended project information (does not validate against WMS schema)*/
    virtual void layersAndStylesCapabilities( QDomElement& parentElement, QDomDocument& doc, const QString& version, bool fullProjectSettings = false ) const;

    virtual void featureTypeList( QDomElement& parentElement, QDomDocument& doc ) const;

    virtual void describeFeatureType( const QString& aTypeName, QDomElement& parentElement, QDomDocument& doc ) const;

    int numberOfLayers() const;

    /**Returns one or possibly several maplayers for a given layer name and style. If no layers/style are found, an empty list is returned*/
    virtual QList<QgsMapLayer*> mapLayerFromStyle( const QString& lName, const QString& styleName, bool useCache = true ) const;

    /**Fills a layer and a style list. The two list have the same number of entries and the style and the layer at a position belong together (similar to the HTTP parameters 'Layers' and 'Styles'. Returns 0 in case of success*/
    virtual int layersAndStyles( QStringList& layers, QStringList& styles ) const;

    /**Returns the xml fragment of a style*/
    virtual QDomDocument getStyle( const QString& styleName, const QString& layerName ) const;

    /**Returns if output are MM or PIXEL*/
    virtual QgsMapRenderer::OutputUnits outputUnits() const;

    /**Adds an external GML dataset. The class takes ownership and deletes all the documents in the destructor*/
    void addExternalGMLData( const QString& layerName, QDomDocument* gmlDoc );

    /**Returns an ID-list of layers which are not queryable (comes from <properties> -> <Identify> -> <disabledLayers in the project file*/
    virtual QStringList identifyDisabledLayers() const;

    /**Returns an ID-list of layers queryable for WFS service (comes from <properties> -> <WFSLayers> in the project file*/
    virtual QStringList wfsLayers() const;
    virtual QStringList wfstUpdateLayers() const;
    virtual QStringList wfstInsertLayers() const;
    virtual QStringList wfstDeleteLayers() const;

    /**Returns a set of supported epsg codes for the capabilities document. The list comes from the property <WMSEpsgList> in the project file.
       An empty set means that all possible CRS should be advertised (which could result in very long capabilities documents)
       Example:
       <properties>
          ....
          <WMSEpsgList type="QStringList">
            <value>21781</value>
            <value>4326</value>
          </WMSEpsgList>
      </properties>
    */
    virtual QStringList supportedOutputCrsList() const;

    /**True if the feature info response should contain the wkt geometry for vector features*/
    virtual bool featureInfoWithWktGeometry() const;

    /**Returns map rectangle for the project file*/
    QgsRectangle mapRectangle() const;

    /**Returns epsg number of the project crs (or Null in case of error)*/
    QString mapAuthid() const;

    /**Return project title*/
    QString projectTitle() const;

    const QDomDocument* xmlDoc() const { return mXMLDoc; }

    /**Creates a composition from the project file (probably delegated to the fallback parser)*/
    QgsComposition* initComposition( const QString& composerTemplate, QgsMapRenderer* mapRenderer, QList< QgsComposerMap*>& mapList, QList< QgsComposerLabel* >& labelList ) const;

    /**Adds print capabilities to xml document. ParentElem usually is the <Capabilities> element*/
    void printCapabilities( QDomElement& parentElement, QDomDocument& doc ) const;

    /**Reads service metadata from projectfile or falls back to parent class method if not there*/
    void serviceCapabilities( QDomElement& parentElement, QDomDocument& doc ) const;

<<<<<<< HEAD
    QString serviceUrl() const;

    /**Returns the names of the published wfs layers (not the ids as in wfsLayers() )*/
    QStringList wfsLayerNames() const;
=======
    /**Returns map with layer aliases for GetFeatureInfo (or 0 pointer if not supported). Key: layer name, Value: layer alias*/
    virtual QHash<QString, QString> featureInfoLayerAliasMap() const;

    virtual QString featureInfoDocumentElement( const QString& defaultValue ) const;

    virtual QString featureInfoDocumentElementNS() const;

    /**Return feature info in format SIA2045?*/
    bool featureInfoFormatSIA2045() const;
>>>>>>> feec5f05

  private:

    //forbidden
    QgsProjectParser();

    /**Content of project file*/
    QDomDocument* mXMLDoc;

    /**Absolute project file path (including file name)*/
    QString mProjectPath;

    /**List of project layer (ordered same as in the project file)*/
    QList<QDomElement> mProjectLayerElements;
    /**List of all legend group elements*/
    QList<QDomElement> mLegendGroupElements;
    /**Project layer elements, accessible by layer id*/
    QHash< QString, QDomElement > mProjectLayerElementsById;
    /**Project layer elements, accessible by layer name*/
    QHash< QString, QDomElement > mProjectLayerElementsByName;
    /**Names of layers and groups which should not be published*/
    QSet<QString> mRestrictedLayers;

    /**Creates a maplayer object from <maplayer> element. The layer cash owns the maplayer, so don't delete it
    @return the maplayer or 0 in case of error*/
    QgsMapLayer* createLayerFromElement( const QDomElement& elem, bool useCache = true ) const;
    /**Adds layers from a legend group to list (could be embedded or a normal group)*/
    void addLayersFromGroup( const QDomElement& legendGroupElem, QList<QgsMapLayer*>& layerList, bool useCache = true ) const;
    void addLayerFromLegendLayer( const QDomElement& legendLayerElem, QList<QgsMapLayer*>& layerList, bool useCache = true ) const;
    /**Returns the text of the <id> element for a layer element
    @return id or a null string in case of error*/
    QString layerId( const QDomElement& layerElem ) const;
    /**Returns the text of the <layername> element for a layer element
    @return id or a null string in case of error*/
    QString layerName( const QDomElement& layerElem ) const;
    /**Sets legend parameters according to the first <ComposerLegend> element in the project file*/
    void setLegendParametersFromProject();
    /**Returns the groups / toplevel layers and the maplayer ids contained in it*/
    QList< GroupLayerInfo > groupLayerRelationshipFromProject() const;
    /**Returns the layer id under a <legendlayer> tag in the QGIS projectfile*/
    QString layerIdFromLegendLayer( const QDomElement& legendLayer ) const;

    void addLayers( QDomDocument &doc,
                    QDomElement &parentLayer,
                    const QDomElement &legendElem,
                    const QMap<QString, QgsMapLayer *> &layerMap,
                    const QStringList &nonIdentifiableLayers,
                    QString version, //1.1.1 or 1.3.0
                    bool fullProjectSettings = false ) const;

    static void addLayerProjectSettings( QDomElement& layerElem, QDomDocument& doc, QgsMapLayer* currentLayer );

    void combineExtentAndCrsOfGroupChildren( QDomElement& groupElement, QDomDocument& doc ) const;

    /**Returns dom element of composer (identified by composer title) or a null element in case of error*/
    QDomElement composerByName( const QString& composerName ) const;

    /**Returns the composer elements published by this WMS. It is possible to hide composers from the WMS*/
    QList<QDomElement> publishedComposerElements() const;

    /**Converts a (possibly relative) path to absolute*/
    QString convertToAbsolutePath( const QString& file ) const;

    /**Returns mapcanvas output CRS from project file*/
    const QgsCoordinateReferenceSystem& projectCRS() const;

    /**Returns bbox of layer in project CRS (or empty rectangle in case of error)*/
    QgsRectangle layerBoundingBoxInProjectCRS( const QDomElement& layerElem, const QDomDocument& doc ) const;

    /**Reads selection color from project and sets it to QgsConfigParser::mSelectionColor*/
    void setSelectionColor();
    /**Reads maxWidth / maxHeight from project and sets it to QgsConfigParser::mMaxWidth / mMaxHeight*/
    void setMaxWidthHeight();
    /**Reads layer drawing order from the legend section of the project file and appends it to the parent elemen (usually the <Capability> element)*/
    void addDrawingOrder( QDomElement& parentElem, QDomDocument& doc ) const;
    /**Returns project layers by id*/
    void projectLayerMap( QMap<QString, QgsMapLayer*>& layerMap ) const;

    static QString editTypeString( QgsVectorLayer::EditType type );

    /**Returns a complete string set with all the restricted layer names (layers/groups that are not to be published)*/
    QSet<QString> restrictedLayers() const;
    /**Adds sublayers of an embedded group to layer set*/
    static void sublayersOfEmbeddedGroup( const QString& projectFilePath, const QString& groupName, QSet<QString>& layerSet );
};

#endif // QGSPROJECTPARSER_H<|MERGE_RESOLUTION|>--- conflicted
+++ resolved
@@ -106,12 +106,11 @@
     /**Reads service metadata from projectfile or falls back to parent class method if not there*/
     void serviceCapabilities( QDomElement& parentElement, QDomDocument& doc ) const;
 
-<<<<<<< HEAD
     QString serviceUrl() const;
 
     /**Returns the names of the published wfs layers (not the ids as in wfsLayers() )*/
     QStringList wfsLayerNames() const;
-=======
+
     /**Returns map with layer aliases for GetFeatureInfo (or 0 pointer if not supported). Key: layer name, Value: layer alias*/
     virtual QHash<QString, QString> featureInfoLayerAliasMap() const;
 
@@ -121,7 +120,6 @@
 
     /**Return feature info in format SIA2045?*/
     bool featureInfoFormatSIA2045() const;
->>>>>>> feec5f05
 
   private:
 
