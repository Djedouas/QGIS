/***************************************************************************
     QgsGeorefPluginGui.cpp
     --------------------------------------
    Date                 : Sun Sep 16 12:03:52 AKDT 2007
    Copyright            : (C) 2007 by Gary E. Sherman
    Email                : sherman at mrcc dot com
 ***************************************************************************
 *                                                                         *
 *   This program is free software; you can redistribute it and/or modify  *
 *   it under the terms of the GNU General Public License as published by  *
 *   the Free Software Foundation; either version 2 of the License, or     *
 *   (at your option) any later version.                                   *
 *                                                                         *
 ***************************************************************************/

#include <QDesktopWidget>
#include <QDialogButtonBox>
#include <QClipboard>
#include <QFileDialog>
#include <QFileInfo>
#include <QMessageBox>
#include <QMouseEvent>
#include <QPainter>
#include <QPlainTextEdit>
#include <QPrinter>
#include <QProgressDialog>
#include <QPushButton>
#include <QSettings>
#include <QTextStream>
#include <QPen>
#include <QStringList>
#include <QList>

#include "qgisinterface.h"
#include "qgslegendinterface.h"
#include "qgsapplication.h"

#include "qgscomposerlabel.h"
#include "qgscomposermap.h"
#include "qgscomposertexttable.h"
#include "qgsmapcanvas.h"
#include "qgsmapcoordsdialog.h"
#include "qgsmaplayerregistry.h"
#include "qgsmaprenderer.h"
#include "qgsmaptoolzoom.h"
#include "qgsmaptoolpan.h"

#include "qgsproject.h"
#include "qgsrasterlayer.h"
#include "../../app/qgsrasterlayerproperties.h"
#include "qgsproviderregistry.h"

#include "qgsgeorefdatapoint.h"
#include "qgsgeoreftooladdpoint.h"
#include "qgsgeoreftooldeletepoint.h"
#include "qgsgeoreftoolmovepoint.h"

#include "qgsleastsquares.h"
#include "qgsgcplistwidget.h"

#include "qgsgeorefconfigdialog.h"
#include "qgsgeorefdescriptiondialog.h"
#include "qgsresidualplotitem.h"
#include "qgstransformsettingsdialog.h"

#include "qgsgeorefplugingui.h"

QgsGeorefDockWidget::QgsGeorefDockWidget( const QString & title, QWidget * parent, Qt::WindowFlags flags )
    : QDockWidget( title, parent, flags )
{
  setObjectName( "GeorefDockWidget" ); // set object name so the position can be saved
}

QgsGeorefPluginGui::QgsGeorefPluginGui( QgisInterface* theQgisInterface, QWidget* parent, Qt::WFlags fl )
    : QMainWindow( parent, fl )
    , mTransformParam( QgsGeorefTransform::InvalidTransform )
    , mIface( theQgisInterface )
    , mLayer( 0 )
    , mAgainAddRaster( false )
    , mMovingPoint( 0 )
    , mMovingPointQgis( 0 )
    , mMapCoordsDialog( 0 )
    , mUseZeroForTrans( false )
    , mLoadInQgis( false )
    , mDock( 0 )
{
  setupUi( this );

  createActions();
  createActionGroups();
  createMenus();
  createMapCanvas();
  createDockWidgets();
  createStatusBar();

  setAddPointTool();
  setupConnections();
  readSettings();

  mActionLinkGeorefToQGis->setEnabled( false );
  mActionLinkQGisToGeoref->setEnabled( false );

  mCanvas->clearExtentHistory(); // reset zoomnext/zoomlast

  connect( mIface, SIGNAL( currentThemeChanged( QString ) ), this, SLOT( updateIconTheme( QString ) ) );

  QSettings s;
  if ( s.value( "/Plugin-GeoReferencer/Config/ShowDocked" ).toBool() )
  {
    dockThisWindow( true );
  }
}

void QgsGeorefPluginGui::dockThisWindow( bool dock )
{
  if ( mDock )
  {
    setParent( mIface->mainWindow(), Qt::Window );
    show();

    mIface->removeDockWidget( mDock );
    mDock->setWidget( 0 );
    delete mDock;
    mDock = 0;
  }

  if ( dock )
  {
    mDock = new QgsGeorefDockWidget( tr( "Georeferencer" ), mIface->mainWindow() );
    mDock->setWidget( this );
    mIface->addDockWidget( Qt::BottomDockWidgetArea, mDock );
  }
}

QgsGeorefPluginGui::~QgsGeorefPluginGui()
{
  clearGCPData();

  removeOldLayer();

  delete mToolZoomIn;
  delete mToolZoomOut;
  delete mToolPan;
  delete mToolAddPoint;
  delete mToolDeletePoint;
  delete mToolMovePoint;
  delete mToolMovePointQgis;

}

// ----------------------------- protected --------------------------------- //
void QgsGeorefPluginGui::closeEvent( QCloseEvent *e )
{
  switch ( checkNeedGCPSave() )
  {
    case QgsGeorefPluginGui::GCPSAVE:
      if ( mGCPpointsFileName.isEmpty() )
        saveGCPsDialog();
      else
        saveGCPs();
      writeSettings();
      clearGCPData();
      removeOldLayer();
      mRasterFileName = "";
      e->accept();
      return;
    case QgsGeorefPluginGui::GCPSILENTSAVE:
      if ( !mGCPpointsFileName.isEmpty() )
        saveGCPs();
      clearGCPData();
      removeOldLayer();
      mRasterFileName = "";
      return;
    case QgsGeorefPluginGui::GCPDISCARD:
      writeSettings();
      clearGCPData();
      removeOldLayer();
      mRasterFileName = "";
      e->accept();
      return;
    case QgsGeorefPluginGui::GCPCANCEL:
      e->ignore();
      return;
  }
}

// -------------------------- private slots -------------------------------- //
// File slots
void QgsGeorefPluginGui::openRaster()
{
  //  clearLog();
  switch ( checkNeedGCPSave() )
  {
    case QgsGeorefPluginGui::GCPSAVE:
      saveGCPsDialog();
      break;
    case QgsGeorefPluginGui::GCPSILENTSAVE:
      if ( !mGCPpointsFileName.isEmpty() )
        saveGCPs();
      break;
    case QgsGeorefPluginGui::GCPDISCARD:
      break;
    case QgsGeorefPluginGui::GCPCANCEL:
      return;
  }

  QSettings s;
  QString dir = s.value( "/Plugin-GeoReferencer/rasterdirectory" ).toString();
  if ( dir.isEmpty() )
    dir = ".";

  QString otherFiles = tr( "All other files (*)" );
  QString lastUsedFilter = s.value( "/Plugin-GeoReferencer/lastusedfilter", otherFiles ).toString();

  QString filters = QgsProviderRegistry::instance()->fileRasterFilters();
  filters.prepend( otherFiles + ";;" );
  filters.chop( otherFiles.size() + 2 );
  mRasterFileName = QFileDialog::getOpenFileName( this, tr( "Open raster" ), dir, filters, &lastUsedFilter );
  mModifiedRasterFileName = "";

  if ( mRasterFileName.isEmpty() )
    return;

  QString errMsg;
  if ( !QgsRasterLayer::isValidRasterFileName( mRasterFileName, errMsg ) )
  {
    QString msg = tr( "%1 is not a supported raster data source" ).arg( mRasterFileName );

    if ( errMsg.size() > 0 )
      msg += "\n" + errMsg;

    QMessageBox::information( this, tr( "Unsupported Data Source" ), msg );
    return;
  }

  QFileInfo fileInfo( mRasterFileName );
  s.setValue( "/Plugin-GeoReferencer/rasterdirectory", fileInfo.path() );
  s.setValue( "/Plugin-GeoReferencer/lastusedfilter", lastUsedFilter );

  mGeorefTransform.selectTransformParametrisation( mTransformParam );
  mGeorefTransform.setRasterChangeCoords( mRasterFileName );
  statusBar()->showMessage( tr( "Raster loaded: %1" ).arg( mRasterFileName ) );
  setWindowTitle( tr( "Georeferencer - %1" ).arg( fileInfo.fileName() ) );

  //  showMessageInLog(tr("Input raster"), mRasterFileName);

  //delete old points
  clearGCPData();

  //delete any old rasterlayers
  removeOldLayer();

  // Add raster
  addRaster( mRasterFileName );

  // load previously added points
  mGCPpointsFileName = mRasterFileName + ".points";
  loadGCPs();

  mCanvas->setExtent( mLayer->extent() );
  mCanvas->refresh();
  mIface->mapCanvas()->refresh();

  mActionLinkGeorefToQGis->setChecked( false );
  mActionLinkQGisToGeoref->setChecked( false );
  mActionLinkGeorefToQGis->setEnabled( false );
  mActionLinkQGisToGeoref->setEnabled( false );

  mCanvas->clearExtentHistory(); // reset zoomnext/zoomlast
  mWorldFileName = guessWorldFileName( mRasterFileName );
}

void QgsGeorefPluginGui::doGeoreference()
{
  if ( georeference() )
  {
    if ( mLoadInQgis )
    {
      if ( mModifiedRasterFileName.isEmpty() )
      {
        mIface->addRasterLayer( mRasterFileName );
      }
      else
      {
        mIface->addRasterLayer( mModifiedRasterFileName );
      }

      //      showMessageInLog(tr("Modified raster saved in"), mModifiedRasterFileName);
      //      saveGCPs();

      //      mTransformParam = QgsGeorefTransform::InvalidTransform;
      //      mGeorefTransform.selectTransformParametrisation(mTransformParam);
      //      mGCPListWidget->setGeorefTransform(&mGeorefTransform);
      //      mTransformParamLabel->setText(tr("Transform: ") + convertTransformEnumToString(mTransformParam));

      mActionLinkGeorefToQGis->setEnabled( false );
      mActionLinkQGisToGeoref->setEnabled( false );
    }
  }
}

bool QgsGeorefPluginGui::getTransformSettings()
{
  QgsTransformSettingsDialog d( mRasterFileName, mModifiedRasterFileName, mPoints.size() );
  if ( !d.exec() )
  {
    return false;
  }

  d.getTransformSettings( mTransformParam, mResamplingMethod, mCompressionMethod,
                          mModifiedRasterFileName, mProjection, mPdfOutputMapFile, mPdfOutputFile, mUseZeroForTrans, mLoadInQgis, mUserResX, mUserResY );
  mTransformParamLabel->setText( tr( "Transform: " ) + convertTransformEnumToString( mTransformParam ) );
  mGeorefTransform.selectTransformParametrisation( mTransformParam );
  mGCPListWidget->setGeorefTransform( &mGeorefTransform );
  mWorldFileName = guessWorldFileName( mRasterFileName );

  //  showMessageInLog(tr("Output raster"), mModifiedRasterFileName.isEmpty() ? tr("Non set") : mModifiedRasterFileName);
  //  showMessageInLog(tr("Target projection"), mProjection.isEmpty() ? tr("Non set") : mProjection);
  //  logTransformOptions();
  //  logRequaredGCPs();

  if ( QgsGeorefTransform::InvalidTransform != mTransformParam )
  {
    mActionLinkGeorefToQGis->setEnabled( true );
    mActionLinkQGisToGeoref->setEnabled( true );
  }
  else
  {
    mActionLinkGeorefToQGis->setEnabled( false );
    mActionLinkQGisToGeoref->setEnabled( false );
  }

  updateTransformParamLabel();
  return true;
}

void QgsGeorefPluginGui::generateGDALScript()
{
  if ( !checkReadyGeoref() )
    return;

  switch ( mTransformParam )
  {
    case QgsGeorefTransform::PolynomialOrder1:
    case QgsGeorefTransform::PolynomialOrder2:
    case QgsGeorefTransform::PolynomialOrder3:
    case QgsGeorefTransform::ThinPlateSpline:
    {
      // CAVEAT: generateGDALwarpCommand() relies on some member variables being set
      // by generateGDALtranslateCommand(), so this method must be called before
      // gdalwarpCommand*()!
      QString translateCommand = generateGDALtranslateCommand( false );
      QString gdalwarpCommand;
      QString resamplingStr = convertResamplingEnumToString( mResamplingMethod );

      int order = polynomialOrder( mTransformParam );
      if ( order != 0 )
      {
        gdalwarpCommand = generateGDALwarpCommand( resamplingStr, mCompressionMethod, mUseZeroForTrans, order,
                          mUserResX, mUserResY );
        showGDALScript( QStringList() << translateCommand << gdalwarpCommand );
        break;
      }
    }
    default:
      QMessageBox::information( this, tr( "Info" ), tr( "GDAL scripting is not supported for %1 transformation" )
                                .arg( convertTransformEnumToString( mTransformParam ) ) );
  }
}

// Edit slots
void QgsGeorefPluginGui::setAddPointTool()
{
  mCanvas->setMapTool( mToolAddPoint );
}

void QgsGeorefPluginGui::setDeletePointTool()
{
  mCanvas->setMapTool( mToolDeletePoint );
}

void QgsGeorefPluginGui::setMovePointTool()
{
  mCanvas->setMapTool( mToolMovePoint );
  mIface->mapCanvas()->setMapTool( mToolMovePointQgis );
}

// View slots
void QgsGeorefPluginGui::setPanTool()
{
  mCanvas->setMapTool( mToolPan );
}

void QgsGeorefPluginGui::setZoomInTool()
{
  mCanvas->setMapTool( mToolZoomIn );
}

void QgsGeorefPluginGui::setZoomOutTool()
{
  mCanvas->setMapTool( mToolZoomOut );
}

void QgsGeorefPluginGui::zoomToLayerTool()
{
  if ( mLayer )
  {
    mCanvas->setExtent( mLayer->extent() );
    mCanvas->refresh();
  }
}

void QgsGeorefPluginGui::zoomToLast()
{
  mCanvas->zoomToPreviousExtent();
}

void QgsGeorefPluginGui::zoomToNext()
{
  mCanvas->zoomToNextExtent();
}

void QgsGeorefPluginGui::linkQGisToGeoref( bool link )
{
  if ( link )
  {
    if ( QgsGeorefTransform::InvalidTransform != mTransformParam )
    {
      // Indicate that georeferencer canvas extent has changed
      extentsChangedGeorefCanvas();
    }
    else
    {
      mActionLinkGeorefToQGis->setEnabled( false );
    }
  }
}

void QgsGeorefPluginGui::linkGeorefToQGis( bool link )
{
  if ( link )
  {
    if ( QgsGeorefTransform::InvalidTransform != mTransformParam )
    {
      // Indicate that qgis main canvas extent has changed
      extentsChangedQGisCanvas();
    }
    else
    {
      mActionLinkQGisToGeoref->setEnabled( false );
    }
  }
}

// GCPs slots
void QgsGeorefPluginGui::addPoint( const QgsPoint& pixelCoords, const QgsPoint& mapCoords,
                                   bool enable, bool refreshCanvas/*, bool verbose*/ )
{
  QgsGeorefDataPoint* pnt = new QgsGeorefDataPoint( mCanvas, mIface->mapCanvas(),
      pixelCoords, mapCoords, enable );
  mPoints.append( pnt );
  mGCPsDirty = true;
  mGCPListWidget->setGCPList( &mPoints );
  if ( refreshCanvas )
  {
    mCanvas->refresh();
    mIface->mapCanvas()->refresh();
  }

  connect( mCanvas, SIGNAL( extentsChanged() ), pnt, SLOT( updateCoords() ) );
  updateGeorefTransform();

  //  if (verbose)
  //    logRequaredGCPs();
}

void QgsGeorefPluginGui::deleteDataPoint( const QPoint &coords )
{
  for ( QgsGCPList::iterator it = mPoints.begin(); it != mPoints.end(); ++it )
  {
    QgsGeorefDataPoint* pt = *it;
    if ( /*pt->pixelCoords() == coords ||*/ pt->contains( coords, true ) ) // first operand for removing from GCP table
    {
      delete *it;
      mPoints.erase( it );
      mGCPListWidget->updateGCPList();

      mCanvas->refresh();
      break;
    }
  }
  updateGeorefTransform();
}

void QgsGeorefPluginGui::deleteDataPoint( int theGCPIndex )
{
  Q_ASSERT( theGCPIndex >= 0 );
  delete mPoints.takeAt( theGCPIndex );
  mGCPListWidget->updateGCPList();
  updateGeorefTransform();
}

void QgsGeorefPluginGui::selectPoint( const QPoint &p )
{
  // Get Map Sender
  bool isMapPlugin = sender() == mToolMovePoint;
  QgsGeorefDataPoint *&mvPoint = isMapPlugin ? mMovingPoint : mMovingPointQgis;

  for ( QgsGCPList::iterator it = mPoints.begin(); it != mPoints.end(); ++it )
  {
    if (( *it )->contains( p, isMapPlugin ) )
    {
      mvPoint = *it;
      break;
    }
  }
}

void QgsGeorefPluginGui::movePoint( const QPoint &p )
{
  // Get Map Sender
  bool isMapPlugin = sender() == mToolMovePoint;
  QgsGeorefDataPoint *mvPoint = isMapPlugin ? mMovingPoint : mMovingPointQgis;

  if ( mvPoint )
  {
    mvPoint->moveTo( p, isMapPlugin );
    mGCPListWidget->updateGCPList();
  }

}

void QgsGeorefPluginGui::releasePoint( const QPoint &p )
{
  Q_UNUSED( p );
  // Get Map Sender
  if ( sender() == mToolMovePoint )
  {
    mMovingPoint = 0;
  }
  else
  {
    mMovingPointQgis = 0;
  }
}

void QgsGeorefPluginGui::showCoordDialog( const QgsPoint &pixelCoords )
{
  if ( mLayer && !mMapCoordsDialog )
  {
    mMapCoordsDialog = new QgsMapCoordsDialog( mIface->mapCanvas(), pixelCoords, this );
    connect( mMapCoordsDialog, SIGNAL( pointAdded( const QgsPoint &, const QgsPoint & ) ),
             this, SLOT( addPoint( const QgsPoint &, const QgsPoint & ) ) );
    mMapCoordsDialog->show();
  }
}

void QgsGeorefPluginGui::loadGCPsDialog()
{
  QString selectedFile = mRasterFileName.isEmpty() ? "" : mRasterFileName + ".points";
  mGCPpointsFileName = QFileDialog::getOpenFileName( this, tr( "Load GCP points" ),
                       selectedFile, tr( "GCP file" ) + " (*.points)" );
  if ( mGCPpointsFileName.isEmpty() )
    return;

  loadGCPs();
}

void QgsGeorefPluginGui::saveGCPsDialog()
{
  if ( mPoints.isEmpty() )
  {
    QMessageBox::information( this, tr( "Info" ), tr( "No GCP points to save" ) );
    return;
  }

  QString selectedFile = mRasterFileName.isEmpty() ? "" : mRasterFileName + ".points";
  mGCPpointsFileName = QFileDialog::getSaveFileName( this, tr( "Save GCP points" ),
                       selectedFile,
                       tr( "GCP file" ) + " (*.points)" );

  if ( mGCPpointsFileName.isEmpty() )
    return;

  if ( mGCPpointsFileName.right( 7 ) != ".points" )
    mGCPpointsFileName += ".points";

  saveGCPs();
}

// Settings slots
void QgsGeorefPluginGui::showRasterPropertiesDialog()
{
  if ( mLayer )
  {
    mIface->showLayerProperties( mLayer );
  }
  else
  {
    QMessageBox::information( this, tr( "Info" ), tr( "Please load raster to be georeferenced" ) );
  }
}

void QgsGeorefPluginGui::showGeorefConfigDialog()
{
  QgsGeorefConfigDialog config;
  if ( config.exec() == QDialog::Accepted )
  {
    mCanvas->refresh();
    mIface->mapCanvas()->refresh();
    QSettings s;
    //update dock state
    bool dock = s.value( "/Plugin-GeoReferencer/Config/ShowDocked" ).toBool();
    if ( dock && !mDock )
    {
      dockThisWindow( true );
    }
    else if ( !dock && mDock )
    {
      dockThisWindow( false );
    }
    //update gcp model
    if ( mGCPListWidget )
    {
      mGCPListWidget->updateGCPList();
    }
    //and status bar
    updateTransformParamLabel();
  }
}

// Histogram stretch slots
void QgsGeorefPluginGui::fullHistogramStretch()
{
  mLayer->setContrastEnhancement( QgsContrastEnhancement::StretchToMinimumMaximum );
  mCanvas->refresh();
}

void QgsGeorefPluginGui::localHistogramStretch()
{
  QgsRectangle rectangle = mIface->mapCanvas()->mapSettings().outputExtentToLayerExtent( mLayer, mIface->mapCanvas()->extent() );

  mLayer->setContrastEnhancement( QgsContrastEnhancement::StretchToMinimumMaximum, QgsRaster::ContrastEnhancementMinMax, rectangle );
  mCanvas->refresh();
}

// Info slots
void QgsGeorefPluginGui::contextHelp()
{
  QgsGeorefDescriptionDialog dlg( this );
  dlg.exec();
}

// Comfort slots
void QgsGeorefPluginGui::jumpToGCP( uint theGCPIndex )
{
  if (( int )theGCPIndex >= mPoints.size() )
  {
    return;
  }

  // qgsmapcanvas doesn't seem to have a method for recentering the map
  QgsRectangle ext = mCanvas->extent();

  QgsPoint center = ext.center();
  QgsPoint new_center = mPoints[theGCPIndex]->pixelCoords();

  QgsPoint diff( new_center.x() - center.x(), new_center.y() - center.y() );
  QgsRectangle new_extent( ext.xMinimum() + diff.x(), ext.yMinimum() + diff.y(),
                           ext.xMaximum() + diff.x(), ext.yMaximum() + diff.y() );
  mCanvas->setExtent( new_extent );
  mCanvas->refresh();
}

// This slot is called whenever the georeference canvas changes the displayed extent
void QgsGeorefPluginGui::extentsChangedGeorefCanvas()
{
  // Guard against endless recursion by ping-pong updates
  if ( mExtentsChangedRecursionGuard )
  {
    return;
  }

  if ( mActionLinkQGisToGeoref->isChecked() )
  {
    if ( !updateGeorefTransform() )
    {
      return;
    }

    // Reproject the georeference plugin canvas into world coordinates and fit axis aligned bounding box
    QgsRectangle rectMap = mGeorefTransform.hasCrs() ? mGeorefTransform.getBoundingBox( mCanvas->extent(), true ) : mCanvas->extent();
    QgsRectangle boundingBox = transformViewportBoundingBox( rectMap, mGeorefTransform, true );

    mExtentsChangedRecursionGuard = true;
    // Just set the whole extent for now
    // TODO: better fitting function which acounts for differing aspect ratios etc.
    mIface->mapCanvas()->setExtent( boundingBox );
    mIface->mapCanvas()->refresh();
    mExtentsChangedRecursionGuard = false;
  }
}

// This slot is called whenever the qgis main canvas changes the displayed extent
void QgsGeorefPluginGui::extentsChangedQGisCanvas()
{
  // Guard against endless recursion by ping-pong updates
  if ( mExtentsChangedRecursionGuard )
  {
    return;
  }

  if ( mActionLinkGeorefToQGis->isChecked() )
  {
    // Update transform if necessary
    if ( !updateGeorefTransform() )
    {
      return;
    }

    // Reproject the canvas into raster coordinates and fit axis aligned bounding box
    QgsRectangle boundingBox = transformViewportBoundingBox( mIface->mapCanvas()->extent(), mGeorefTransform, false );
    QgsRectangle rectMap = mGeorefTransform.hasCrs() ? mGeorefTransform.getBoundingBox( boundingBox, false ) : boundingBox;

    mExtentsChangedRecursionGuard = true;
    // Just set the whole extent for now
    // TODO: better fitting function which acounts for differing aspect ratios etc.
    mCanvas->setExtent( rectMap );
    mCanvas->refresh();
    mExtentsChangedRecursionGuard = false;
  }
}

// Canvas info slots (copy/pasted from QGIS :) )
void QgsGeorefPluginGui::showMouseCoords( const QgsPoint &p )
{
  mCoordsLabel->setText( p.toString( mMousePrecisionDecimalPlaces ) );
  // Set minimum necessary width
  if ( mCoordsLabel->width() > mCoordsLabel->minimumWidth() )
  {
    mCoordsLabel->setMinimumWidth( mCoordsLabel->width() );
  }
}

void QgsGeorefPluginGui::updateMouseCoordinatePrecision()
{
  // Work out what mouse display precision to use. This only needs to
  // be when the s change or the zoom level changes. This
  // function needs to be called every time one of the above happens.

  // Get the display precision from the project s
  bool automatic = QgsProject::instance()->readBoolEntry( "PositionPrecision", "/Automatic" );
  int dp = 0;

  if ( automatic )
  {
    // Work out a suitable number of decimal places for the mouse
    // coordinates with the aim of always having enough decimal places
    // to show the difference in position between adjacent pixels.
    // Also avoid taking the log of 0.
    if ( mCanvas->mapUnitsPerPixel() != 0.0 )
      dp = static_cast<int>( ceil( -1.0 * log10( mCanvas->mapUnitsPerPixel() ) ) );
  }
  else
    dp = QgsProject::instance()->readNumEntry( "PositionPrecision", "/DecimalPlaces" );

  // Keep dp sensible
  if ( dp < 0 )
    dp = 0;

  mMousePrecisionDecimalPlaces = dp;
}

void QgsGeorefPluginGui::extentsChanged()
{
  if ( mAgainAddRaster )
  {
    if ( QFile::exists( mRasterFileName ) )
    {
      addRaster( mRasterFileName );
    }
    else
    {
      mLayer = 0;
      mAgainAddRaster = false;
    }
  }
}

// Registry layer QGis
void QgsGeorefPluginGui::layerWillBeRemoved( QString theLayerId )
{
  mAgainAddRaster = mLayer && mLayer->id().compare( theLayerId ) == 0;
}

// ------------------------------ private ---------------------------------- //
// Gui
void QgsGeorefPluginGui::createActions()
{
  // File actions
  mActionOpenRaster->setIcon( getThemeIcon( "/mActionAddRasterLayer.svg" ) );
  connect( mActionOpenRaster, SIGNAL( triggered() ), this, SLOT( openRaster() ) );

  mActionStartGeoref->setIcon( getThemeIcon( "/mActionStartGeoref.png" ) );
  connect( mActionStartGeoref, SIGNAL( triggered() ), this, SLOT( doGeoreference() ) );

  mActionGDALScript->setIcon( getThemeIcon( "/mActionGDALScript.png" ) );
  connect( mActionGDALScript, SIGNAL( triggered() ), this, SLOT( generateGDALScript() ) );

  mActionLoadGCPpoints->setIcon( getThemeIcon( "/mActionLoadGCPpoints.png" ) );
  connect( mActionLoadGCPpoints, SIGNAL( triggered() ), this, SLOT( loadGCPsDialog() ) );

  mActionSaveGCPpoints->setIcon( getThemeIcon( "/mActionSaveGCPpointsAs.png" ) );
  connect( mActionSaveGCPpoints, SIGNAL( triggered() ), this, SLOT( saveGCPsDialog() ) );

  mActionTransformSettings->setIcon( getThemeIcon( "/mActionTransformSettings.png" ) );
  connect( mActionTransformSettings, SIGNAL( triggered() ), this, SLOT( getTransformSettings() ) );

  // Edit actions
  mActionAddPoint->setIcon( getThemeIcon( "/mActionAddGCPPoint.png" ) );
  connect( mActionAddPoint, SIGNAL( triggered() ), this, SLOT( setAddPointTool() ) );

  mActionDeletePoint->setIcon( getThemeIcon( "/mActionDeleteGCPPoint.png" ) );
  connect( mActionDeletePoint, SIGNAL( triggered() ), this, SLOT( setDeletePointTool() ) );

  mActionMoveGCPPoint->setIcon( getThemeIcon( "/mActionMoveGCPPoint.png" ) );
  connect( mActionMoveGCPPoint, SIGNAL( triggered() ), this, SLOT( setMovePointTool() ) );

  // View actions
  mActionPan->setIcon( getThemeIcon( "/mActionPan.svg" ) );
  connect( mActionPan, SIGNAL( triggered() ), this, SLOT( setPanTool() ) );

  mActionZoomIn->setIcon( getThemeIcon( "/mActionZoomIn.svg" ) );
  connect( mActionZoomIn, SIGNAL( triggered() ), this, SLOT( setZoomInTool() ) );

  mActionZoomOut->setIcon( getThemeIcon( "/mActionZoomOut.svg" ) );
  connect( mActionZoomOut, SIGNAL( triggered() ), this, SLOT( setZoomOutTool() ) );

  mActionZoomToLayer->setIcon( getThemeIcon( "/mActionZoomToLayer.svg" ) );
  connect( mActionZoomToLayer, SIGNAL( triggered() ), this, SLOT( zoomToLayerTool() ) );

  mActionZoomLast->setIcon( getThemeIcon( "/mActionZoomLast.svg" ) );
  connect( mActionZoomLast, SIGNAL( triggered() ), this, SLOT( zoomToLast() ) );

  mActionZoomNext->setIcon( getThemeIcon( "/mActionZoomNext.svg" ) );
  connect( mActionZoomNext, SIGNAL( triggered() ), this, SLOT( zoomToNext() ) );

  mActionLinkGeorefToQGis->setIcon( getThemeIcon( "/mActionLinkGeorefToQGis.png" ) );
  connect( mActionLinkGeorefToQGis, SIGNAL( triggered( bool ) ), this, SLOT( linkGeorefToQGis( bool ) ) );

  mActionLinkQGisToGeoref->setIcon( getThemeIcon( "/mActionLinkQGisToGeoref.png" ) );
  connect( mActionLinkQGisToGeoref, SIGNAL( triggered( bool ) ), this, SLOT( linkQGisToGeoref( bool ) ) );

  // Settings actions
  mActionRasterProperties->setIcon( getThemeIcon( "/mActionRasterProperties.png" ) );
  connect( mActionRasterProperties, SIGNAL( triggered() ), this, SLOT( showRasterPropertiesDialog() ) );

  mActionGeorefConfig->setIcon( getThemeIcon( "/mActionGeorefConfig.png" ) );
  connect( mActionGeorefConfig, SIGNAL( triggered() ), this, SLOT( showGeorefConfigDialog() ) );

  // Histogram stretch
  mActionLocalHistogramStretch->setIcon( getThemeIcon( "/mActionLocalHistogramStretch.png" ) );
  connect( mActionLocalHistogramStretch, SIGNAL( triggered() ), this, SLOT( localHistogramStretch() ) );
  mActionLocalHistogramStretch->setEnabled( false );

  mActionFullHistogramStretch->setIcon( getThemeIcon( "/mActionFullHistogramStretch.png" ) );
  connect( mActionFullHistogramStretch, SIGNAL( triggered() ), this, SLOT( fullHistogramStretch() ) );
  mActionFullHistogramStretch->setEnabled( false );

  // Help actions
  mActionHelp = new QAction( tr( "Help" ), this );
  connect( mActionHelp, SIGNAL( triggered() ), this, SLOT( contextHelp() ) );

  mActionQuit->setIcon( getThemeIcon( "/mActionQuit.png" ) );
  mActionQuit->setShortcuts( QList<QKeySequence>() << QKeySequence( Qt::CTRL + Qt::Key_Q )
                             << QKeySequence( Qt::Key_Escape ) );
  connect( mActionQuit, SIGNAL( triggered() ), this, SLOT( close() ) );
}

void QgsGeorefPluginGui::createActionGroups()
{
  QActionGroup *mapToolGroup = new QActionGroup( this );
  mActionPan->setCheckable( true );
  mapToolGroup->addAction( mActionPan );
  mActionZoomIn->setCheckable( true );
  mapToolGroup->addAction( mActionZoomIn );
  mActionZoomOut->setCheckable( true );
  mapToolGroup->addAction( mActionZoomOut );

  mActionAddPoint->setCheckable( true );
  mapToolGroup->addAction( mActionAddPoint );
  mActionDeletePoint->setCheckable( true );
  mapToolGroup->addAction( mActionDeletePoint );
  mActionMoveGCPPoint->setCheckable( true );
  mapToolGroup->addAction( mActionMoveGCPPoint );
}

void QgsGeorefPluginGui::createMapCanvas()
{
  // set up the canvas
  mCanvas = new QgsMapCanvas( this, "georefCanvas" );
  mCanvas->setSizePolicy( QSizePolicy::Expanding, QSizePolicy::Expanding );
  mCanvas->setCanvasColor( Qt::white );
  mCanvas->setMinimumWidth( 400 );
  setCentralWidget( mCanvas );

  // set up map tools
  mToolZoomIn = new QgsMapToolZoom( mCanvas, false /* zoomOut */ );
  mToolZoomIn->setAction( mActionZoomIn );

  mToolZoomOut = new QgsMapToolZoom( mCanvas, true /* zoomOut */ );
  mToolZoomOut->setAction( mActionZoomOut );

  mToolPan = new QgsMapToolPan( mCanvas );
  mToolPan->setAction( mActionPan );

  mToolAddPoint = new QgsGeorefToolAddPoint( mCanvas );
  mToolAddPoint->setAction( mActionAddPoint );
  connect( mToolAddPoint, SIGNAL( showCoordDailog( const QgsPoint & ) ),
           this, SLOT( showCoordDialog( const QgsPoint & ) ) );

  mToolDeletePoint = new QgsGeorefToolDeletePoint( mCanvas );
  mToolDeletePoint->setAction( mActionDeletePoint );
  connect( mToolDeletePoint, SIGNAL( deleteDataPoint( const QPoint & ) ),
           this, SLOT( deleteDataPoint( const QPoint& ) ) );

  mToolMovePoint = new QgsGeorefToolMovePoint( mCanvas );
  mToolMovePoint->setAction( mActionMoveGCPPoint );
  connect( mToolMovePoint, SIGNAL( pointPressed( const QPoint & ) ),
           this, SLOT( selectPoint( const QPoint & ) ) );
  connect( mToolMovePoint, SIGNAL( pointMoved( const QPoint & ) ),
           this, SLOT( movePoint( const QPoint & ) ) );
  connect( mToolMovePoint, SIGNAL( pointReleased( const QPoint & ) ),
           this, SLOT( releasePoint( const QPoint & ) ) );

  // Point in Qgis Map
  mToolMovePointQgis = new QgsGeorefToolMovePoint( mIface->mapCanvas() );
  mToolMovePointQgis->setAction( mActionMoveGCPPoint );
  connect( mToolMovePointQgis, SIGNAL( pointPressed( const QPoint & ) ),
           this, SLOT( selectPoint( const QPoint & ) ) );
  connect( mToolMovePointQgis, SIGNAL( pointMoved( const QPoint & ) ),
           this, SLOT( movePoint( const QPoint & ) ) );
  connect( mToolMovePointQgis, SIGNAL( pointReleased( const QPoint & ) ),
           this, SLOT( releasePoint( const QPoint & ) ) );

  QSettings s;
  int action = s.value( "/qgis/wheel_action", 2 ).toInt();
  double zoomFactor = s.value( "/qgis/zoom_factor", 2 ).toDouble();
  mCanvas->setWheelAction(( QgsMapCanvas::WheelAction ) action, zoomFactor );

  mExtentsChangedRecursionGuard = false;

  mGeorefTransform.selectTransformParametrisation( QgsGeorefTransform::Linear );
  mGCPsDirty = true;

  // Connect main canvas and georef canvas signals so we are aware if any of the viewports change
  // (used by the map follow mode)
  connect( mCanvas, SIGNAL( extentsChanged() ), this, SLOT( extentsChangedGeorefCanvas() ) );
  connect( mIface->mapCanvas(), SIGNAL( extentsChanged() ), this, SLOT( extentsChangedQGisCanvas() ) );
}

void QgsGeorefPluginGui::createMenus()
{
  // Get platform for menu layout customization (Gnome, Kde, Mac, Win)
  QDialogButtonBox::ButtonLayout layout =
    QDialogButtonBox::ButtonLayout( style()->styleHint( QStyle::SH_DialogButtonLayout, 0, this ) );

  mPanelMenu = new QMenu( tr( "Panels" ) );
  mPanelMenu->setObjectName( "mPanelMenu" );
  mPanelMenu->addAction( dockWidgetGCPpoints->toggleViewAction() );
  //  mPanelMenu->addAction(dockWidgetLogView->toggleViewAction());

  mToolbarMenu = new QMenu( tr( "Toolbars" ) );
  mToolbarMenu->setObjectName( "mToolbarMenu" );
  mToolbarMenu->addAction( toolBarFile->toggleViewAction() );
  mToolbarMenu->addAction( toolBarEdit->toggleViewAction() );
  mToolbarMenu->addAction( toolBarView->toggleViewAction() );

  // View menu
  if ( layout != QDialogButtonBox::KdeLayout )
  {
    menuView->addSeparator();
    menuView->addMenu( mPanelMenu );
    menuView->addMenu( mToolbarMenu );
  }
  else // if ( layout == QDialogButtonBox::KdeLayout )
  {
    menuSettings->addSeparator();
    menuSettings->addMenu( mPanelMenu );
    menuSettings->addMenu( mToolbarMenu );
  }

  menuBar()->addAction( tr( "Help" ), this, SLOT( contextHelp() ) );
}

void QgsGeorefPluginGui::createDockWidgets()
{
  //  mLogViewer = new QPlainTextEdit;
  //  mLogViewer->setReadOnly(true);
  //  mLogViewer->setWordWrapMode(QTextOption::NoWrap);
  //  dockWidgetLogView->setWidget(mLogViewer);

  mGCPListWidget = new QgsGCPListWidget( this );
  mGCPListWidget->setGeorefTransform( &mGeorefTransform );
  dockWidgetGCPpoints->setWidget( mGCPListWidget );

  connect( mGCPListWidget, SIGNAL( jumpToGCP( uint ) ), this, SLOT( jumpToGCP( uint ) ) );
#if 0
  connect( mGCPListWidget, SIGNAL( replaceDataPoint( QgsGeorefDataPoint*, int ) ),
           this, SLOT( replaceDataPoint( QgsGeorefDataPoint*, int ) ) );
#endif
  connect( mGCPListWidget, SIGNAL( deleteDataPoint( int ) ),
           this, SLOT( deleteDataPoint( int ) ) );
  connect( mGCPListWidget, SIGNAL( pointEnabled( QgsGeorefDataPoint*, int ) ), this, SLOT( updateGeorefTransform() ) );
}

QLabel* QgsGeorefPluginGui::createBaseLabelStatus()
{
  QFont myFont( "Arial", 9 );
  QLabel* label = new QLabel( statusBar() );
  label->setFont( myFont );
  label->setMinimumWidth( 10 );
  label->setMaximumHeight( 20 );
  label->setMargin( 3 );
  label->setAlignment( Qt::AlignCenter );
  label->setFrameStyle( QFrame::NoFrame );
  return label;
}

void QgsGeorefPluginGui::createStatusBar()
{
  mTransformParamLabel = createBaseLabelStatus();
  mTransformParamLabel->setText( tr( "Transform: " ) + convertTransformEnumToString( mTransformParam ) );
  mTransformParamLabel->setToolTip( tr( "Current transform parametrisation" ) );
  statusBar()->addPermanentWidget( mTransformParamLabel, 0 );

  mCoordsLabel = createBaseLabelStatus();
  mCoordsLabel->setMaximumWidth( 100 );
  mCoordsLabel->setText( tr( "Coordinate: " ) );
  mCoordsLabel->setToolTip( tr( "Current map coordinate" ) );
  statusBar()->addPermanentWidget( mCoordsLabel, 0 );

  mEPSG = createBaseLabelStatus();
  mEPSG->setText( "EPSG:" );
  statusBar()->addPermanentWidget( mEPSG, 0 );
}

void QgsGeorefPluginGui::setupConnections()
{
  connect( mCanvas, SIGNAL( xyCoordinates( QgsPoint ) ), this, SLOT( showMouseCoords( QgsPoint ) ) );
  connect( mCanvas, SIGNAL( scaleChanged( double ) ), this, SLOT( updateMouseCoordinatePrecision() ) );

  // Connect status from ZoomLast/ZoomNext to corresponding action
  connect( mCanvas, SIGNAL( zoomLastStatusChanged( bool ) ), mActionZoomLast, SLOT( setEnabled( bool ) ) );
  connect( mCanvas, SIGNAL( zoomNextStatusChanged( bool ) ), mActionZoomNext, SLOT( setEnabled( bool ) ) );
  // Connect when one Layer is removed - Case where change the Projetct in QGIS
  connect( QgsMapLayerRegistry::instance() , SIGNAL( layerWillBeRemoved( QString ) ), this, SLOT( layerWillBeRemoved( QString ) ) );

  // Connect extents changed - Use for need add again Raster
  connect( mCanvas, SIGNAL( extentsChanged() ), this, SLOT( extentsChanged() ) );
}

void QgsGeorefPluginGui::removeOldLayer()
{
  // delete layer (and don't signal it as it's our private layer)
  if ( mLayer )
  {
    QgsMapLayerRegistry::instance()->removeMapLayers(
      ( QStringList() << mLayer->id() ) );
    mLayer = NULL;
  }
  mCanvas->refresh();
}

void QgsGeorefPluginGui::updateIconTheme( QString theme )
{
  Q_UNUSED( theme );
  // File actions
  mActionOpenRaster->setIcon( getThemeIcon( "/mActionAddRasterLayer.svg" ) );
  mActionStartGeoref->setIcon( getThemeIcon( "/mActionStartGeoref.png" ) );
  mActionGDALScript->setIcon( getThemeIcon( "/mActionGDALScript.png" ) );
  mActionLoadGCPpoints->setIcon( getThemeIcon( "/mActionLoadGCPpoints.png" ) );
  mActionSaveGCPpoints->setIcon( getThemeIcon( "/mActionSaveGCPpointsAs.png" ) );
  mActionTransformSettings->setIcon( getThemeIcon( "/mActionTransformSettings.png" ) );

  // Edit actions
  mActionAddPoint->setIcon( getThemeIcon( "/mActionAddGCPPoint.png" ) );
  mActionDeletePoint->setIcon( getThemeIcon( "/mActionDeleteGCPPoint.png" ) );
  mActionMoveGCPPoint->setIcon( getThemeIcon( "/mActionMoveGCPPoint.png" ) );

  // View actions
  mActionPan->setIcon( getThemeIcon( "/mActionPan.svg" ) );
  mActionZoomIn->setIcon( getThemeIcon( "/mActionZoomIn.svg" ) );
  mActionZoomOut->setIcon( getThemeIcon( "/mActionZoomOut.svg" ) );
  mActionZoomToLayer->setIcon( getThemeIcon( "/mActionZoomToLayer.svg" ) );
  mActionZoomLast->setIcon( getThemeIcon( "/mActionZoomLast.svg" ) );
  mActionZoomNext->setIcon( getThemeIcon( "/mActionZoomNext.svg" ) );
  mActionLinkGeorefToQGis->setIcon( getThemeIcon( "/mActionLinkGeorefToQGis.png" ) );
  mActionLinkQGisToGeoref->setIcon( getThemeIcon( "/mActionLinkQGisToGeoref.png" ) );

  // Settings actions
  mActionRasterProperties->setIcon( getThemeIcon( "/mActionRasterProperties.png" ) );
  mActionGeorefConfig->setIcon( getThemeIcon( "/mActionGeorefConfig.png" ) );

  mActionQuit->setIcon( getThemeIcon( "/mActionQuit.png" ) );
}

// Mapcanvas Plugin
void QgsGeorefPluginGui::addRaster( QString file )
{
  mLayer = new QgsRasterLayer( file, "Raster" );

  // so layer is not added to legend
  QgsMapLayerRegistry::instance()->addMapLayers(
    QList<QgsMapLayer *>() << mLayer, false );

  // add layer to map canvas
  QList<QgsMapCanvasLayer> layers;
  layers.append( QgsMapCanvasLayer( mLayer ) );
  mCanvas->setLayerSet( layers );

  mAgainAddRaster = false;

  mActionLocalHistogramStretch->setEnabled( true );
  mActionFullHistogramStretch->setEnabled( true );

  // Status Bar
  if ( mGeorefTransform.hasCrs() )
  {
    QString authid = mLayer->crs().authid();
    mEPSG->setText( authid );
    mEPSG->setToolTip( mLayer->crs().toProj4() );
  }
  else
  {
    mEPSG->setText( tr( "None" ) );
    mEPSG->setToolTip( tr( "Coordinate of image(column/line)" ) );
  }
}

// Settings
void QgsGeorefPluginGui::readSettings()
{
  QSettings s;
  QRect georefRect = QApplication::desktop()->screenGeometry( mIface->mainWindow() );
  resize( s.value( "/Plugin-GeoReferencer/size", QSize( georefRect.width() / 2 + georefRect.width() / 5,
                   mIface->mainWindow()->height() ) ).toSize() );
  move( s.value( "/Plugin-GeoReferencer/pos", QPoint( parentWidget()->width() / 2 - width() / 2, 0 ) ).toPoint() );
  restoreState( s.value( "/Plugin-GeoReferencer/uistate" ).toByteArray() );

  // warp options
  mResamplingMethod = ( QgsImageWarper::ResamplingMethod )s.value( "/Plugin-GeoReferencer/resamplingmethod",
                      QgsImageWarper::NearestNeighbour ).toInt();
  mCompressionMethod = s.value( "/Plugin-GeoReferencer/compressionmethod", "NONE" ).toString();
  mUseZeroForTrans = s.value( "/Plugin-GeoReferencer/usezerofortrans", false ).toBool();
}

void QgsGeorefPluginGui::writeSettings()
{
  QSettings s;
  s.setValue( "/Plugin-GeoReferencer/pos", pos() );
  s.setValue( "/Plugin-GeoReferencer/size", size() );
  s.setValue( "/Plugin-GeoReferencer/uistate", saveState() );

  // warp options
  s.setValue( "/Plugin-GeoReferencer/transformparam", mTransformParam );
  s.setValue( "/Plugin-GeoReferencer/resamplingmethod", mResamplingMethod );
  s.setValue( "/Plugin-GeoReferencer/compressionmethod", mCompressionMethod );
  s.setValue( "/Plugin-GeoReferencer/usezerofortrans", mUseZeroForTrans );
}

// GCP points
void QgsGeorefPluginGui::loadGCPs( /*bool verbose*/ )
{
  QFile pointFile( mGCPpointsFileName );
  if ( pointFile.open( QIODevice::ReadOnly ) )
  {
    clearGCPData();

    QTextStream points( &pointFile );
    QString line = points.readLine();
    int i = 0;
    while ( !points.atEnd() )
    {
      line = points.readLine();
      QStringList ls;
      if ( line.contains( QRegExp( "," ) ) ) // in previous format "\t" is delimiter of points in new - ","
      {
        // points from new georeferencer
        ls = line.split( "," );
      }
      else
      {
        // points from prev georeferencer
        ls = line.split( "\t" );
      }

      QgsPoint mapCoords( ls.at( 0 ).toDouble(), ls.at( 1 ).toDouble() ); // map x,y
      QgsPoint pixelCoords( ls.at( 2 ).toDouble(), ls.at( 3 ).toDouble() ); // pixel x,y
      if ( ls.count() == 5 )
      {
        bool enable = ls.at( 4 ).toInt();
        addPoint( pixelCoords, mapCoords, enable, false/*, verbose*/ ); // enabled
      }
      else
        addPoint( pixelCoords, mapCoords, true, false );

      ++i;
    }

    mInitialPoints = mPoints;
    //    showMessageInLog(tr("GCP points loaded from"), mGCPpointsFileName);
    mCanvas->refresh();
  }
}

void QgsGeorefPluginGui::saveGCPs()
{
  QFile pointFile( mGCPpointsFileName );
  if ( pointFile.open( QIODevice::WriteOnly ) )
  {
    QTextStream points( &pointFile );
    points << "mapX,mapY,pixelX,pixelY,enable" << endl;
    foreach ( QgsGeorefDataPoint *pt, mPoints )
    {
      points << QString( "%1,%2,%3,%4,%5" )
      .arg( qgsDoubleToString( pt->mapCoords().x() ) )
      .arg( qgsDoubleToString( pt->mapCoords().y() ) )
      .arg( qgsDoubleToString( pt->pixelCoords().x() ) )
      .arg( qgsDoubleToString( pt->pixelCoords().y() ) )
      .arg( pt->isEnabled() ) << endl;
    }

    mInitialPoints = mPoints;
  }
  else
  {
    QMessageBox::information( this, tr( "Info" ), tr( "Unable to open GCP points file %1" ).arg( mGCPpointsFileName ) );
    return;
  }

  //  showMessageInLog(tr("GCP points saved in"), mGCPpointsFileName);
}

QgsGeorefPluginGui::SaveGCPs QgsGeorefPluginGui::checkNeedGCPSave()
{
  if ( 0 == mPoints.count() )
    return QgsGeorefPluginGui::GCPDISCARD;

  if ( !equalGCPlists( mInitialPoints, mPoints ) )
  {
    QMessageBox::StandardButton a = QMessageBox::information( this, tr( "Save GCPs" ),
                                    tr( "Save GCP points?" ),
                                    QMessageBox::Save | QMessageBox::Discard
                                    | QMessageBox::Cancel );
    if ( a == QMessageBox::Save )
    {
      return QgsGeorefPluginGui::GCPSAVE;
    }
    else if ( a == QMessageBox::Cancel )
    {
      return QgsGeorefPluginGui::GCPCANCEL;
    }
    else if ( a == QMessageBox::Discard )
    {
      return QgsGeorefPluginGui::GCPDISCARD;
    }
  }

  return QgsGeorefPluginGui::GCPSILENTSAVE;
}

// Georeference
bool QgsGeorefPluginGui::georeference()
{
  if ( !checkReadyGeoref() )
    return false;

  if ( mModifiedRasterFileName.isEmpty() && ( QgsGeorefTransform::Linear == mGeorefTransform.transformParametrisation() ||
       QgsGeorefTransform::Helmert == mGeorefTransform.transformParametrisation() ) )
  {
    QgsPoint origin;
    double pixelXSize, pixelYSize, rotation;
    if ( !mGeorefTransform.getOriginScaleRotation( origin, pixelXSize, pixelYSize, rotation ) )
    {
      QMessageBox::information( this, tr( "Info" ),
                                tr( "Failed to get linear transform parameters" ) );
      {
        return false;
      }
    }

    if ( !mWorldFileName.isEmpty() )
    {
      if ( QFile::exists( mWorldFileName ) )
      {
        int r = QMessageBox::question( this, tr( "World file exists" ),
                                       tr( "<p>The selected file already seems to have a "
                                           "world file! Do you want to replace it with the "
                                           "new world file?</p>" ),
                                       QMessageBox::Yes | QMessageBox::Default,
                                       QMessageBox::No | QMessageBox::Escape );
        if ( r == QMessageBox::No )
          return false;
        else
          QFile::remove( mWorldFileName );
      }
    }
    else
    {
      return false;
    }

    bool success = writeWorldFile( origin, pixelXSize, pixelYSize, rotation );
    if ( success && !mPdfOutputFile.isEmpty() )
    {
      writePDFReportFile( mPdfOutputFile, mGeorefTransform );
    }
    if ( success && !mPdfOutputMapFile.isEmpty() )
    {
      writePDFMapFile( mPdfOutputMapFile, mGeorefTransform );
    }


  }
  else // Helmert, Polinom 1, Polinom 2, Polinom 3
  {
    QgsImageWarper warper( this );
    int res = warper.warpFile( mRasterFileName, mModifiedRasterFileName, mGeorefTransform,
                               mResamplingMethod, mUseZeroForTrans, mCompressionMethod, mProjection, mUserResX, mUserResY );
    if ( res == 0 ) // fault to compute GCP transform
    {
      //TODO: be more specific in the error message
      QMessageBox::information( this, tr( "Info" ), tr( "Failed to compute GCP transform: Transform is not solvable" ) );
      return false;
    }
    else if ( res == -1 ) // operation canceled
    {
      QFileInfo fi( mModifiedRasterFileName );
      fi.dir().remove( mModifiedRasterFileName );
      return false;
    }
    else // 1 all right
    {
      if ( !mPdfOutputFile.isEmpty() )
      {
        writePDFReportFile( mPdfOutputFile, mGeorefTransform );
      }
      if ( !mPdfOutputMapFile.isEmpty() )
      {
        writePDFMapFile( mPdfOutputMapFile, mGeorefTransform );
      }
      return true;
    }
  }

  return false;
}

bool QgsGeorefPluginGui::writeWorldFile( QgsPoint origin, double pixelXSize, double pixelYSize, double rotation )
{
  // write the world file
  QFile file( mWorldFileName );
  if ( !file.open( QIODevice::WriteOnly ) )
  {
    QMessageBox::critical( this, tr( "Error" ),
                           tr( "Could not write to %1" ).arg( mWorldFileName ) );
    return false;
  }

  double rotationX = 0;
  double rotationY = 0;

  if ( !qgsDoubleNear( rotation, 0.0 ) )
  {
    rotationX = pixelXSize * sin( rotation );
    rotationY = pixelYSize * sin( rotation );
    pixelXSize *= cos( rotation );
    pixelYSize *= cos( rotation );
  }

  QTextStream stream( &file );
  stream << qgsDoubleToString( pixelXSize ) << endl
  << rotationX << endl
  << rotationY << endl
  << qgsDoubleToString( -pixelYSize ) << endl
  << qgsDoubleToString( origin.x() ) << endl
  << qgsDoubleToString( origin.y() ) << endl;
  return true;
}

bool QgsGeorefPluginGui::calculateMeanError( double& error ) const
{
  if ( mGeorefTransform.transformParametrisation() == QgsGeorefTransform::InvalidTransform )
  {
    return false;
  }

  unsigned int nPointsEnabled = 0;
  QgsGCPList::const_iterator gcpIt = mPoints.constBegin();
  for ( ; gcpIt != mPoints.constEnd(); ++gcpIt )
  {
    if (( *gcpIt )->isEnabled() )
    {
      ++nPointsEnabled;
    }
  }

  if ( nPointsEnabled == mGeorefTransform.getMinimumGCPCount() )
  {
    error = 0;
    return true;
  }
  else if ( nPointsEnabled < mGeorefTransform.getMinimumGCPCount() )
  {
    return false;
  }

  double sumVxSquare = 0;
  double sumVySquare = 0;

  gcpIt = mPoints.constBegin();
  for ( ; gcpIt != mPoints.constEnd(); ++gcpIt )
  {
    if (( *gcpIt )->isEnabled() )
    {
      sumVxSquare += (( *gcpIt )->residual().x() * ( *gcpIt )->residual().x() );
      sumVySquare += (( *gcpIt )->residual().y() * ( *gcpIt )->residual().y() );
    }
  }

  // Calculate the root mean square error, adjusted for degrees of freedom of the transform
  // Caveat: The number of DoFs is assumed to be even (as each control point fixes two degrees of freedom).
  error = sqrt(( sumVxSquare + sumVySquare ) / ( nPointsEnabled - mGeorefTransform.getMinimumGCPCount() ) );
  return true;
}

bool QgsGeorefPluginGui::writePDFMapFile( const QString& fileName, const QgsGeorefTransform& transform )
{
  Q_UNUSED( transform );
  if ( !mCanvas )
  {
    return false;
  }

  QgsRasterLayer *rlayer = ( QgsRasterLayer* ) mCanvas->layer( 0 );
  if ( !rlayer )
  {
    return false;
  }
  double mapRatio =  rlayer->extent().width() / rlayer->extent().height();

  QPrinter printer;
  printer.setOutputFormat( QPrinter::PdfFormat );
  printer.setOutputFileName( fileName );

  QSettings s;
  double paperWidth = s.value( "/Plugin-GeoReferencer/Config/WidthPDFMap" ).toDouble();
  double paperHeight = s.value( "/Plugin-GeoReferencer/Config/HeightPDFMap" ).toDouble();

  //create composition
  QgsComposition* composition = new QgsComposition( mCanvas->mapSettings() );
  if ( mapRatio >= 1 )
  {
    composition->setPaperSize( paperHeight, paperWidth );
  }
  else
  {
    composition->setPaperSize( paperWidth, paperHeight );
  }
  composition->setPrintResolution( 300 );
  printer.setPaperSize( QSizeF( composition->paperWidth(), composition->paperHeight() ), QPrinter::Millimeter );

  double leftMargin = 8;
  double topMargin = 8;
  double contentWidth = composition->paperWidth() - 2 * leftMargin;
  double contentHeight = composition->paperHeight() - 2 * topMargin;
  double contentRatio = contentWidth / contentHeight;

  //composer map
  QgsComposerMap* composerMap = new QgsComposerMap( composition, leftMargin, topMargin, contentWidth, contentHeight );
  composerMap->setKeepLayerSet( true );
  QStringList list;
  list.append( mCanvas->mapSettings().layers()[0] );
  composerMap->setLayerSet( list );

  double xcenter = rlayer->extent().center().x();
  double ycenter = rlayer->extent().center().y();

  QgsRectangle rect;
  if ( mapRatio > contentRatio )
  {
    rect = QgsRectangle( 0, ycenter - ( rlayer->extent().width() / contentRatio ) / 2, rlayer->extent().width(), ycenter + ( rlayer->extent().width() / contentRatio ) / 2 );
  }
  if ( mapRatio <= contentRatio )
  {
    rect = QgsRectangle( xcenter - ( rlayer->extent().height() * contentRatio / 2 ), -1 * rlayer->extent().height(), xcenter + ( rlayer->extent().height() * contentRatio / 2 ), 0 );
  }

  composerMap->setNewExtent( rect );
  composition->addItem( composerMap );
  printer.setFullPage( true );
  printer.setColorMode( QPrinter::Color );

  QString residualUnits;
  if ( s.value( "/Plugin-GeoReferencer/Config/ResidualUnits" ) == "mapUnits" && mGeorefTransform.providesAccurateInverseTransformation() )
  {
    residualUnits = tr( "map units" );
  }
  else
  {
    residualUnits = tr( "pixels" );
  }

  //residual plot
  QgsResidualPlotItem* resPlotItem = new QgsResidualPlotItem( composition );
  composition->addItem( resPlotItem );
  resPlotItem->setSceneRect( QRectF( leftMargin, topMargin, contentWidth, contentHeight ) );
  resPlotItem->setExtent( rect );
  resPlotItem->setGCPList( mPoints );
  resPlotItem->setConvertScaleToMapUnits( residualUnits == tr( "map units" ) );

  printer.setResolution( composition->printResolution() );
  QPainter p( &printer );
  composition->setPlotStyle( QgsComposition::Print );
  QRectF paperRectMM = printer.pageRect( QPrinter::Millimeter );
  QRectF paperRectPixel = printer.pageRect( QPrinter::DevicePixel );
  composition->render( &p, paperRectPixel, paperRectMM );

  delete resPlotItem;
  delete composerMap;
  delete composition;

  return true;
}

bool QgsGeorefPluginGui::writePDFReportFile( const QString& fileName, const QgsGeorefTransform& transform )
{
  if ( !mCanvas )
  {
    return false;
  }

  QPrinter printer;
  printer.setOutputFormat( QPrinter::PdfFormat );
  printer.setOutputFileName( fileName );

  //create composition A4 with 300 dpi
  QgsComposition* composition = new QgsComposition( mCanvas->mapSettings() );
  composition->setPaperSize( 210, 297 ); //A4
  composition->setPrintResolution( 300 );
  printer.setPaperSize( QSizeF( composition->paperWidth(), composition->paperHeight() ), QPrinter::Millimeter );

  QFont titleFont;
  titleFont.setPointSize( 9 );
  titleFont.setBold( true );
  QFont tableHeaderFont;
  tableHeaderFont.setPointSize( 9 );
  tableHeaderFont.setBold( true );
  QFont tableContentFont;
  tableContentFont.setPointSize( 9 );

  QSettings s;
  double leftMargin = s.value( "/Plugin-GeoReferencer/Config/LeftMarginPDF", "2.0" ).toDouble();
  double rightMargin = s.value( "/Plugin-GeoReferencer/Config/RightMarginPDF", "2.0" ).toDouble();
  double contentWidth = 210 - ( leftMargin + rightMargin );

  //title
  QFileInfo rasterFi( mRasterFileName );
  QgsComposerLabel* titleLabel = new QgsComposerLabel( composition );
  titleLabel->setFont( titleFont );
  titleLabel->setText( rasterFi.fileName() );
  composition->addItem( titleLabel );
  titleLabel->setSceneRect( QRectF( leftMargin, 5, contentWidth, 8 ) );
  titleLabel->setFrameEnabled( false );

  //composer map
  QgsRectangle canvasExtent = mCanvas->extent();
  //calculate width and height considering extent aspect ratio and max Width 206, maxHeight 70
  double widthExtentRatio = contentWidth / canvasExtent.width();
  double heightExtentRatio = 70 / canvasExtent.height();
  double mapWidthMM = 0;
  double mapHeightMM = 0;
  if ( widthExtentRatio < heightExtentRatio )
  {
    mapWidthMM = contentWidth;
    mapHeightMM = contentWidth / canvasExtent.width() * canvasExtent.height();
  }
  else
  {
    mapHeightMM = 70;
    mapWidthMM = 70 / canvasExtent.height() * canvasExtent.width();
  }

<<<<<<< HEAD
  QgsComposerMap* composerMap = new QgsComposerMap( composition, leftMargin, titleLabel->rect().bottom() + titleLabel->transform().dy(), mapWidthMM, mapHeightMM );
  composerMap->setLayerSet( mCanvas->mapSettings().layers() );
=======
  QgsComposerMap* composerMap = new QgsComposerMap( composition, leftMargin, titleLabel->rect().bottom() + titleLabel->pos().y(), mapWidthMM, mapHeightMM );
  composerMap->setLayerSet( canvasRenderer->layerSet() );
>>>>>>> 4e3738a2
  composerMap->setNewExtent( mCanvas->extent() );
  composerMap->setMapCanvas( mCanvas );
  composition->addItem( composerMap );
  printer.setFullPage( true );
  printer.setColorMode( QPrinter::Color );

  QgsComposerTextTable* parameterTable = 0;
  double scaleX, scaleY, rotation;
  QgsPoint origin;

  QgsComposerLabel* parameterLabel = 0;
  //transformation that involves only scaling and rotation (linear or helmert) ?
  bool wldTransform = transform.getOriginScaleRotation( origin, scaleX, scaleY, rotation );

  QString residualUnits;
  if ( s.value( "/Plugin-GeoReferencer/Config/ResidualUnits" ) == "mapUnits" && mGeorefTransform.providesAccurateInverseTransformation() )
  {
    residualUnits = tr( "map units" );
  }
  else
  {
    residualUnits = tr( "pixels" );
  }

  if ( wldTransform )
  {
    QString parameterTitle = tr( "Transformation parameters" ) + QString( " (" ) + convertTransformEnumToString( transform.transformParametrisation() ) + QString( ")" );
    parameterLabel = new QgsComposerLabel( composition );
    parameterLabel->setFont( titleFont );
    parameterLabel->setText( parameterTitle );
    parameterLabel->adjustSizeToText();
    composition->addItem( parameterLabel );
    parameterLabel->setSceneRect( QRectF( leftMargin, composerMap->rect().bottom() + composerMap->pos().y() + 5, contentWidth, 8 ) );
    parameterLabel->setFrameEnabled( false );

    //calculate mean error
    double meanError = 0;
    calculateMeanError( meanError );

    parameterTable = new QgsComposerTextTable( composition );
    parameterTable->setHeaderFont( tableHeaderFont );
    parameterTable->setContentFont( tableContentFont );
    QStringList headers;
    headers << tr( "Translation x" ) << tr( "Translation y" ) << tr( "Scale x" ) << tr( "Scale y" ) << tr( "Rotation [degrees]" ) << tr( "Mean error [%1]" ).arg( residualUnits );
    parameterTable->setHeaderLabels( headers );
    QStringList row;
    row << QString::number( origin.x(), 'f', 3 ) << QString::number( origin.y(), 'f', 3 ) << QString::number( scaleX ) << QString::number( scaleY ) << QString::number( rotation * 180 / M_PI ) << QString::number( meanError );
    parameterTable->addRow( row );
    composition->addItem( parameterTable );
    parameterTable->setSceneRect( QRectF( leftMargin, parameterLabel->rect().bottom() + parameterLabel->pos().y() + 5, contentWidth, 20 ) );
    parameterTable->setGridStrokeWidth( 0.1 );
    parameterTable->adjustFrameToSize();
  }

  QGraphicsRectItem* previousItem = composerMap;
  if ( parameterTable )
  {
    previousItem = parameterTable;
  }

  QgsComposerLabel* residualLabel = new QgsComposerLabel( composition );
  residualLabel->setFont( titleFont );
  residualLabel->setText( tr( "Residuals" ) );
  composition->addItem( residualLabel );
  residualLabel->setSceneRect( QRectF( leftMargin, previousItem->rect().bottom() + previousItem->pos().y() + 5, contentWidth, 6 ) );
  residualLabel->setFrameEnabled( false );

  //residual plot
  QgsResidualPlotItem* resPlotItem = new QgsResidualPlotItem( composition );
  composition->addItem( resPlotItem );
  resPlotItem->setSceneRect( QRectF( leftMargin, residualLabel->rect().bottom() + residualLabel->pos().y() + 5, contentWidth, composerMap->rect().height() ) );
  resPlotItem->setExtent( composerMap->extent() );
  resPlotItem->setGCPList( mPoints );

  //necessary for the correct scale bar unit label
  resPlotItem->setConvertScaleToMapUnits( residualUnits == tr( "map units" ) );

  QgsComposerTextTable* gcpTable = new QgsComposerTextTable( composition );
  gcpTable->setHeaderFont( tableHeaderFont );
  gcpTable->setContentFont( tableContentFont );
  QStringList gcpHeader;
  gcpHeader << "id" << "enabled" << "pixelX" << "pixelY" << "mapX" << "mapY" << "resX [" + residualUnits + "]" << "resY [" + residualUnits + "]" << "resTot [" + residualUnits + "]";
  gcpTable->setHeaderLabels( gcpHeader );

  QgsGCPList::const_iterator gcpIt = mPoints.constBegin();
  for ( ; gcpIt != mPoints.constEnd(); ++gcpIt )
  {
    QStringList currentGCPStrings;
    QPointF residual = ( *gcpIt )->residual();
    double residualTot = sqrt( residual.x() * residual.x() +  residual.y() * residual.y() );

    currentGCPStrings << QString::number(( *gcpIt )->id() );
    if (( *gcpIt )->isEnabled() )
    {
      currentGCPStrings << tr( "yes" );
    }
    else
    {
      currentGCPStrings << tr( "no" );
    }
    currentGCPStrings << QString::number(( *gcpIt )->pixelCoords().x(), 'f', 0 ) << QString::number(( *gcpIt )->pixelCoords().y(), 'f', 0 ) << QString::number(( *gcpIt )->mapCoords().x(), 'f', 3 )
    <<  QString::number(( *gcpIt )->mapCoords().y(), 'f', 3 ) <<  QString::number( residual.x() ) <<  QString::number( residual.y() ) << QString::number( residualTot );
    gcpTable->addRow( currentGCPStrings );
  }

  composition->addItem( gcpTable );

  gcpTable->setSceneRect( QRectF( leftMargin,  resPlotItem->rect().bottom() + resPlotItem->pos().y() + 5, contentWidth, 100 ) );
  gcpTable->setGridStrokeWidth( 0.1 );

  printer.setResolution( composition->printResolution() );
  QPainter p( &printer );
  composition->setPlotStyle( QgsComposition::Print );
  QRectF paperRectMM = printer.pageRect( QPrinter::Millimeter );
  QRectF paperRectPixel = printer.pageRect( QPrinter::DevicePixel );
  composition->render( &p, paperRectPixel, paperRectMM );

  delete titleLabel;
  delete parameterLabel;
  delete residualLabel;
  delete resPlotItem;
  delete parameterTable;
  delete gcpTable;
  delete composerMap;
  delete composition;
  return true;
}

void QgsGeorefPluginGui::updateTransformParamLabel()
{
  if ( !mTransformParamLabel )
  {
    return;
  }

  QString transformName = convertTransformEnumToString( mGeorefTransform.transformParametrisation() );
  QString labelString = tr( "Transform: " ) + transformName;

  QgsPoint origin;
  double scaleX, scaleY, rotation;
  if ( mGeorefTransform.getOriginScaleRotation( origin, scaleX, scaleY, rotation ) )
  {
    labelString += " ";
    labelString += tr( "Translation (%1, %2)" ).arg( origin.x() ).arg( origin.y() ); labelString += " ";
    labelString += tr( "Scale (%1, %2)" ).arg( scaleX ).arg( scaleY ); labelString += " ";
    labelString += tr( "Rotation: %1" ).arg( rotation * 180 / M_PI );
  }

  double meanError = 0;
  if ( calculateMeanError( meanError ) )
  {
    labelString += " ";
    labelString += tr( "Mean error: %1" ).arg( meanError );
  }
  mTransformParamLabel->setText( labelString );
}

// Gdal script
void QgsGeorefPluginGui::showGDALScript( const QStringList& commands )
{
  QString script = commands.join( "\n" ) + "\n";

  // create window to show gdal script
  QDialogButtonBox *bbxGdalScript = new QDialogButtonBox( QDialogButtonBox::Cancel, Qt::Horizontal, this );
  QPushButton *pbnCopyInClipBoard = new QPushButton( getThemeIcon( "/mPushButtonEditPaste.png" ),
      tr( "Copy in clipboard" ), bbxGdalScript );
  bbxGdalScript->addButton( pbnCopyInClipBoard, QDialogButtonBox::AcceptRole );

  QPlainTextEdit *pteScript = new QPlainTextEdit();
  pteScript->setReadOnly( true );
  pteScript->setWordWrapMode( QTextOption::NoWrap );
  pteScript->setPlainText( tr( "%1" ).arg( script ) );

  QVBoxLayout *layout = new QVBoxLayout();
  layout->addWidget( pteScript );
  layout->addWidget( bbxGdalScript );

  QDialog *dlgShowGdalScrip = new QDialog( this );
  dlgShowGdalScrip->setWindowTitle( tr( "GDAL script" ) );
  dlgShowGdalScrip->setLayout( layout );

  connect( bbxGdalScript, SIGNAL( accepted() ), dlgShowGdalScrip, SLOT( accept() ) );
  connect( bbxGdalScript, SIGNAL( rejected() ), dlgShowGdalScrip, SLOT( reject() ) );

  if ( dlgShowGdalScrip->exec() == QDialog::Accepted )
  {
    QApplication::clipboard()->setText( pteScript->toPlainText() );
  }
}

QString QgsGeorefPluginGui::generateGDALtranslateCommand( bool generateTFW )
{
  QStringList gdalCommand;
  gdalCommand << "gdal_translate" << "-of GTiff";
  if ( generateTFW )
  {
    // say gdal generate associated ESRI world file
    gdalCommand << "-co TFW=YES";
  }

  foreach ( QgsGeorefDataPoint *pt, mPoints )
  {
    gdalCommand << QString( "-gcp %1 %2 %3 %4" ).arg( pt->pixelCoords().x() ).arg( -pt->pixelCoords().y() )
    .arg( pt->mapCoords().x() ).arg( pt->mapCoords().y() );
  }

  QFileInfo rasterFileInfo( mRasterFileName );
  mTranslatedRasterFileName = QDir::tempPath() + "/" + rasterFileInfo.fileName();
  gdalCommand << QString( "\"%1\"" ).arg( mRasterFileName ) << QString( "\"%1\"" ).arg( mTranslatedRasterFileName );

  return gdalCommand.join( " " );
}

QString QgsGeorefPluginGui::generateGDALwarpCommand( QString resampling, QString compress,
    bool useZeroForTrans, int order, double targetResX, double targetResY )
{
  QStringList gdalCommand;
  gdalCommand << "gdalwarp" << "-r" << resampling;

  if ( order > 0 && order <= 3 )
  {
    // Let gdalwarp use polynomial warp with the given degree
    gdalCommand << "-order" << QString::number( order );
  }
  else
  {
    // Otherwise, use thin plate spline interpolation
    gdalCommand << "-tps";
  }
  gdalCommand << "-co COMPRESS=" + compress << ( useZeroForTrans ? "-dstalpha" : "" );

  if ( targetResX != 0.0 && targetResY != 0.0 )
  {
    gdalCommand << "-tr" << QString::number( targetResX, 'f' ) << QString::number( targetResY, 'f' );
  }

  gdalCommand << QString( "\"%1\"" ).arg( mTranslatedRasterFileName ) << QString( "\"%1\"" ).arg( mModifiedRasterFileName );

  return gdalCommand.join( " " );
}

// Log
//void QgsGeorefPluginGui::showMessageInLog(const QString &description, const QString &msg)
//{
//  QString logItem = QString("<code>%1: %2</code>").arg(description).arg(msg);
//
//  mLogViewer->appendHtml(logItem);
//}
//
//void QgsGeorefPluginGui::clearLog()
//{
//  mLogViewer->clear();
//}

// Helpers
bool QgsGeorefPluginGui::checkReadyGeoref()
{
  if ( mRasterFileName.isEmpty() )
  {
    QMessageBox::information( this, tr( "Info" ), tr( "Please load raster to be georeferenced" ) );
    return false;
  }

  bool ok = false;
  while ( !ok )
  {
    if ( QgsGeorefTransform::InvalidTransform == mTransformParam )
    {
      QMessageBox::information( this, tr( "Info" ), tr( "Please set transformation type" ) );
      if ( !getTransformSettings() )
        return false;

      continue;
    }

    //MH: helmert transformation without warping disabled until qgis is able to read rotated rasters efficiently
    if ( mModifiedRasterFileName.isEmpty() && QgsGeorefTransform::Linear != mTransformParam /*&& QgsGeorefTransform::Helmert != mTransformParam*/ )
    {
      QMessageBox::information( this, tr( "Info" ), tr( "Please set output raster name" ) );
      if ( !getTransformSettings() )
        return false;

      continue;
    }

    if ( mPoints.count() < ( int )mGeorefTransform.getMinimumGCPCount() )
    {
      QMessageBox::information( this, tr( "Info" ), tr( "%1 requires at least %2 GCPs. Please define more" )
                                .arg( convertTransformEnumToString( mTransformParam ) ).arg( mGeorefTransform.getMinimumGCPCount() ) );
      if ( !getTransformSettings() )
        return false;

      continue;
    }

    ok = true;
  }

  // Update the transform if necessary
  if ( !updateGeorefTransform() )
  {
    QMessageBox::information( this, tr( "Info" ), tr( "Failed to compute GCP transform: Transform is not solvable" ) );
    //    logRequaredGCPs();
    return false;
  }

  return true;
}

bool QgsGeorefPluginGui::updateGeorefTransform()
{
  std::vector<QgsPoint> mapCoords, pixelCoords;
  if ( mGCPListWidget->gcpList() )
    mGCPListWidget->gcpList()->createGCPVectors( mapCoords, pixelCoords );
  else
    return false;

  // Parametrize the transform with GCPs
  if ( !mGeorefTransform.updateParametersFromGCPs( mapCoords, pixelCoords ) )
  {
    return false;
  }

  mGCPsDirty = false;
  updateTransformParamLabel();
  return true;
}

// Samples the given rectangle at numSamples per edge.
// Returns an axis aligned bounding box which contains the transformed samples.
QgsRectangle QgsGeorefPluginGui::transformViewportBoundingBox( const QgsRectangle &canvasExtent,
    QgsGeorefTransform &t,
    bool rasterToWorld, uint numSamples )
{
  double minX, minY;
  double maxX, maxY;
  minX = minY =  std::numeric_limits<double>::max();
  maxX = maxY = -std::numeric_limits<double>::max();

  double oX = canvasExtent.xMinimum();
  double oY = canvasExtent.yMinimum();
  double dX = canvasExtent.xMaximum();
  double dY = canvasExtent.yMaximum();
  double stepX = numSamples ? ( dX - oX ) / ( numSamples - 1 ) : 0.0;
  double stepY = numSamples ? ( dY - oY ) / ( numSamples - 1 ) : 0.0;
  for ( uint s = 0u;  s < numSamples; s++ )
  {
    for ( uint edge = 0; edge < 4; edge++ )
    {
      QgsPoint src, raster;
      switch ( edge )
      {
        case 0:
          src = QgsPoint( oX + ( double )s * stepX, oY );
          break;
        case 1:
          src = QgsPoint( oX + ( double )s * stepX, dY );
          break;
        case 2:
          src = QgsPoint( oX, oY + ( double )s * stepY );
          break;
        case 3:
          src = QgsPoint( dX, oY + ( double )s * stepY );
          break;
      }
      t.transform( src, raster, rasterToWorld );
      minX = qMin( raster.x(), minX );
      maxX = qMax( raster.x(), maxX );
      minY = qMin( raster.y(), minY );
      maxY = qMax( raster.y(), maxY );
    }
  }
  return QgsRectangle( minX, minY, maxX, maxY );
}

QString QgsGeorefPluginGui::convertTransformEnumToString( QgsGeorefTransform::TransformParametrisation transform )
{
  switch ( transform )
  {
    case QgsGeorefTransform::Linear:
      return tr( "Linear" );
    case QgsGeorefTransform::Helmert:
      return tr( "Helmert" );
    case QgsGeorefTransform::PolynomialOrder1:
      return tr( "Polynomial 1" );
    case QgsGeorefTransform::PolynomialOrder2:
      return tr( "Polynomial 2" );
    case QgsGeorefTransform::PolynomialOrder3:
      return tr( "Polynomial 3" );
    case QgsGeorefTransform::ThinPlateSpline:
      return tr( "Thin plate spline (TPS)" );
    case QgsGeorefTransform::Projective:
      return tr( "Projective" );
    default:
      return tr( "Not set" );
  }
}

QString QgsGeorefPluginGui::convertResamplingEnumToString( QgsImageWarper::ResamplingMethod resampling )
{
  switch ( resampling )
  {
    case QgsImageWarper::NearestNeighbour:
      return "near";
    case QgsImageWarper::Bilinear:
      return "bilinear";
    case QgsImageWarper::Cubic:
      return "cubic";
    case QgsImageWarper::CubicSpline:
      return "cubicspline";
    case QgsImageWarper::Lanczos:
      return "lanczos";
  }
  return "";
}

int QgsGeorefPluginGui::polynomialOrder( QgsGeorefTransform::TransformParametrisation transform )
{
  switch ( transform )
  {
    case QgsGeorefTransform::PolynomialOrder1:
      return 1;
    case QgsGeorefTransform::PolynomialOrder2:
      return 2;
    case QgsGeorefTransform::PolynomialOrder3:
      return 3;
    case QgsGeorefTransform::ThinPlateSpline:
      return -1;

    default:
      return 0;
  }
}

QString QgsGeorefPluginGui::guessWorldFileName( const QString &rasterFileName )
{
  QString worldFileName = "";
  int point = rasterFileName.lastIndexOf( '.' );
  if ( point != -1 && point != rasterFileName.length() - 1 )
    worldFileName = rasterFileName.left( point + 1 ) + "wld";

  return worldFileName;
}

// Note this code is duplicated from qgisapp.cpp because
// I didnt want to make plugins on qgsapplication [TS]
QIcon QgsGeorefPluginGui::getThemeIcon( const QString &theName )
{
  if ( QFile::exists( QgsApplication::activeThemePath() + theName ) )
  {
    return QIcon( QgsApplication::activeThemePath() + theName );
  }
  else if ( QFile::exists( QgsApplication::defaultThemePath() + theName ) )
  {
    return QIcon( QgsApplication::defaultThemePath() + theName );
  }
  else
  {
    QSettings settings;
    QString themePath = ":/icons/" + settings.value( "/Themes" ).toString() + theName;
    if ( QFile::exists( themePath ) )
    {
      return QIcon( themePath );
    }
    else
    {
      return QIcon( ":/icons/default" + theName );
    }
  }
}

bool QgsGeorefPluginGui::checkFileExisting( QString fileName, QString title, QString question )
{
  if ( !fileName.isEmpty() )
  {
    if ( QFile::exists( fileName ) )
    {
      int r = QMessageBox::question( this, title, question,
                                     QMessageBox::Yes | QMessageBox::Default,
                                     QMessageBox::No | QMessageBox::Escape );
      if ( r == QMessageBox::No )
        return false;
      else
        QFile::remove( fileName );
    }
  }

  return true;
}

bool QgsGeorefPluginGui::equalGCPlists( const QgsGCPList &list1, const QgsGCPList &list2 )
{
  if ( list1.count() != list2.count() )
    return false;

  int count = list1.count();
  int j = 0;
  for ( int i = 0; i < count; ++i, ++j )
  {
    QgsGeorefDataPoint *p1 = list1.at( i );
    QgsGeorefDataPoint *p2 = list2.at( j );
    if ( p1->pixelCoords() != p2->pixelCoords() )
      return false;

    if ( p1->mapCoords() != p2->mapCoords() )
      return false;
  }

  return true;
}

//void QgsGeorefPluginGui::logTransformOptions()
//{
//  showMessageInLog(tr("Interpolation"), convertResamplingEnumToString(mResamplingMethod));
//  showMessageInLog(tr("Compression method"), mCompressionMethod);
//  showMessageInLog(tr("Zero for transparency"), mUseZeroForTrans ? "true" : "false");
//}
//
//void QgsGeorefPluginGui::logRequaredGCPs()
//{
//  if (mGeorefTransform.getMinimumGCPCount() != 0)
//  {
//    if ((uint)mPoints.size() >= mGeorefTransform.getMinimumGCPCount())
//      showMessageInLog(tr("Info"), tr("For georeferencing requared at least %1 GCP points")
//                       .arg(mGeorefTransform.getMinimumGCPCount()));
//    else
//      showMessageInLog(tr("Critical"), tr("For georeferencing requared at least %1 GCP points")
//                       .arg(mGeorefTransform.getMinimumGCPCount()));
//  }
//}

void QgsGeorefPluginGui::clearGCPData()
{
  qDeleteAll( mPoints );
  mPoints.clear();
  mGCPListWidget->updateGCPList();

  mIface->mapCanvas()->refresh();
}<|MERGE_RESOLUTION|>--- conflicted
+++ resolved
@@ -1592,13 +1592,8 @@
     mapWidthMM = 70 / canvasExtent.height() * canvasExtent.width();
   }
 
-<<<<<<< HEAD
-  QgsComposerMap* composerMap = new QgsComposerMap( composition, leftMargin, titleLabel->rect().bottom() + titleLabel->transform().dy(), mapWidthMM, mapHeightMM );
+  QgsComposerMap* composerMap = new QgsComposerMap( composition, leftMargin, titleLabel->rect().bottom() + titleLabel->pos().y(), mapWidthMM, mapHeightMM );
   composerMap->setLayerSet( mCanvas->mapSettings().layers() );
-=======
-  QgsComposerMap* composerMap = new QgsComposerMap( composition, leftMargin, titleLabel->rect().bottom() + titleLabel->pos().y(), mapWidthMM, mapHeightMM );
-  composerMap->setLayerSet( canvasRenderer->layerSet() );
->>>>>>> 4e3738a2
   composerMap->setNewExtent( mCanvas->extent() );
   composerMap->setMapCanvas( mCanvas );
   composition->addItem( composerMap );
