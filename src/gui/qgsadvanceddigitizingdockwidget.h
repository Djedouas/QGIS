/***************************************************************************
    qgsadvanceddigitizingdockwidget.h  -  dock for CAD tools
    ----------------------
    begin                : October 2014
    copyright            : (C) Denis Rouzaud
    email                : denis.rouzaud@gmail.com
 ***************************************************************************
 *                                                                         *
 *   This program is free software; you can redistribute it and/or modify  *
 *   it under the terms of the GNU General Public License as published by  *
 *   the Free Software Foundation; either version 2 of the License, or     *
 *   (at your option) any later version.                                   *
 *                                                                         *
 ***************************************************************************/

#ifndef QGSADVANCEDDIGITIZINGDOCK
#define QGSADVANCEDDIGITIZINGDOCK

#include <QList>

#include <memory>

#include "ui_qgsadvanceddigitizingdockwidgetbase.h"
#include "qgsadvanceddigitizingfloater.h"
#include "qgis_gui.h"
#include "qgis_sip.h"
#include "qgsdockwidget.h"
#include "qgsmessagebaritem.h"
#include "qgspointxy.h"
#include "qgspointlocator.h"
#include "qgssnapindicator.h"


class QgsAdvancedDigitizingCanvasItem;
class QgsAdvancedDigitizingFloater;
class QgsMapCanvas;
class QgsMapTool;
class QgsMapToolAdvancedDigitizing;
class QgsMapMouseEvent;

/**
 * \ingroup gui
 * \brief The QgsAdvancedDigitizingDockWidget class is a dockable widget
 * used to handle the CAD tools on top of a selection of map tools.
 * It handles both the UI and the constraints. Constraints are applied
 * by implementing filters called from QgsMapToolAdvancedDigitizing.
 */
class GUI_EXPORT QgsAdvancedDigitizingDockWidget : public QgsDockWidget, private Ui::QgsAdvancedDigitizingDockWidgetBase
{
    Q_OBJECT

  public:

    /**
     * The CadCapacity enum defines the possible constraints to be set
     * depending on the number of points in the CAD point list (the list of points
     * currently digitized)
     */
    enum CadCapacity
    {
      AbsoluteAngle = 1, //!< Azimuth
      RelativeAngle = 2, //!< Also for parallel and perpendicular
      RelativeCoordinates = 4, //!< This corresponds to distance and relative coordinates
      Distance = 8, //!< Distance
    };
    Q_DECLARE_FLAGS( CadCapacities, CadCapacity )
    Q_FLAG( CadCapacities )

    /**
     * Additional constraints which can be enabled
     */
    enum class AdditionalConstraint SIP_MONKEYPATCH_SCOPEENUM : int
    {
      NoConstraint,  //!< No additional constraint
      Perpendicular, //!< Perpendicular
      Parallel       //!< Parallel
    };

    /**
     * Type of interaction to simulate when editing values from external widget
     * \note unstable API (will likely change)
     * \since QGIS 3.8
     */
    enum WidgetSetMode
    {
      ReturnPressed, FocusOut, TextEdited
    };


    /**
     * \ingroup gui
     * \brief The CadConstraint is an abstract class for all basic constraints (angle/distance/x/y).
     * It contains all values (locked, value, relative) and pointers to corresponding widgets.
     * \note Relative is not mandatory since it is not used for distance.
     */
    class GUI_EXPORT CadConstraint
    {
      public:

        /**
         * The lock mode
         */
        enum LockMode
        {
          NoLock,
          SoftLock,
          HardLock
        };

        /**
         * Constructor for CadConstraint.
         * \param lineEdit associated line edit for constraint value
         * \param lockerButton associated button for locking constraint
         * \param relativeButton optional button for toggling relative constraint mode
         * \param repeatingLockButton optional button for toggling repeating lock mode
         */
        CadConstraint( QLineEdit *lineEdit, QToolButton *lockerButton, QToolButton *relativeButton = nullptr, QToolButton *repeatingLockButton = nullptr )
          : mLineEdit( lineEdit )
          , mLockerButton( lockerButton )
          , mRelativeButton( relativeButton )
          , mRepeatingLockButton( repeatingLockButton )
          , mLockMode( NoLock )
          , mRepeatingLock( false )
          , mRelative( false )
          , mValue( 0.0 )
        {}

        /**
         * The current lock mode of this constraint
         * \returns Lock mode
         */
        LockMode lockMode() const { return mLockMode; }

        /**
         * Is any kind of lock mode enabled
         */
        bool isLocked() const { return mLockMode != NoLock; }

        /**
         * Returns TRUE if a repeating lock is set for the constraint. Repeating locks are not
         * automatically cleared after a new point is added.
         * \see setRepeatingLock()
         * \since QGIS 2.16
         */
        bool isRepeatingLock() const { return mRepeatingLock; }

        /**
         * Is the constraint in relative mode
         */
        bool relative() const { return mRelative; }

        /**
         * The value of the constraint
         */
        double value() const { return mValue; }

        /**
         * The line edit that manages the value of the constraint
         */
        QLineEdit *lineEdit() const { return mLineEdit; }

        /**
         * Set the lock mode
         */
        void setLockMode( LockMode mode );

        /**
         * Sets whether a repeating lock is set for the constraint. Repeating locks are not
         * automatically cleared after a new point is added.
         * \param repeating set to TRUE to set the lock to repeat automatically
         * \see isRepeatingLock()
         * \since QGIS 2.16
         */
        void setRepeatingLock( bool repeating );

        /**
         * Set if the constraint should be treated relative
         */
        void setRelative( bool relative );

        /**
         * Set the value of the constraint
         * \param value new value for constraint
         * \param updateWidget set to FALSE to prevent automatically updating the associated widget's value
         */
        void setValue( double value, bool updateWidget = true );

        /**
         * Toggle lock mode
         */
        void toggleLocked();

        /**
         * Toggle relative mode
         */
        void toggleRelative();

        /**
         * Returns the numeric precision (decimal places) to show in the associated widget.
         *
         * \see setPrecision()
         * \since QGIS 3.22
         */
        int precision() const { return mPrecision; }

        /**
         * Sets the numeric precision (decimal places) to show in the associated widget.
         *
         * \see precision()
         * \since QGIS 3.22
         */
        void setPrecision( int precision );

      private:
        QLineEdit *mLineEdit = nullptr;
        QToolButton *mLockerButton = nullptr;
        QToolButton *mRelativeButton = nullptr;
        QToolButton *mRepeatingLockButton = nullptr;
        LockMode mLockMode;
        bool mRepeatingLock;
        bool mRelative;
        double mValue;
        int mPrecision = 6;
    };

    /**
     * Create an advanced digitizing dock widget
     * \param canvas The map canvas on which the widget operates
     * \param parent The parent
     */
    explicit QgsAdvancedDigitizingDockWidget( QgsMapCanvas *canvas, QWidget *parent = nullptr );

    /**
     * Filter key events to e.g. toggle construction mode or adapt constraints
     *
     * \param e A mouse event (may be modified)
     * \returns  If the event is hidden (construction mode hides events from the maptool)
     */
    bool canvasKeyPressEventFilter( QKeyEvent *e );

    /**
     * apply the CAD constraints. The will modify the position of the map event in map coordinates by applying the CAD constraints.
     * \returns FALSE if no solution was found (invalid constraints)
     */
    bool applyConstraints( QgsMapMouseEvent *e );

    /**
     * align to segment for additional constraint.
     * If additional constraints are used, this will determine the angle to be locked depending on the snapped segment.
     * \since QGIS 3.0
     */
    bool alignToSegment( QgsMapMouseEvent *e, QgsAdvancedDigitizingDockWidget::CadConstraint::LockMode lockMode = QgsAdvancedDigitizingDockWidget::CadConstraint::HardLock );

    /**
     * unlock all constraints
     * \param releaseRepeatingLocks set to FALSE to preserve the lock for any constraints set to repeating lock mode
     * \since QGIS 3.0
     */
    void releaseLocks( bool releaseRepeatingLocks = true );

    /**
     * Clear any cached previous clicks and helper lines
     */
    void clear();

    void keyPressEvent( QKeyEvent *e ) override;

    //! determines if CAD tools are enabled or if map tools behaves "nomally"
    bool cadEnabled() const { return mCadEnabled; }

    /**
     * Determines if Z or M will be enabled.
     * \since QGIS 3.22
     */
    void switchZM( );

    /**
     * Sets whether Z is enabled
     * \since QGIS 3.22
     */
    void setEnabledZ( bool enable );

    /**
     * Sets whether M is enabled
     * \since QGIS 3.22
     */
    void setEnabledM( bool enable );

    //! construction mode is used to draw intermediate points. These points won't be given any further (i.e. to the map tools)
    bool constructionMode() const { return mConstructionMode; }

    /**
     * Returns the additional constraints which are used to place
     * perpendicular/parallel segments to snapped segments on the canvas
     */
    AdditionalConstraint additionalConstraint() const  { return mAdditionalConstraint; }
    //! Returns the \a CadConstraint on the angle
    const CadConstraint *constraintAngle() const  { return mAngleConstraint.get(); }
    //! Returns the \a CadConstraint on the distance
    const CadConstraint *constraintDistance() const { return mDistanceConstraint.get(); }
    //! Returns the \a CadConstraint on the X coordinate
    const CadConstraint *constraintX() const { return mXConstraint.get(); }
    //! Returns the \a CadConstraint on the Y coordinate
    const CadConstraint *constraintY() const { return mYConstraint.get(); }

    /**
     * Returns the \a CadConstraint on the Z coordinate
     * \since QGIS 3.22
     */
    const CadConstraint *constraintZ() const { return mZConstraint.get(); }

    /**
     * Returns the \a CadConstraint on the M coordinate
     * \since QGIS 3.22
     */
    const CadConstraint *constraintM() const { return mMConstraint.get(); }
    //! Returns TRUE if a constraint on a common angle is active
    bool commonAngleConstraint() const { return !qgsDoubleNear( mCommonAngleConstraint, 0.0 ); }

    /**
     * Returns the point locator match
     * \since QGIS 3.4
     */
    QgsPointLocator::Match mapPointMatch() const { return mSnapMatch; }

    /**
     * Removes all points from the CAD point list
     * \since QGIS 3.0
     */
    void clearPoints();

    /**
     * Adds point to the CAD point list
     * \since QGIS 3.0
     */
    void addPoint( const QgsPointXY &point );

    /**
     * Remove previous point in the CAD point list
     * \since QGIS 3.8
     */
    void removePreviousPoint();

    /**
     * Configures list of current CAD points
     *
     * Some map tools may find it useful to override list of CAD points that is otherwise
     * automatically populated when user clicks with left mouse button on map canvas.
     * \since QGIS 3.0
     */
    void setPoints( const QList<QgsPointXY> &points );

    /**
     * The last point.
     * Helper for the CAD point list. The CAD point list is the list of points
     * currently digitized. It contains both  "normal" points and intermediate points (construction mode).
     *
     * \since QGIS 3.22
     */
    QgsPoint currentPointV2( bool *exists  = nullptr ) const;

    /**
     * Returns the last CAD point, in a map \a layer's coordinates.
     *
     * \since QGIS 3.22
     */
    QgsPoint currentPointLayerCoordinates( QgsMapLayer *layer ) const;

    /**
     * The last point.
     * Helper for the CAD point list. The CAD point list is the list of points
     * currently digitized. It contains both  "normal" points and intermediate points (construction mode).
     * \deprecated since QGIS 3.22. Use currentPointV2() instead.
     */
    Q_DECL_DEPRECATED QgsPointXY currentPoint( bool *exists  = nullptr ) const SIP_DEPRECATED { return currentPointV2( exists ); };

    /**
     * The previous point.
     * Helper for the CAD point list. The CAD point list is the list of points
     * currently digitized. It contains both  "normal" points and intermediate points (construction mode).
     */
    QgsPoint previousPointV2( bool *exists = nullptr ) const;

    /**
     * The previous point.
     * Helper for the CAD point list. The CAD point list is the list of points
     * currently digitized. It contains both  "normal" points and intermediate points (construction mode).
     * \deprecated since QGIS 3.22. Use previousPointV2() instead.
     */
    Q_DECL_DEPRECATED QgsPointXY previousPoint( bool *exists = nullptr ) const SIP_DEPRECATED { return previousPointV2( exists ); };

    /**
     * The penultimate point.
     * Helper for the CAD point list. The CAD point list is the list of points
     * currently digitized. It contains both  "normal" points and intermediate points (construction mode).
     */
    QgsPoint penultimatePointV2( bool *exists = nullptr ) const;

    /**
     * The penultimate point.
     * Helper for the CAD point list. The CAD point list is the list of points
     * currently digitized. It contains both  "normal" points and intermediate points (construction mode).
     * \deprecated since QGIS 3.22. Use penultimatePointV2() instead.
     */
    Q_DECL_DEPRECATED QgsPointXY penultimatePoint( bool *exists = nullptr ) const SIP_DEPRECATED { return penultimatePointV2( exists ); };

    /**
     * The number of points in the CAD point helper list
     */
    inline int pointsCount() const { return mCadPointList.count(); }

    /**
     * Is it snapped to a vertex
     */
    inline bool snappedToVertex() const { return ( mSnapMatch.isValid() && ( mSnapMatch.hasVertex() || mSnapMatch.hasLineEndpoint() ) ); }

    /**
     * Snapped to a segment
     */
    QList<QgsPointXY> snappedSegment() const { return mSnappedSegment; }

    //! Returns the action used to enable/disable the tools
    QAction *enableAction() { return mEnableAction; }

    /**
     * Enables the tool (call this when an appropriate map tool is set and in the condition to make use of
     * cad digitizing)
     * Normally done automatically from QgsMapToolAdvancedDigitizing::activate() but may need to be fine tuned
     * if the map tool depends on preconditions like a feature selection.
     */
    void enable();

    /**
     * Disable the widget. Normally done automatically from QgsMapToolAdvancedDigitizing::deactivate().
     */
    void disable();

    /**
     * Updates canvas item that displays constraints on the ma
     * \since QGIS 3.0
     */
    void updateCadPaintItem();

    /**
    * Set the X value on the widget.
    * Can be used to set constraints by external widgets.
    * \param mode What type of interaction to emulate
    * \param value The value (as a QString, as it could be an expression)
    * \note unstable API (will likely change)
    * \since QGIS 3.8
    */
    void setX( const QString &value, WidgetSetMode mode );

    /**
    * Set the Y value on the widget.
    * Can be used to set constraints by external widgets.
    * \param mode What type of interaction to emulate
    * \param value The value (as a QString, as it could be an expression)
    * \note unstable API (will likely change)
    * \since QGIS 3.8
    */
    void setY( const QString &value, WidgetSetMode mode );

    /**
    * Set the Z value on the widget.
    * Can be used to set constraints by external widgets.
    * \param mode What type of interaction to emulate
    * \param value The value (as a QString, as it could be an expression)
    * \note unstable API (will likely change)
    * \since QGIS 3.22
    */
    void setZ( const QString &value, WidgetSetMode mode );

    /**
    * Set the M value on the widget.
    * Can be used to set constraints by external widgets.
    * \param mode What type of interaction to emulate
    * \param value The value (as a QString, as it could be an expression)
    * \note unstable API (will likely change)
    * \since QGIS 3.22
    */
    void setM( const QString &value, WidgetSetMode mode );

    /**
    * Set the angle value on the widget.
    * Can be used to set constraints by external widgets.
    * \param mode What type of interaction to emulate
    * \param value The value (as a QString, as it could be an expression)
    * \note unstable API (will likely change)
    * \since QGIS 3.8
    */
    void setAngle( const QString &value, WidgetSetMode mode );

    /**
    * Set the distance value on the widget.
    * Can be used to set constraints by external widgets.
    * \param mode What type of interaction to emulate
    * \param value The value (as a QString, as it could be an expression)
    * \note unstable API (will likely change)
    * \since QGIS 3.8
    */
    void setDistance( const QString &value, WidgetSetMode mode );

    /**
     * Convenient method to get the Z value from the line edit wiget
     * \since QGIS 3.22
     */
    double getLineZ( ) const;

    /**
     * Convenient method to get the M value from the line edit wiget
     * \since QGIS 3.22
     */
    double getLineM( ) const;

    /**
     * Returns the capacities
     * \since QGIS 3.26
     */
    CadCapacities capacities() const { return mCapacities; };

  signals:

    /**
     * Push a warning
     *
     * \param message An informative message
     */
    void pushWarning( const QString &message );

    /**
     * Remove any previously emitted warnings (if any)
     */
    void popWarning();

    /**
     * Sometimes a constraint may change the current point out of a mouse event. This happens normally
     * when a constraint is toggled.
     *
     * \param point The last known digitizing point. Can be used to emulate a mouse event.
     * \since QGIS 3.22
     */
    void pointChangedV2( const QgsPoint &point );

    /**
     * Sometimes a constraint may change the current point out of a mouse event. This happens normally
     * when a constraint is toggled.
     *
     * \param point The last known digitizing point. Can be used to emulate a mouse event.
     * \deprecated since QGIS 3.22. No longer used, will be removed in QGIS 4.0. Use pointChangedV2 instead.
     */
    Q_DECL_DEPRECATED void pointChanged( const QgsPointXY &point ) SIP_DEPRECATED;

    //! Signals for external widgets that need to update according to current values

    /**
    * Emitted whenever CAD is enabled or disabled
    *
    * \param enabled Whether CAD is enabled or not
    * \note unstable API (will likely change).
    * \since QGIS 3.8
    */
    void cadEnabledChanged( bool enabled );

    /**
    * Emitted whenever the X \a value changes (either the mouse moved, or the user changed the input).
    * Could be used by widgets that must reflect the current advanced digitizing state.
    * \note unstable API (will likely change)
    * \since QGIS 3.8
    */
    void valueXChanged( const QString &value );

    /**
    * Emitted whenever the Y \a value changes (either the mouse moved, or the user changed the input).
    * Could be used by widgets that must reflect the current advanced digitizing state.
    * \note unstable API (will likely change)
    * \since QGIS 3.8
    */
    void valueYChanged( const QString &value );

    /**
    * Emitted whenever the Z \a value changes (either the mouse moved, or the user changed the input).
    * Could be used by widgets that must reflect the current advanced digitizing state.
    * \note unstable API (will likely change)
    * \since QGIS 3.22
    */
    void valueZChanged( const QString &value );

    /**
    * Emitted whenever the M \a value changes (either the mouse moved, or the user changed the input).
    * Could be used by widgets that must reflect the current advanced digitizing state.
    * \note unstable API (will likely change)
    * \since QGIS 3.22
    */
    void valueMChanged( const QString &value );

    /**
    * Emitted whenever the angle \a value changes (either the mouse moved, or the user changed the input).
    * Could be used by widgets that must reflect the current advanced digitizing state.
    * \note unstable API (will likely change)
    * \since QGIS 3.8
    */
    void valueAngleChanged( const QString &value );

    /**
    * Emitted whenever the distance \a value changes (either the mouse moved, or the user changed the input).
    * Could be used by widgets that must reflect the current advanced digitizing state.
    * \note unstable API (will likely change)
    * \since QGIS 3.8
    */
    void valueDistanceChanged( const QString &value );

    /**
    * Emitted whenever the X parameter is \a locked.
    * Could be used by widgets that must reflect the current advanced digitizing state.
    * \note unstable API (will likely change)
    * \since QGIS 3.8
    */
    void lockXChanged( bool locked );

    /**
    * Emitted whenever the Y parameter is \a locked.
    * Could be used by widgets that must reflect the current advanced digitizing state.
    * \note unstable API (will likely change)
    * \since QGIS 3.8
    */
    void lockYChanged( bool locked );

    /**
    * Emitted whenever the Z parameter is \a locked.
    * Could be used by widgets that must reflect the current advanced digitizing state.
    * \note unstable API (will likely change)
    * \since QGIS 3.22
    */
    void lockZChanged( bool locked );

    /**
    * Emitted whenever the M parameter is \a locked.
    * Could be used by widgets that must reflect the current advanced digitizing state.
    * \note unstable API (will likely change)
    * \since QGIS 3.22
    */
    void lockMChanged( bool locked );

    /**
    * Emitted whenever the angle parameter is \a locked.
    * Could be used by widgets that must reflect the current advanced digitizing state.
    * \note unstable API (will likely change)
    * \since QGIS 3.8
    */
    void lockAngleChanged( bool locked );

    /**
    * Emitted whenever the distance parameter is \a locked.
    * Could be used by widgets that must reflect the current advanced digitizing state.
    * \note unstable API (will likely change)
    * \since QGIS 3.8
    */
    void lockDistanceChanged( bool locked );

    /**
    * Emitted whenever the X parameter is toggled between absolute and relative.
    * Could be used by widgets that must reflect the current advanced digitizing state.
    *
    * \param relative Whether the X parameter is relative or not.
    * \note unstable API (will likely change)
    * \since QGIS 3.8
    */
    void relativeXChanged( bool relative );

    /**
    * Emitted whenever the Y parameter is toggled between absolute and relative.
    * Could be used by widgets that must reflect the current advanced digitizing state.
    *
    * \param relative Whether the Y parameter is relative or not.
    * \note unstable API (will likely change)
    * \since QGIS 3.8
    */
    void relativeYChanged( bool relative );

    /**
    * Emitted whenever the Z parameter is toggled between absolute and relative.
    * Could be used by widgets that must reflect the current advanced digitizing state.
    *
    * \param relative Whether the Z parameter is relative or not.
    * \note unstable API (will likely change)
    * \since QGIS 3.22
    */
    void relativeZChanged( bool relative );

    /**
    * Emitted whenever the M parameter is toggled between absolute and relative.
    * Could be used by widgets that must reflect the current advanced digitizing state.
    *
    * \param relative Whether the M parameter is relative or not.
    * \note unstable API (will likely change)
    * \since QGIS 3.22
    */
    void relativeMChanged( bool relative );

    /**
    * Emitted whenever the angleX parameter is toggled between absolute and relative.
    * Could be used by widgets that must reflect the current advanced digitizing state.
    *
    * \param relative Whether the angle parameter is relative or not.
    * \note unstable API (will likely change)
    * \since QGIS 3.8
    */
    void relativeAngleChanged( bool relative );

    // relativeDistanceChanged doesn't exist as distance is always relative

    /**
    * Emitted whenever the X field is enabled or disabled. Depending on the context, some parameters
    * do not make sense (e.g. you need a previous point to define a distance).
    * Could be used by widgets that must reflect the current advanced digitizing state.
    *
    * \param enabled Whether the X parameter is enabled or not.
    * \note unstable API (will likely change)
    * \since QGIS 3.8
    */
    void enabledChangedX( bool enabled );

    /**
    * Emitted whenever the Y field is enabled or disabled. Depending on the context, some parameters
    * do not make sense (e.g. you need a previous point to define a distance).
    * Could be used by widgets that must reflect the current advanced digitizing state.
    *
    * \param enabled Whether the Y parameter is enabled or not.
    * \note unstable API (will likely change)
    * \since QGIS 3.8
    */
    void enabledChangedY( bool enabled );

    /**
    * Emitted whenever the Z field is enabled or disabled. Depending on the context, some parameters
    * do not make sense (e.g. you need a previous point to define a distance).
    * Could be used by widgets that must reflect the current advanced digitizing state.
    *
    * \param enabled Whether the Z parameter is enabled or not.
    * \note unstable API (will likely change)
    * \since QGIS 3.22
    */
    void enabledChangedZ( bool enabled );

    /**
    * Emitted whenever the M field is enabled or disabled. Depending on the context, some parameters
    * do not make sense (e.g. you need a previous point to define a distance).
    * Could be used by widgets that must reflect the current advanced digitizing state.
    *
    * \param enabled Whether the M parameter is enabled or not.
    * \note unstable API (will likely change)
    * \since QGIS 3.22
    */
    void enabledChangedM( bool enabled );

    /**
    * Emitted whenever the angle field is enabled or disabled. Depending on the context, some parameters
    * do not make sense (e.g. you need a previous point to define a distance).
    * Could be used by widgets that must reflect the current advanced digitizing state.
    *
    * \param enabled Whether the angle parameter is enabled or not.
    * \note unstable API (will likely change)
    * \since QGIS 3.8
    */
    void enabledChangedAngle( bool enabled );

    /**
    * Emitted whenever the distance field is enabled or disabled. Depending on the context, some parameters
    * do not make sense (e.g. you need a previous point to define a distance).
    * Could be used by widgets that must reflect the current advanced digitizing state.
    *
    * \param enabled Whether the distance parameter is enabled or not.
    * \note unstable API (will likely change)
    * \since QGIS 3.8
    */
    void enabledChangedDistance( bool enabled );

    /**
    * Emitted whenever the X field should get the focus using the shortcuts (X).
    * Could be used by widgets to capture the focus when a field is being edited.
    * \note unstable API (will likely change)
    * \since QGIS 3.8
    */
    void focusOnXRequested();

    /**
    * Emitted whenever the Y field should get the focus using the shortcuts (Y).
    * Could be used by widgets to capture the focus when a field is being edited.
    * \note unstable API (will likely change)
    * \since QGIS 3.8
    */
    void focusOnYRequested();

    /**
    * Emitted whenever the Z field should get the focus using the shortcuts (Z).
    * Could be used by widgets to capture the focus when a field is being edited.
    * \note unstable API (will likely change)
    * \since QGIS 3.22
    */
    void focusOnZRequested();

    /**
    * Emitted whenever the M field should get the focus using the shortcuts (M).
    * Could be used by widgets to capture the focus when a field is being edited.
    * \note unstable API (will likely change)
    * \since QGIS 3.22
    */
    void focusOnMRequested();

    /**
    * Emitted whenever the angle field should get the focus using the shortcuts (A).
    * Could be used by widgets to capture the focus when a field is being edited.
    * \note unstable API (will likely change)
    * \since QGIS 3.8
    */
    void focusOnAngleRequested();

    /**
    * Emitted whenever the distance field should get the focus using the shortcuts (D).
    * Could be used by widgets to capture the focus when a field is being edited.
    * \note unstable API (will likely change)
    * \since QGIS 3.8
    */
    void focusOnDistanceRequested();


  private slots:
    //! Sets the additional constraint by clicking on the perpendicular/parallel buttons
    void additionalConstraintClicked( bool activated );

    //! lock/unlock a constraint and set its value
    void lockConstraint( bool activate = true );

    /**
     * Called when user has manually altered a constraint value. Any entered expressions will
     * be left intact
     */
    void constraintTextEdited( const QString &textValue );

    /**
     * Called when a constraint input widget has lost focus. Any entered expressions
     * will be converted to their calculated value
     */
    void constraintFocusOut();

    //! Sets the relative properties of constraints
    void setConstraintRelative( bool activate );

    //! Sets the repeating lock property of constraints
    void setConstraintRepeatingLock( bool activate );

    /**
     * activate/deactivate tools. It is called when tools are activated manually (from the GUI)
     * it will call setCadEnabled to properly update the UI.
     */
    void activateCad( bool enabled );

    //! enable/disable construction mode (events are not forwarded to the map tool)
    void setConstructionMode( bool enabled );

    //! settings button triggered
    void settingsButtonTriggered( QAction *action );

  private:

    /**
     * Returns the layer currently associated with the map tool using the dock widget.
     */
    QgsMapLayer *targetLayer() const;

    //! updates the UI depending on activation of the tools and clear points / release locks.
    void setCadEnabled( bool enabled );

    /**
     * \brief updateCapacity updates the cad capacities depending on the point list and update the UI according to the capabilities.
     * \param updateUIwithoutChange if TRUE, it will update the UI even if new capacities are not different from previous ones.
     */
    void updateCapacity( bool updateUIwithoutChange = false );

    //! defines the additional constraint to be used (no/parallel/perpendicular)
    void lockAdditionalConstraint( AdditionalConstraint constraint );

    /**
     * Returns the first snapped segment. Will try to snap a segment using all layers
     * \param originalMapPoint point to be snapped (in map coordinates)
     * \param snapped if given, determines if a segment has been snapped
     */
    QList<QgsPointXY> snapSegmentToAllLayers( const QgsPointXY &originalMapPoint, bool *snapped = nullptr ) const;

    //! update the current point in the CAD point list
    void updateCurrentPoint( const QgsPoint &point );


    /**
     * filters key press
     * \note called by eventFilter (filter on line edits), canvasKeyPressEvent (filter on map tool) and keyPressEvent (filter on dock)
     */
    bool filterKeyPress( QKeyEvent *e );

    /**
     * event filter for line edits in the dock UI (angle/distance/x/y line edits)
     * \note defined as private in Python bindings
     */
    bool eventFilter( QObject *obj, QEvent *event ) override SIP_SKIP;

    //! trigger fake mouse move event to update map tool rubber band and/or show new constraints
    void triggerMouseMoveEvent();

    //! Returns the constraint associated with an object
    CadConstraint *objectToConstraint( const QObject *obj ) const;

    //! Attempts to convert a user input value to double, either directly or via expression
    double parseUserInput( const QString &inputValue, bool &ok ) const;

    /**
     * Updates a constraint value based on a text input.
     * \param constraint constraint to update
     * \param textValue user entered text value, may be an expression
     * \param convertExpression set to TRUE to update widget contents to calculated expression value
     */
    void updateConstraintValue( CadConstraint *constraint, const QString &textValue, bool convertExpression = false );

    //! Updates values of constraints that are not locked based on the current point
    void updateUnlockedConstraintValues( const QgsPoint &point );

    QgsMapCanvas *mMapCanvas = nullptr;
    QgsAdvancedDigitizingCanvasItem *mCadPaintItem = nullptr;
    //! Snapping indicator
    std::unique_ptr<QgsSnapIndicator> mSnapIndicator;

    CadCapacities mCapacities = CadCapacities();

    bool mCurrentMapToolSupportsCad = false;

    // Pointer to the floater
    QgsAdvancedDigitizingFloater *mFloater = nullptr;

    // CAD properties
    //! is CAD currently enabled for current map tool
    bool mCadEnabled = false;
    bool mConstructionMode = false;

    // constraints
    std::unique_ptr< CadConstraint > mAngleConstraint;
    std::unique_ptr< CadConstraint > mDistanceConstraint;
    std::unique_ptr< CadConstraint > mXConstraint;
    std::unique_ptr< CadConstraint > mYConstraint;
    std::unique_ptr< CadConstraint > mZConstraint;
    std::unique_ptr< CadConstraint > mMConstraint;
    AdditionalConstraint mAdditionalConstraint;
    double mCommonAngleConstraint; // if 0: do not snap to common angles

    // point list and current snap point / segment
    QList<QgsPoint> mCadPointList;
    QList<QgsPointXY> mSnappedSegment;

    bool mSessionActive = false;

    // error message
    std::unique_ptr<QgsMessageBarItem> mErrorMessage;

    // UI
    QMap< QAction *, double > mCommonAngleActions; // map the common angle actions with their angle values

    // Snap indicator

    QgsPointLocator::Match mSnapMatch;

#ifdef SIP_RUN
    //! event filter for line edits in the dock UI (angle/distance/x/y line edits)
    bool eventFilter( QObject *obj, QEvent *event );
#endif
    //! Convenient method to convert a 2D Point to a QgsPoint
    QgsPoint pointXYToPoint( const QgsPointXY &point ) const;

<<<<<<< HEAD
    friend class TestQgsAdvancedDigitizing;
=======
    friend class TestQgsAdvancedDigitizingDockWidget;
>>>>>>> 25588d2c
};

Q_DECLARE_OPERATORS_FOR_FLAGS( QgsAdvancedDigitizingDockWidget::CadCapacities )

#endif // QGSADVANCEDDIGITIZINGDOCK_H<|MERGE_RESOLUTION|>--- conflicted
+++ resolved
@@ -974,11 +974,8 @@
     //! Convenient method to convert a 2D Point to a QgsPoint
     QgsPoint pointXYToPoint( const QgsPointXY &point ) const;
 
-<<<<<<< HEAD
     friend class TestQgsAdvancedDigitizing;
-=======
     friend class TestQgsAdvancedDigitizingDockWidget;
->>>>>>> 25588d2c
 };
 
 Q_DECLARE_OPERATORS_FOR_FLAGS( QgsAdvancedDigitizingDockWidget::CadCapacities )
