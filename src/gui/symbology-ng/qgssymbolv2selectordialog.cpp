/***************************************************************************
    qgssymbolv2selectordialog.cpp
    ---------------------
    begin                : November 2009
    copyright            : (C) 2009 by Martin Dobias
    email                : wonder.sk at gmail.com
 ***************************************************************************
 *                                                                         *
 *   This program is free software; you can redistribute it and/or modify  *
 *   it under the terms of the GNU General Public License as published by  *
 *   the Free Software Foundation; either version 2 of the License, or     *
 *   (at your option) any later version.                                   *
 *                                                                         *
 ***************************************************************************/

#include "qgssymbolv2selectordialog.h"

#include "qgsstylev2.h"
#include "qgssymbolv2.h"
#include "qgssymbollayerv2.h"
#include "qgssymbollayerv2utils.h"
#include "qgssymbollayerv2registry.h"

// the widgets
#include "qgssymbolslistwidget.h"
#include "qgslayerpropertieswidget.h"
#include "qgssymbollayerv2widget.h"
#include "qgsellipsesymbollayerv2widget.h"
#include "qgsvectorfieldsymbollayerwidget.h"

#include "qgslogger.h"
#include "qgsapplication.h"

#include <QColorDialog>
#include <QPainter>
#include <QStandardItemModel>
#include <QInputDialog>
#include <QMessageBox>
#include <QKeyEvent>
#include <QMenu>

#include <QWidget>
#include <QFile>
#include <QStandardItem>

static const int SymbolLayerItemType = QStandardItem::UserType + 1;

// Hybrid item which may represent a symbol or a layer
// Check using item->isLayer()
class SymbolLayerItem : public QStandardItem
{
  public:
    SymbolLayerItem( QgsSymbolLayerV2* layer )
    {
      setLayer( layer );
    }

    SymbolLayerItem( QgsSymbolV2* symbol )
    {
      setSymbol( symbol );
    }

    void setLayer( QgsSymbolLayerV2* layer )
    {
      mLayer = layer;
      mIsLayer = true;
      mSymbol = NULL;
      updatePreview();
    }

    void setSymbol( QgsSymbolV2* symbol )
    {
      mSymbol = symbol;
      mIsLayer = false;
      mLayer = NULL;
      updatePreview();
    }

    void updatePreview()
    {
      QIcon icon;
      if ( mIsLayer )
        icon = QgsSymbolLayerV2Utils::symbolLayerPreviewIcon( mLayer, QgsSymbolV2::MM, QSize( 16, 16 ) ); //todo: make unit a parameter
      else
        icon = QgsSymbolLayerV2Utils::symbolPreviewIcon( mSymbol, QSize( 16, 16 ) );
      setIcon( icon );

      if ( parent() )
        static_cast<SymbolLayerItem*>( parent() )->updatePreview();
    }

    int type() const { return SymbolLayerItemType; }
    bool isLayer() { return mIsLayer; }

    // returns the symbol pointer; helpful in determining a layer's parent symbol
    QgsSymbolV2* symbol()
    {
      if ( mIsLayer )
        return NULL;
      return mSymbol;
    }

    QgsSymbolLayerV2* layer()
    {
      if ( mIsLayer )
        return mLayer;
      return NULL;
    }

    QVariant data( int role ) const
    {
      if ( role == Qt::DisplayRole || role == Qt::EditRole )
      {
        if ( mIsLayer )
          return QgsSymbolLayerV2Registry::instance()->symbolLayerMetadata( mLayer->layerType() )->visibleName();
        else
        {
          switch( mSymbol->type() )
          {
            case QgsSymbolV2::Marker : return "Symbol: Marker";
            case QgsSymbolV2::Fill   : return "Symbol: Fill";
            case QgsSymbolV2::Line   : return "Symbol: Line";
            default: return "Symbol";
          }
        }
      }
      if ( role == Qt::SizeHintRole )
        return QVariant( QSize( 32, 32 ) );
      if ( role == Qt::CheckStateRole )
        return QVariant(); // could be true/false
      return QStandardItem::data( role );
    }

  protected:
    QgsSymbolLayerV2* mLayer;
    QgsSymbolV2* mSymbol;
    bool mIsLayer;
};

//////////

QgsSymbolV2SelectorDialog::QgsSymbolV2SelectorDialog( QgsSymbolV2* symbol, QgsStyleV2* style, const QgsVectorLayer* vl, QWidget* parent, bool embedded )
    : QDialog( parent ), mAdvancedMenu( NULL ), mVectorLayer( vl )
{
  mStyle = style;
  mSymbol = symbol;
  mPresentWidget = NULL;

  setupUi( this );
  // can be embedded in renderer properties dialog
  if ( embedded )
  {
    buttonBox->hide();
    layout()->setContentsMargins( 0, 0, 0, 0 );
  }
  // setup icons
  btnAddLayer->setIcon( QIcon( QgsApplication::iconPath( "symbologyAdd.png" ) ) );
  btnRemoveLayer->setIcon( QIcon( QgsApplication::iconPath( "symbologyRemove.png" ) ) );
  QIcon iconLock;
  iconLock.addFile( QgsApplication::iconPath( "locked.png" ), QSize(), QIcon::Normal, QIcon::On );
  iconLock.addFile( QgsApplication::iconPath( "unlocked.png" ), QSize(), QIcon::Normal, QIcon::Off );
  btnLock->setIcon( iconLock );
  btnUp->setIcon( QIcon( QgsApplication::iconPath( "symbologyUp.png" ) ) );
  btnDown->setIcon( QIcon( QgsApplication::iconPath( "symbologyDown.png" ) ) );

  model = new QStandardItemModel();
  // Set the symbol
  layersTree->setModel( model );
  layersTree->setHeaderHidden( true );

  QItemSelectionModel* selModel = layersTree->selectionModel();
  connect( selModel, SIGNAL( currentChanged( const QModelIndex&, const QModelIndex& ) ), this, SLOT( layerChanged() ) );

  loadSymbol( symbol, static_cast<SymbolLayerItem*>( model->invisibleRootItem() ) );
  updatePreview();

  connect( btnUp, SIGNAL( clicked() ), this, SLOT( moveLayerUp() ) );
  connect( btnDown, SIGNAL( clicked() ), this, SLOT( moveLayerDown() ) );
  connect( btnAddLayer, SIGNAL( clicked() ), this, SLOT( addLayer() ) );
  connect( btnRemoveLayer, SIGNAL( clicked() ), this, SLOT( removeLayer() ) );
  connect( btnLock, SIGNAL( clicked() ), this, SLOT( lockLayer() ) );

  updateUi();

  // set symbol as active item in the tree
  QModelIndex newIndex = layersTree->model()->index( 0, 0 );
  layersTree->setCurrentIndex( newIndex );
}

void QgsSymbolV2SelectorDialog::keyPressEvent( QKeyEvent * e )
{
  // Ignore the ESC key to avoid close the dialog without the properties window
  if ( !isWindow() && e->key() == Qt::Key_Escape )
  {
    e->ignore();
  }
  else
  {
    QDialog::keyPressEvent( e );
  }
}

QMenu* QgsSymbolV2SelectorDialog::advancedMenu()
{
  if ( mAdvancedMenu == NULL )
  {
    mAdvancedMenu = new QMenu;
    // Brute force method to activate the Advanced menu
    layerChanged();
  }
  return mAdvancedMenu;
}

<<<<<<< HEAD
  if ( mStyle )
  {
    QStringList names = mStyle->symbolNames();
    for ( int i = 0; i < names.count(); i++ )
    {
      QgsSymbolV2* s = mStyle->symbol( names[i] );
      if ( s->type() != mSymbol->type() )
      {
        delete s;
        continue;
      }
      QStandardItem* item = new QStandardItem( names[i] );
      item->setData( names[i], Qt::UserRole ); //so we can show a label when it is clicked
      item->setText( "" ); //set the text to nothing and show in label when clicked rather
      item->setFlags( Qt::ItemIsEnabled | Qt::ItemIsSelectable );
      // create preview icon
      QIcon icon = QgsSymbolLayerV2Utils::symbolPreviewIcon( s, previewSize );
      item->setIcon( icon );
      // add to model
      model->appendRow( item );
      delete s;
=======
void QgsSymbolV2SelectorDialog::loadSymbol( QgsSymbolV2* symbol, SymbolLayerItem* parent )
{
  SymbolLayerItem* symbolItem = new SymbolLayerItem( symbol );
  QFont boldFont = symbolItem->font();
  boldFont.setBold( true );
  symbolItem->setFont( boldFont );
  parent->appendRow( symbolItem );

  int count = symbol->symbolLayerCount();
  for ( int i = count - 1; i >= 0; i-- )
  {
    SymbolLayerItem *layerItem = new SymbolLayerItem( symbol->symbolLayer( i ) );
    layerItem->setEditable( false );
    symbolItem->appendRow( layerItem );
    if ( symbol->symbolLayer( i )->subSymbol() )
    {
      loadSymbol( symbol->symbolLayer( i )->subSymbol(), layerItem );
>>>>>>> d2f08eeb
    }
  }
  layersTree->setExpanded( symbolItem->index(), true);
}


void QgsSymbolV2SelectorDialog::loadSymbol()
{
  model->clear();
  loadSymbol( mSymbol, static_cast<SymbolLayerItem*>( model->invisibleRootItem() ) );
}

void QgsSymbolV2SelectorDialog::updateUi()
{
  QModelIndex currentIdx =  layersTree->currentIndex();
  if ( !currentIdx.isValid() )
    return;

  SymbolLayerItem *item = static_cast<SymbolLayerItem*>( model->itemFromIndex( currentIdx ) );
  if ( !item->isLayer() )
  {
    btnUp->setEnabled( false );
    btnDown->setEnabled( false );
    btnRemoveLayer->setEnabled( false );
    btnLock->setEnabled( false );
    btnAddLayer->setEnabled( true );
   return;
  }

  int rowCount = item->parent()->rowCount();
  int currentRow = item->row();

  btnUp->setEnabled( currentRow > 0 );
  btnDown->setEnabled( currentRow < rowCount - 1 );
  btnRemoveLayer->setEnabled( rowCount > 1 );
  btnLock->setEnabled( true );
  btnAddLayer->setEnabled( false );
}

void QgsSymbolV2SelectorDialog::updatePreview()
{
  QImage preview = mSymbol->bigSymbolPreviewImage();
  lblPreview->setPixmap( QPixmap::fromImage( preview ) );
  // Hope this is a appropriate place
  emit symbolModified();
}

void QgsSymbolV2SelectorDialog::updateLayerPreview()
{
  // get current layer item and update its icon
  SymbolLayerItem* item = currentLayerItem();
  if ( item )
    item->updatePreview();
  // update also preview of the whole symbol
  updatePreview();
}

SymbolLayerItem* QgsSymbolV2SelectorDialog::currentLayerItem()
{
  QModelIndex idx = layersTree->currentIndex();
  if ( !idx.isValid() )
    return NULL;

  SymbolLayerItem *item = static_cast<SymbolLayerItem*>( model->itemFromIndex( idx ) );
  if ( !item->isLayer() )
    return NULL;

  return item;
}

QgsSymbolLayerV2* QgsSymbolV2SelectorDialog::currentLayer()
{
  QModelIndex idx = layersTree->currentIndex();
  if ( !idx.isValid() )
    return NULL;

  SymbolLayerItem *item = static_cast<SymbolLayerItem*>( model->itemFromIndex( idx ) );
  if ( item->isLayer() )
    return item->layer();

  return NULL;
}

void QgsSymbolV2SelectorDialog::layerChanged()
{
  updateUi();

  SymbolLayerItem *currentItem = static_cast<SymbolLayerItem*>( model->itemFromIndex( layersTree->currentIndex() ) );
  if ( currentItem == NULL )
    return;

  if ( currentItem->isLayer() )
  {
    SymbolLayerItem *parent = static_cast<SymbolLayerItem*>( currentItem->parent() );
    QWidget *layerProp = new QgsLayerPropertiesWidget( currentItem->layer(), parent->symbol(), mVectorLayer);
    setWidget( layerProp );
    connect( layerProp, SIGNAL( changed() ), this, SLOT( updateLayerPreview() ) );
    // This connection when layer type is changed
    connect( layerProp, SIGNAL( changeLayer( QgsSymbolLayerV2* ) ), this, SLOT( changeLayer( QgsSymbolLayerV2* ) ) );
  }
  else
  {
    // then it must be a symbol 
    // Now populate symbols of that type using the symbols list widget:
    QWidget *symbolsList = new QgsSymbolsListWidget( currentItem->symbol(), mStyle, mAdvancedMenu );
    setWidget( symbolsList );
    connect( symbolsList, SIGNAL( changed() ), this, SLOT( symbolChanged() ) );
  }
  updateLockButton();
}

void QgsSymbolV2SelectorDialog::symbolChanged()
{
  SymbolLayerItem *currentItem = static_cast<SymbolLayerItem*>( model->itemFromIndex( layersTree->currentIndex() ) );
  if ( currentItem == NULL || currentItem->isLayer() )
    return;
  // disconnect to avoid recreating widget
  disconnect( layersTree->selectionModel(), SIGNAL( currentChanged( const QModelIndex&, const QModelIndex& ) ), this, SLOT( layerChanged() ) );
  if ( currentItem->parent() )
  {
    // it is a sub-symbol
    QgsSymbolV2* symbol = currentItem->symbol();
    SymbolLayerItem *parent = static_cast<SymbolLayerItem*>( currentItem->parent() );
    parent->removeRow( 0 );
    loadSymbol( symbol, parent );
    layersTree->setCurrentIndex( parent->child( 0 )->index() );
    parent->updatePreview();
  }
  else
  {
    //it is the symbol itself
    loadSymbol();
    QModelIndex newIndex = layersTree->model()->index( 0, 0 );
    layersTree->setCurrentIndex( newIndex );
  }
  updatePreview();
  // connect it back once things are set
  connect( layersTree->selectionModel(), SIGNAL( currentChanged( const QModelIndex&, const QModelIndex& ) ), this, SLOT( layerChanged() ) );
}

void QgsSymbolV2SelectorDialog::setWidget( QWidget* widget )
{
  int index = stackedWidget->addWidget( widget );
  stackedWidget->setCurrentIndex( index );
  if ( mPresentWidget )
  {
    stackedWidget->removeWidget( mPresentWidget );
    QWidget *dummy = mPresentWidget;
    mPresentWidget = widget;
    delete dummy; // auto disconnects all signals
  }
}

void QgsSymbolV2SelectorDialog::updateLockButton()
{
  QgsSymbolLayerV2* layer = currentLayer();
  if ( !layer )
    return;
  btnLock->setChecked( layer->isLocked() );
}

void QgsSymbolV2SelectorDialog::addLayer()
{
  QModelIndex idx = layersTree->currentIndex();
  if ( !idx.isValid() )
    return;

  SymbolLayerItem *item = static_cast<SymbolLayerItem*>( model->itemFromIndex( idx ) );
  if ( item->isLayer() )
  {
    QMessageBox::critical( this, tr( "Invalid Selection!" ), tr( "Kindly select a symbol to add layer.") );
    return;
  }

  QgsSymbolV2* parentSymbol = item->symbol();
  QgsSymbolLayerV2* newLayer = QgsSymbolLayerV2Registry::instance()->defaultSymbolLayer( parentSymbol->type() );
  parentSymbol->appendSymbolLayer( newLayer );
  // XXX Insane behaviour of the appendSymbolLayer, it actually "pushes" into the list
  SymbolLayerItem *newLayerItem = new SymbolLayerItem( newLayer );
  item->insertRow( 0, newLayerItem );
  item->updatePreview();

  layersTree->setCurrentIndex( model->indexFromItem( newLayerItem ) );
  updateUi();
  updatePreview();
}

void QgsSymbolV2SelectorDialog::removeLayer()
{
  SymbolLayerItem *item = currentLayerItem();
  int row = item->row();
  SymbolLayerItem *parent = static_cast<SymbolLayerItem*>( item->parent() );

  int layerIdx = parent->rowCount() - row - 1; // IMPORTANT
  QgsSymbolV2* parentSymbol = parent->symbol();
  QgsSymbolLayerV2 *tmpLayer = parentSymbol->takeSymbolLayer( layerIdx );

  parent->removeRow( row );
  parent->updatePreview();

  QModelIndex newIdx = parent->child( 0 )->index();
  layersTree->setCurrentIndex( newIdx );

  updateUi();
  updatePreview();
  //finally delete the removed layer pointer
  delete tmpLayer;
}

void QgsSymbolV2SelectorDialog::moveLayerDown()
{
  moveLayerByOffset( + 1 );
}

void QgsSymbolV2SelectorDialog::moveLayerUp()
{
  moveLayerByOffset( -1 );
}

void QgsSymbolV2SelectorDialog::moveLayerByOffset( int offset )
{
  SymbolLayerItem *item = currentLayerItem();
  if( item == NULL )
    return;
  int row = item->row();

  SymbolLayerItem *parent = static_cast<SymbolLayerItem*>( item->parent() );
  QgsSymbolV2* parentSymbol = parent->symbol();

  int layerIdx = parent->rowCount() - row - 1;
  // switch layers
  QgsSymbolLayerV2* tmpLayer = parentSymbol->takeSymbolLayer( layerIdx );
  parentSymbol->insertSymbolLayer( layerIdx - offset, tmpLayer );

  QList<QStandardItem*> rowItems = parent->takeRow( row );
  parent->insertRows( row + offset, rowItems );
  parent->updatePreview();

  QModelIndex newIdx = rowItems[ 0 ]->index();
  layersTree->setCurrentIndex( newIdx );

  updatePreview();
  updateUi();
}

void QgsSymbolV2SelectorDialog::lockLayer()
{
  QgsSymbolLayerV2* layer = currentLayer();
  if ( !layer )
    return;
  layer->setLocked( btnLock->isChecked() );
}

void QgsSymbolV2SelectorDialog::changeLayer( QgsSymbolLayerV2* newLayer )
{
  SymbolLayerItem *item = currentLayerItem();
  QgsSymbolLayerV2* layer = item->layer();

  if ( layer->subSymbol() )
  {
    item->removeRow( 0 );
  }
  // update symbol layer item
  item->setLayer( newLayer );
  // When it is a marker symbol
  if ( newLayer->subSymbol() )
  {
    loadSymbol( newLayer->subSymbol(), item );
    layersTree->setExpanded( item->index(), true );
  }

  // Change the symbol at last to avoid deleting item's layer
  QgsSymbolV2* symbol = static_cast<SymbolLayerItem*>( item->parent() )->symbol();
  int layerIdx = item->parent()->rowCount() - item->row() - 1;
  symbol->changeSymbolLayer( layerIdx, newLayer );

  item->updatePreview();
  updatePreview();
  // Important: This lets the layer to have its own layer properties widget
  layerChanged();
}<|MERGE_RESOLUTION|>--- conflicted
+++ resolved
@@ -211,29 +211,6 @@
   return mAdvancedMenu;
 }
 
-<<<<<<< HEAD
-  if ( mStyle )
-  {
-    QStringList names = mStyle->symbolNames();
-    for ( int i = 0; i < names.count(); i++ )
-    {
-      QgsSymbolV2* s = mStyle->symbol( names[i] );
-      if ( s->type() != mSymbol->type() )
-      {
-        delete s;
-        continue;
-      }
-      QStandardItem* item = new QStandardItem( names[i] );
-      item->setData( names[i], Qt::UserRole ); //so we can show a label when it is clicked
-      item->setText( "" ); //set the text to nothing and show in label when clicked rather
-      item->setFlags( Qt::ItemIsEnabled | Qt::ItemIsSelectable );
-      // create preview icon
-      QIcon icon = QgsSymbolLayerV2Utils::symbolPreviewIcon( s, previewSize );
-      item->setIcon( icon );
-      // add to model
-      model->appendRow( item );
-      delete s;
-=======
 void QgsSymbolV2SelectorDialog::loadSymbol( QgsSymbolV2* symbol, SymbolLayerItem* parent )
 {
   SymbolLayerItem* symbolItem = new SymbolLayerItem( symbol );
@@ -251,7 +228,6 @@
     if ( symbol->symbolLayer( i )->subSymbol() )
     {
       loadSymbol( symbol->symbolLayer( i )->subSymbol(), layerItem );
->>>>>>> d2f08eeb
     }
   }
   layersTree->setExpanded( symbolItem->index(), true);
