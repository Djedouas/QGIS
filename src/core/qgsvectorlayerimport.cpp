--- conflicted
+++ resolved
@@ -121,13 +121,9 @@
   const QgsAttributes &attrs = feat.attributes();
 
   QgsFeature newFeat;
-<<<<<<< HEAD
-  newFeat.setGeometry( *feat.geometry() );
-  newFeat.initAttributes( attrs.count() );
-=======
   if ( feat.geometry() )
     newFeat.setGeometry( *feat.geometry() );
->>>>>>> 122cff78
+  newFeat.initAttributes( attrs.count() );
 
   for ( int i = 0; i < attrs.count(); ++i )
   {
@@ -209,10 +205,6 @@
     outputCRS = &layer->crs();
   }
 
-<<<<<<< HEAD
-  QgsFields fields = skipAttributeCreation ? QgsFields() : layer->pendingFields();
-=======
-
   bool overwrite = false;
   bool forceSinglePartGeom = false;
   if ( options )
@@ -221,11 +213,10 @@
     forceSinglePartGeom = options->take( "forceSinglePartGeometryType" ).toBool();
   }
 
-  QgsFieldMap fields = skipAttributeCreation ? QgsFieldMap() : layer->pendingFields();
+  QgsFields fields = skipAttributeCreation ? QgsFields() : layer->pendingFields();
   QGis::WkbType wkbType = layer->wkbType();
 
   // Special handling for Shapefiles
->>>>>>> 122cff78
   if ( layer->providerType() == "ogr" && layer->storageType() == "ESRI Shapefile" )
   {
     // convert field names to lowercase
