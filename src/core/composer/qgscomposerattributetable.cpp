--- conflicted
+++ resolved
@@ -131,14 +131,8 @@
   QgsRectangle selectionRect;
   if ( mComposerMap && mShowOnlyVisibleFeatures )
   {
-<<<<<<< HEAD
-    selectionRect = mComposerMap->extent();
+    selectionRect = *mComposerMap->currentMapExtent();
     if ( mVectorLayer && mComposition->mapSettings().hasCrsTransformEnabled() )
-=======
-    selectionRect = *mComposerMap->currentMapExtent();
-    if ( mVectorLayer && mComposerMap->mapRenderer()
-         && mComposerMap->mapRenderer()->hasCrsTransformEnabled() )
->>>>>>> 4e3738a2
     {
       //transform back to layer CRS
       QgsCoordinateTransform coordTransform( mVectorLayer->crs(), mComposition->mapSettings().destinationCrs() );
