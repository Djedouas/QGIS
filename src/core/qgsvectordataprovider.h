--- conflicted
+++ resolved
@@ -118,36 +118,6 @@
                                bool useIntersect = false );
 
     /**
-<<<<<<< HEAD
-     * This function does nothing useful, it's kept only for compatibility.
-     * @todo to be removed
-     */
-    Q_DECL_DEPRECATED virtual long updateFeatureCount();
-=======
-     * Gets the feature at the given feature ID.
-     * @param featureId id of the feature
-     * @param feature feature which will receive the data
-     * @param fetchGeometry if true, geometry will be fetched from the provider
-     * @param fetchAttributes a list containing the indexes of the attribute fields to copy
-     * @return True when feature was found, otherwise false
-     *
-     * Default implementation traverses all features until it finds the one with correct ID.
-     * In case the provider supports reading the feature directly, override this function.
-     */
-    virtual bool featureAtId( QgsFeatureId featureId,
-                              QgsFeature& feature,
-                              bool fetchGeometry = true,
-                              QgsAttributeList fetchAttributes = QgsAttributeList() );
-
-    /**
-     * Get the next feature resulting from a select operation.
-     * @param feature feature which will receive data from the provider
-     * @return true when there was a feature to fetch, false when end was hit
-     */
-    virtual bool nextFeature( QgsFeature& feature ) = 0;
->>>>>>> 5f70a68f
-
-    /**
      * Get feature type.
      * @return int representing the feature type
      */
