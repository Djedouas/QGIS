/***************************************************************************
  qgisapp.cpp  -  description
  -------------------

           begin                : Sat Jun 22 2002
           copyright            : (C) 2002 by Gary E.Sherman
           email                : sherman at mrcc.com
           Romans 3:23=>Romans 6:23=>Romans 10:9,10=>Romans 12
 ***************************************************************************/

/***************************************************************************
 *                                                                         *
 *   This program is free software; you can redistribute it and/or modify  *
 *   it under the terms of the GNU General Public License as published by  *
 *   the Free Software Foundation; either version 2 of the License, or     *
 *   (at your option) any later version.                                   *
 *                                                                         *
 ***************************************************************************/

//
// QT4 includes make sure to use the new <CamelCase> style!
//
#include <QAction>
#include <QApplication>
#include <QBitmap>
#include <QCheckBox>
#include <QClipboard>
#include <QColor>
#include <QCursor>
#include <QDesktopServices>
#include <QDesktopWidget>
#include <QDialog>
#include <QDir>
#include <QDockWidget>
#include <QEvent>
#include <QFile>
#include <QFileInfo>
#include <QImageWriter>
#include <QInputDialog>
#include <QKeyEvent>
#include <QLabel>
#include <QLibrary>
#include <QMenu>
#include <QMenuBar>
#include <QMenuItem>
#include <QMessageBox>
#include <QPainter>
#include <QPictureIO>
#include <QPixmap>
#include <QPoint>
#include <QPrinter>
#include <QProcess>
#include <QProgressBar>
#include <QProgressDialog>
#include <QRegExp>
#include <QRegExpValidator>
#include <QSettings>
#include <QSplashScreen>
#include <QStatusBar>
#include <QStringList>
#include <QTcpSocket>
#include <QTextStream>
#include <QtGlobal>
#include <QTimer>
#include <QToolButton>
#include <QVBoxLayout>
#include <QWhatsThis>
#include <QThread>

#include <qgsnetworkaccessmanager.h>
#include <qgsapplication.h>
#include <qgscomposition.h>

#include <QNetworkReply>
#include <QNetworkProxy>
#include <QAuthenticator>
#include <QNetworkDiskCache>

//
// Mac OS X Includes
// Must include before GEOS 3 due to unqualified use of 'Point'
//
#ifdef Q_OS_MACX
#include <ApplicationServices/ApplicationServices.h>

// check macro breaks QItemDelegate
#ifdef check
#undef check
#endif
#endif

//
// QGIS Specific Includes
//

#include "qgisapp.h"
#include "qgisappinterface.h"
#include "qgisappstylesheet.h"
#include "qgis.h"
#include "qgisplugin.h"
#include "qgsabout.h"
#include "qgsapplication.h"
#include "qgsattributeaction.h"
#include "qgsattributetabledialog.h"
#include "qgsbookmarks.h"
#include "qgsbrowserdockwidget.h"
#include "qgsclipboard.h"
#include "qgscomposer.h"
#include "qgscomposermanager.h"
#include "qgscomposerview.h"
#include "qgsconfigureshortcutsdialog.h"
#include "qgscoordinatetransform.h"
#include "qgscredentialdialog.h"
#include "qgscursors.h"
#include "qgscustomization.h"
#include "qgscustomprojectiondialog.h"
#include "qgsdatasourceuri.h"
<<<<<<< HEAD
#include "qgsdatumtransformdialog.h"
=======
#include "qgsdxfexport.h"
#include "qgsdxfexportdialog.h"
>>>>>>> 0239b4d6
#include "qgsdecorationcopyright.h"
#include "qgsdecorationnortharrow.h"
#include "qgsdecorationscalebar.h"
#include "qgsdecorationgrid.h"
#include "qgsencodingfiledialog.h"
#include "qgserror.h"
#include "qgserrordialog.h"
#include "qgsexception.h"
#include "qgsexpressionselectiondialog.h"
#include "qgsfeature.h"
#include "qgsformannotationitem.h"
#include "qgsfieldcalculator.h"
#include "qgshtmlannotationitem.h"
#include "qgsgenericprojectionselector.h"
#include "qgsgpsinformationwidget.h"
#include "qgsguivectorlayertools.h"
#include "qgslabelinggui.h"
#include "qgslegend.h"
#include "qgslayerorder.h"
#include "qgslegendlayer.h"
#include "qgslogger.h"
#include "qgsmapcanvas.h"
#include "qgsmaplayer.h"
#include "qgsmaplayerregistry.h"
#include "qgsmapoverviewcanvas.h"
#include "qgsmaprenderer.h"
#include "qgsmaptip.h"
#include "qgsmergeattributesdialog.h"
#include "qgsmessageviewer.h"
#include "qgsmessagebar.h"
#include "qgsmessagebaritem.h"
#include "qgsmimedatautils.h"
#include "qgsmessagelog.h"
#include "qgsmultibandcolorrenderer.h"
#include "qgsnewvectorlayerdialog.h"
#include "qgsoptions.h"
// #include "qgspastetransformations.h"
#include "qgspluginlayer.h"
#include "qgspluginlayerregistry.h"
#include "qgspluginmanager.h"
#include "qgspluginregistry.h"
#include "qgspoint.h"
#include "qgshandlebadlayers.h"
#include "qgsproject.h"
#include "qgsprojectlayergroupdialog.h"
#include "qgsprojectproperties.h"
#include "qgsproviderregistry.h"
#include "qgspythonrunner.h"
#include "qgsquerybuilder.h"
#include "qgsrastercalcdialog.h"
#include "qgsrasterfilewriter.h"
#include "qgsrasteriterator.h"
#include "qgsrasterlayer.h"
#include "qgsrasterlayerproperties.h"
#include "qgsrasternuller.h"
#include "qgsbrightnesscontrastfilter.h"
#include "qgsrasterrenderer.h"
#include "qgsrasterlayersaveasdialog.h"
#include "qgsrectangle.h"
#include "qgsscalecombobox.h"
#include "qgsshortcutsmanager.h"
#include "qgssinglebandgrayrenderer.h"
#include "qgssnappingdialog.h"
#include "qgssponsors.h"
#include "qgssvgannotationitem.h"
#include "qgstextannotationitem.h"
#include "qgstipgui.h"
#include "qgsundowidget.h"
#include "qgsvectordataprovider.h"
#include "qgsvectorfilewriter.h"
#include "qgsvectorlayer.h"
#include "qgsvectorlayerproperties.h"
#include "qgsmessagelogviewer.h"
#include "qgsdataitem.h"

#include "qgssublayersdialog.h"
#include "ogr/qgsopenvectorlayerdialog.h"
#include "ogr/qgsvectorlayersaveasdialog.h"

#include "qgsosmdownloaddialog.h"
#include "qgsosmimportdialog.h"
#include "qgsosmexportdialog.h"

//
// GDAL/OGR includes
//
#include <ogr_api.h>
#include <proj_api.h>

//
// Other includes
//
#include <algorithm>
#include <cassert>
#include <cmath>
#include <functional>
#include <iomanip>
#include <list>
#include <memory>
#include <vector>

//
// Map tools
//
#include "qgsmaptooladdfeature.h"
#include "qgsmaptooladdpart.h"
#include "qgsmaptooladdring.h"
#include "qgsmaptoolannotation.h"
#include "qgsmaptooldeletering.h"
#include "qgsmaptooldeletepart.h"
#include "qgsmaptoolfeatureaction.h"
#include "qgsmaptoolformannotation.h"
#include "qgsmaptoolhtmlannotation.h"
#include "qgsmaptoolidentifyaction.h"
#include "qgsmaptoolmeasureangle.h"
#include "qgsmaptoolmovefeature.h"
#include "qgsmaptoolrotatefeature.h"
#include "qgsmaptooloffsetcurve.h"
#include "qgsmaptoolpan.h"
#include "qgsmaptoolselect.h"
#include "qgsmaptoolselectrectangle.h"
#include "qgsmaptoolselectfreehand.h"
#include "qgsmaptoolselectpolygon.h"
#include "qgsmaptoolselectradius.h"
#include "qgsmaptoolsvgannotation.h"
#include "qgsmaptoolreshape.h"
#include "qgsmaptoolrotatepointsymbols.h"
#include "qgsmaptoolsplitfeatures.h"
#include "qgsmaptoolsplitparts.h"
#include "qgsmaptooltextannotation.h"
#include "qgsmaptoolvertexedit.h"
#include "qgsmaptoolzoom.h"
#include "qgsmaptoolsimplify.h"
#include "qgsmeasuretool.h"
#include "qgsmaptoolpinlabels.h"
#include "qgsmaptoolshowhidelabels.h"
#include "qgsmaptoolmovelabel.h"
#include "qgsmaptoolrotatelabel.h"
#include "qgsmaptoolchangelabelproperties.h"

#include "nodetool/qgsmaptoolnodetool.h"

// Editor widgets
#include "qgseditorwidgetregistry.h"
#include "qgsrelationreferencefactory.h"

//
// Conditional Includes
//
#ifdef HAVE_PGCONFIG
#include <pg_config.h>
#else
#define PG_VERSION "unknown"
#endif

#include <sqlite3.h>

extern "C"
{
#include <spatialite.h>
}
#include "qgsnewspatialitelayerdialog.h"

#include "qgspythonutils.h"

#ifndef Q_OS_WIN
#include <dlfcn.h>
#else
#include <windows.h>
#include <DbgHelp.h>
#endif

#ifdef HAVE_TOUCH
#include "qgsmaptooltouch.h"
#endif

class QTreeWidgetItem;


// IDs for locating particular menu items
const int BEFORE_RECENT_PATHS = 123;
const int AFTER_RECENT_PATHS = 321;

/** set the application title bar text

  If the current project title is null
  if the project file is null then
  set title text to just application name and version
  else
  set set title text to the project file name
  else
  set the title text to project title
  */
static void setTitleBarText_( QWidget & qgisApp )
{
  QString caption = QgisApp::tr( "QGIS " );

  if ( QString( QGis::QGIS_VERSION ).endsWith( "Master" ) )
  {
    caption += QString( "%1" ).arg( QGis::QGIS_DEV_VERSION );
  }
  else
  {
    caption += QGis::QGIS_VERSION;
  }

  if ( QgsProject::instance()->title().isEmpty() )
  {
    if ( QgsProject::instance()->fileName().isEmpty() )
    {
      // no project title nor file name, so just leave caption with
      // application name and version
    }
    else
    {
      QFileInfo projectFileInfo( QgsProject::instance()->fileName() );
      caption += " - " + projectFileInfo.completeBaseName();
    }
  }
  else
  {
    caption += " - " + QgsProject::instance()->title();
  }

  qgisApp.setWindowTitle( caption );
} // setTitleBarText_( QWidget * qgisApp )

/**
 Creator function for output viewer
*/
static QgsMessageOutput *messageOutputViewer_()
{
  if ( QThread::currentThread() == QApplication::instance()->thread() )
    return new QgsMessageViewer( QgisApp::instance() );
  else
    return new QgsMessageOutputConsole();
}

static void customSrsValidation_( QgsCoordinateReferenceSystem &srs )
{
  QgisApp::instance()->emitCustomSrsValidation( srs );
}

void QgisApp::emitCustomSrsValidation( QgsCoordinateReferenceSystem &srs )
{
  emit customSrsValidation( srs );
}

/**
 * This function contains forced validation of CRS used in QGIS.
 * There are 3 options depending on the settings:
 * - ask for CRS using projection selecter
 * - use project's CRS
 * - use predefined global CRS
 */
void QgisApp::validateSrs( QgsCoordinateReferenceSystem &srs )
{
  static QString authid = QString::null;
  QSettings mySettings;
  QString myDefaultProjectionOption = mySettings.value( "/Projections/defaultBehaviour", "prompt" ).toString();
  if ( myDefaultProjectionOption == "prompt" )
  {
    //@note this class is not a descendent of QWidget so we cant pass
    //it in the ctor of the layer projection selector

    QgsGenericProjectionSelector *mySelector = new QgsGenericProjectionSelector();
    mySelector->setMessage( srs.validationHint() ); //shows a generic message, if not specified
    if ( authid.isNull() )
      authid = QgisApp::instance()->mapCanvas()->mapRenderer()->destinationCrs().authid();

    QgsCoordinateReferenceSystem defaultCrs;
    if ( defaultCrs.createFromOgcWmsCrs( authid ) )
    {
      mySelector->setSelectedCrsId( defaultCrs.srsid() );
    }

    bool waiting = QApplication::overrideCursor() && QApplication::overrideCursor()->shape() == Qt::WaitCursor;
    if ( waiting )
      QApplication::setOverrideCursor( Qt::ArrowCursor );

    if ( mySelector->exec() )
    {
      QgsDebugMsg( "Layer srs set from dialog: " + QString::number( mySelector->selectedCrsId() ) );
      authid = mySelector->selectedAuthId();
      srs.createFromOgcWmsCrs( mySelector->selectedAuthId() );
    }

    if ( waiting )
      QApplication::restoreOverrideCursor();

    delete mySelector;
  }
  else if ( myDefaultProjectionOption == "useProject" )
  {
    // XXX TODO: Change project to store selected CS as 'projectCRS' not 'selectedWkt'
    authid = QgisApp::instance()->mapCanvas()->mapRenderer()->destinationCrs().authid();
    QgsDebugMsg( "Layer srs set from project: " + authid );
    QgisApp::instance()->statusBar()->showMessage( tr( "CRS undefined - defaulting to project CRS" ) );
    srs.createFromOgcWmsCrs( authid );
  }
  else ///Projections/defaultBehaviour==useGlobal
  {
    authid = mySettings.value( "/Projections/layerDefaultCrs", GEO_EPSG_CRS_AUTHID ).toString();
    srs.createFromOgcWmsCrs( authid );
    QgisApp::instance()->statusBar()->showMessage( tr( "CRS undefined - defaulting to default CRS: %1" ).arg( authid ) );
  }
}

static bool cmpByText_( QAction* a, QAction* b )
{
  return QString::localeAwareCompare( a->text(), b->text() ) < 0;
}


QgisApp *QgisApp::smInstance = 0;

// constructor starts here
QgisApp::QgisApp( QSplashScreen *splash, bool restorePlugins, QWidget * parent, Qt::WFlags fl )
    : QMainWindow( parent, fl )
    , mSplash( splash )
    , mInternalClipboard( 0 )
    , mShowProjectionTab( false )
    , mPythonUtils( NULL )
#ifdef Q_OS_WIN
    , mSkipNextContextMenuEvent( 0 )
#endif
    , mpGpsWidget( NULL )
{
  if ( smInstance )
  {
    QMessageBox::critical(
      this,
      tr( "Multiple Instances of QgisApp" ),
      tr( "Multiple instances of QGIS application object detected.\nPlease contact the developers.\n" ) );
    abort();
  }

  smInstance = this;

  namSetup();

  // load GUI: actions, menus, toolbars
  setupUi( this );

  //////////

  mSplash->showMessage( tr( "Checking database" ), Qt::AlignHCenter | Qt::AlignBottom );
  qApp->processEvents();
  // Do this early on before anyone else opens it and prevents us copying it
  QString dbError;
  if ( !QgsApplication::createDB( &dbError ) )
  {
    QMessageBox::critical( this, tr( "Private qgis.db" ), dbError );
  }

  mSplash->showMessage( tr( "Reading settings" ), Qt::AlignHCenter | Qt::AlignBottom );
  qApp->processEvents();

  mSplash->showMessage( tr( "Setting up the GUI" ), Qt::AlignHCenter | Qt::AlignBottom );
  qApp->processEvents();

  QSettings settings;

  // set up stylesheet builder and apply saved or default style options
  mStyleSheetBuilder = new QgisAppStyleSheet( this );
  connect( mStyleSheetBuilder, SIGNAL( appStyleSheetChanged( const QString& ) ),
           this, SLOT( setAppStyleSheet( const QString& ) ) );
  mStyleSheetBuilder->buildStyleSheet( mStyleSheetBuilder->defaultOptions() );

  QWidget *centralWidget = this->centralWidget();
  QGridLayout *centralLayout = new QGridLayout( centralWidget );
  centralWidget->setLayout( centralLayout );
  centralLayout->setContentsMargins( 0, 0, 0, 0 );

  // "theMapCanvas" used to find this canonical instance later
  mMapCanvas = new QgsMapCanvas( centralWidget, "theMapCanvas" );
  mMapCanvas->setWhatsThis( tr( "Map canvas. This is where raster and vector "
                                "layers are displayed when added to the map" ) );

  // set canvas color right away
  int myRed = settings.value( "/qgis/default_canvas_color_red", 255 ).toInt();
  int myGreen = settings.value( "/qgis/default_canvas_color_green", 255 ).toInt();
  int myBlue = settings.value( "/qgis/default_canvas_color_blue", 255 ).toInt();
  mMapCanvas->setCanvasColor( QColor( myRed, myGreen, myBlue ) );

  centralLayout->addWidget( mMapCanvas, 0, 0, 2, 1 );

  // a bar to warn the user with non-blocking messages
  mInfoBar = new QgsMessageBar( centralWidget );
  mInfoBar->setSizePolicy( QSizePolicy::Minimum, QSizePolicy::Fixed );
  centralLayout->addWidget( mInfoBar, 0, 0, 1, 1 );

  //set the focus to the map canvas
  mMapCanvas->setFocus();

  // "theMapLegend" used to find this canonical instance later
  mMapLegend = new QgsLegend( mMapCanvas, this, "theMapLegend" );

  mMapLayerOrder = new QgsLayerOrder( mMapLegend, this, "theMapLayerOrder" );

  // create undo widget
  mUndoWidget = new QgsUndoWidget( NULL, mMapCanvas );
  mUndoWidget->setObjectName( "Undo" );

  createActions();
  createActionGroups();
  createMenus();
  createToolBars();
  createStatusBar();
  createCanvasTools();
  mMapCanvas->freeze();
  initLegend();
  createOverview();
  createMapTips();
  createDecorations();
  readSettings();
  updateRecentProjectPaths();
  updateProjectFromTemplates();
  legendLayerSelectionChanged();
  mSaveRollbackInProgress = false;

  // initialize the plugin manager
  mPluginManager = new QgsPluginManager( this, restorePlugins );

  addDockWidget( Qt::LeftDockWidgetArea, mUndoWidget );
  mUndoWidget->hide();

  mSnappingDialog = new QgsSnappingDialog( this, mMapCanvas );
  mSnappingDialog->setObjectName( "SnappingOption" );

  mBrowserWidget = new QgsBrowserDockWidget( tr( "Browser" ), this );
  mBrowserWidget->setObjectName( "Browser" );
  addDockWidget( Qt::LeftDockWidgetArea, mBrowserWidget );
  mBrowserWidget->hide();

  mBrowserWidget2 = new QgsBrowserDockWidget( tr( "Browser (2)" ), this );
  mBrowserWidget2->setObjectName( "Browser2" );
  addDockWidget( Qt::LeftDockWidgetArea, mBrowserWidget2 );
  mBrowserWidget2->hide();

  // create the GPS tool on starting QGIS - this is like the browser
  mpGpsWidget = new QgsGPSInformationWidget( mMapCanvas );
  //create the dock widget
  mpGpsDock = new QDockWidget( tr( "GPS Information" ), this );
  mpGpsDock->setObjectName( "GPSInformation" );
  mpGpsDock->setAllowedAreas( Qt::LeftDockWidgetArea | Qt::RightDockWidgetArea );
  addDockWidget( Qt::LeftDockWidgetArea, mpGpsDock );
  // add to the Panel submenu
  // now add our widget to the dock - ownership of the widget is passed to the dock
  mpGpsDock->setWidget( mpGpsWidget );
  mpGpsDock->hide();

  mLogViewer = new QgsMessageLogViewer( statusBar(), this );

  mLogDock = new QDockWidget( tr( "Log Messages" ), this );
  mLogDock->setObjectName( "MessageLog" );
  mLogDock->setAllowedAreas( Qt::BottomDockWidgetArea | Qt::TopDockWidgetArea );
  addDockWidget( Qt::BottomDockWidgetArea, mLogDock );
  mLogDock->setWidget( mLogViewer );
  mLogDock->hide();

  mVectorLayerTools = new QgsGuiVectorLayerTools();

  // Init the editor widget types
  QgsEditorWidgetRegistry* editorWidgetRegistry = QgsEditorWidgetRegistry::instance();
  QgsAttributeEditorContext context;
  context.setVectorLayerTools( vectorLayerTools() );
  editorWidgetRegistry->registerWidget( "RelationReference", new QgsRelationReferenceFactory( context, tr( "Relation Reference" ) ) );


  mInternalClipboard = new QgsClipboard; // create clipboard
  connect( mInternalClipboard, SIGNAL( changed() ), this, SLOT( clipboardChanged() ) );
  mQgisInterface = new QgisAppInterface( this ); // create the interfce

#ifdef Q_WS_MAC
  // action for Window menu (create before generating WindowTitleChange event))
  mWindowAction = new QAction( this );
  connect( mWindowAction, SIGNAL( triggered() ), this, SLOT( activate() ) );

  // add this window to Window menu
  addWindow( mWindowAction );
#endif

  activateDeactivateLayerRelatedActions( NULL ); // after members were created

  // set application's caption
  QString caption = tr( "QGIS - %1 ('%2')" ).arg( QGis::QGIS_VERSION ).arg( QGis::QGIS_RELEASE_NAME );
  setWindowTitle( caption );

  QgsMessageLog::logMessage( tr( "QGIS starting..." ), QString::null, QgsMessageLog::INFO );

  // set QGIS specific srs validation
  connect( this, SIGNAL( customSrsValidation( QgsCoordinateReferenceSystem& ) ),
           this, SLOT( validateSrs( QgsCoordinateReferenceSystem& ) ) );
  QgsCoordinateReferenceSystem::setCustomSrsValidation( customSrsValidation_ );

  // set graphical message output
  QgsMessageOutput::setMessageOutputCreator( messageOutputViewer_ );

  // set graphical credential requester
  new QgsCredentialDialog( this );

  qApp->processEvents();

  // load providers
  mSplash->showMessage( tr( "Checking provider plugins" ), Qt::AlignHCenter | Qt::AlignBottom );
  qApp->processEvents();
  QgsApplication::initQgis();

  mSplash->showMessage( tr( "Starting Python" ), Qt::AlignHCenter | Qt::AlignBottom );
  qApp->processEvents();
  loadPythonSupport();

  // Create the plugin registry and load plugins
  // load any plugins that were running in the last session
  mSplash->showMessage( tr( "Restoring loaded plugins" ), Qt::AlignHCenter | Qt::AlignBottom );
  qApp->processEvents();
  QgsPluginRegistry::instance()->setQgisInterface( mQgisInterface );
  if ( restorePlugins )
  {
    // Restoring of plugins can be disabled with --noplugins command line option
    // because some plugins may cause QGIS to crash during startup
    QgsPluginRegistry::instance()->restoreSessionPlugins( QgsApplication::pluginPath() );

    // Also restore plugins from user specified plugin directories - added for 1.7
    QString myPaths = settings.value( "plugins/searchPathsForPlugins", "" ).toString();
    if ( !myPaths.isEmpty() )
    {
      QStringList myPathList = myPaths.split( "|" );
      QgsPluginRegistry::instance()->restoreSessionPlugins( myPathList );
    }
  }

  if ( mPythonUtils && mPythonUtils->isEnabled() )
  {
    // initialize the plugin installer to start fetching repositories in background
    QgsPythonRunner::run( "import pyplugin_installer" );
    QgsPythonRunner::run( "pyplugin_installer.initPluginInstaller()" );
    // enable Python in the Plugin Manager and pass the PythonUtils to it
    mPluginManager -> setPythonUtils( mPythonUtils );
  }

  mSplash->showMessage( tr( "Initializing file filters" ), Qt::AlignHCenter | Qt::AlignBottom );
  qApp->processEvents();

  // now build vector and raster file filters
  mVectorFileFilter = QgsProviderRegistry::instance()->fileVectorFilters();
  mRasterFileFilter = QgsProviderRegistry::instance()->fileRasterFilters();

  // set handler for missing layers (will be owned by QgsProject)
  QgsProject::instance()->setBadLayerHandler( new QgsHandleBadLayersHandler() );

#if 0
  // Set the background color for toolbox and overview as they default to
  // white instead of the window color
  QPalette myPalette = toolBox->palette();
  myPalette.setColor( QPalette::Button, myPalette.window().color() );
  toolBox->setPalette( myPalette );
  //do the same for legend control
  myPalette = toolBox->palette();
  myPalette.setColor( QPalette::Button, myPalette.window().color() );
  mMapLegend->setPalette( myPalette );
  //and for overview control this is done in createOverView method
#endif
  // Do this last in the ctor to ensure that all members are instantiated properly
  setupConnections();
  //
  // Please make sure this is the last thing the ctor does so that we can ensure the
  // widgets are all initialised before trying to restore their state.
  //
  mSplash->showMessage( tr( "Restoring window state" ), Qt::AlignHCenter | Qt::AlignBottom );
  qApp->processEvents();
  restoreWindowState();

  // do main window customization - after window state has been restored, before the window is shown
  QgsCustomization::instance()->updateMainWindow( mToolbarMenu );

  mSplash->showMessage( tr( "QGIS Ready!" ), Qt::AlignHCenter | Qt::AlignBottom );

  QgsMessageLog::logMessage( QgsApplication::showSettings(), QString::null, QgsMessageLog::INFO );

  QgsMessageLog::logMessage( tr( "QGIS Ready!" ), QString::null, QgsMessageLog::INFO );

  mMapTipsVisible = false;
  mTrustedMacros = false;

  // setup drag drop
  setAcceptDrops( true );

  mFullScreenMode = false;
  mPrevScreenModeMaximized = false;
  show();
  qApp->processEvents();

  mMapCanvas->freeze( false );
  mMapCanvas->clearExtentHistory(); // reset zoomnext/zoomlast
  mLastComposerId = 0;
  mLBL = new QgsPalLabeling();
  mMapCanvas->mapRenderer()->setLabelingEngine( mLBL );

  // Show a nice tip of the day
  if ( settings.value( "/qgis/showTips", 1 ).toBool() )
  {
    mSplash->hide();
    QgsTipGui myTip;
    myTip.exec();
  }
  else
  {
    QgsDebugMsg( "Tips are disabled" );
  }

#ifdef HAVE_TOUCH
  //add reacting to long click in touch
  grabGesture( Qt::TapAndHoldGesture );
#else
  //remove mActionTouch button
  delete mActionTouch;
  mActionTouch = 0;
#endif

  // supposedly all actions have been added, now register them to the shortcut manager
  QgsShortcutsManager::instance()->registerAllChildrenActions( this );

  QgsProviderRegistry::instance()->registerGuis( this );

  // update windows
  qApp->processEvents();

  fileNewBlank(); // prepare empty project, also skips any default templates from loading

  // request notification of FileOpen events (double clicking a file icon in Mac OS X Finder)
  // should come after fileNewBlank to ensure project is properly set up to receive any data source files
  QgsApplication::setFileOpenEventReceiver( this );

#ifdef ANDROID
  toggleFullScreen();
#endif

} // QgisApp ctor

QgisApp::QgisApp( )
    : QMainWindow( 0, 0 )
    , mOverviewMapCursor( 0 )
    , mQgisInterface( 0 )
    , mInternalClipboard( 0 )
    , mpMaptip( 0 )
    , mPythonUtils( 0 )
    , mpGpsWidget( 0 )
{
  smInstance = this;
  setupUi( this );
  mInternalClipboard = new QgsClipboard;
  mMapCanvas = new QgsMapCanvas();
  mMapCanvas->freeze();
  mMapLegend = new QgsLegend( mMapCanvas );
  mUndoWidget = new QgsUndoWidget( NULL, mMapCanvas );
  // More tests may need more members to be initialized
}

QgisApp::~QgisApp()
{
  delete mInternalClipboard;
  delete mQgisInterface;
  delete mStyleSheetBuilder;

  delete mMapTools.mZoomIn;
  delete mMapTools.mZoomOut;
  delete mMapTools.mPan;
#ifdef HAVE_TOUCH
  delete mMapTools.mTouch;
#endif
  delete mMapTools.mAddFeature;
  delete mMapTools.mAddPart;
  delete mMapTools.mAddRing;
  delete mMapTools.mAnnotation;
  delete mMapTools.mChangeLabelProperties;
  delete mMapTools.mDeletePart;
  delete mMapTools.mDeleteRing;
  delete mMapTools.mFeatureAction;
  delete mMapTools.mFormAnnotation;
  delete mMapTools.mHtmlAnnotation;
  delete mMapTools.mIdentify;
  delete mMapTools.mMeasureAngle;
  delete mMapTools.mMeasureArea;
  delete mMapTools.mMeasureDist;
  delete mMapTools.mMoveFeature;
  delete mMapTools.mMoveLabel;
  delete mMapTools.mNodeTool;
  delete mMapTools.mOffsetCurve;
  delete mMapTools.mPinLabels;
  delete mMapTools.mReshapeFeatures;
  delete mMapTools.mRotateFeature;
  delete mMapTools.mRotateLabel;
  delete mMapTools.mRotatePointSymbolsTool;
  delete mMapTools.mSelect;
  delete mMapTools.mSelectFreehand;
  delete mMapTools.mSelectPolygon;
  delete mMapTools.mSelectRadius;
  delete mMapTools.mSelectRectangle;
  delete mMapTools.mShowHideLabels;
  delete mMapTools.mSimplifyFeature;
  delete mMapTools.mSplitFeatures;
  delete mMapTools.mSplitParts;
  delete mMapTools.mSvgAnnotation;
  delete mMapTools.mTextAnnotation;

  delete mpMaptip;

  delete mpGpsWidget;

  delete mOverviewMapCursor;

  deletePrintComposers();
  removeAnnotationItems();

  // cancel request for FileOpen events
  QgsApplication::setFileOpenEventReceiver( 0 );

  QgsApplication::exitQgis();

  delete QgsProject::instance();

  delete mPythonUtils;
}

void QgisApp::dragEnterEvent( QDragEnterEvent *event )
{
  if ( event->mimeData()->hasUrls() || event->mimeData()->hasFormat( "application/x-vnd.qgis.qgis.uri" ) )
  {
    event->acceptProposedAction();
  }
}

void QgisApp::dropEvent( QDropEvent *event )
{
  mMapCanvas->freeze();
  // get the file list
  QList<QUrl>::iterator i;
  QList<QUrl>urls = event->mimeData()->urls();
  for ( i = urls.begin(); i != urls.end(); i++ )
  {
    QString fileName = i->toLocalFile();
    // seems that some drag and drop operations include an empty url
    // so we test for length to make sure we have something
    if ( !fileName.isEmpty() )
    {
      openFile( fileName );
    }
  }

  if ( QgsMimeDataUtils::isUriList( event->mimeData() ) )
  {
    QgsMimeDataUtils::UriList lst = QgsMimeDataUtils::decodeUriList( event->mimeData() );
    foreach ( const QgsMimeDataUtils::Uri& u, lst )
    {
      if ( u.layerType == "vector" )
      {
        addVectorLayer( u.uri, u.name, u.providerKey );
      }
      else if ( u.layerType == "raster" )
      {
        addRasterLayer( u.uri, u.name, u.providerKey );
      }
    }
  }
  mMapCanvas->freeze( false );
  mMapCanvas->refresh();
  event->acceptProposedAction();
}

bool QgisApp::event( QEvent * event )
{
  bool done = false;
  if ( event->type() == QEvent::FileOpen )
  {
    // handle FileOpen event (double clicking a file icon in Mac OS X Finder)
    QFileOpenEvent *foe = static_cast<QFileOpenEvent *>( event );
    openFile( foe->file() );
    done = true;
  }
#ifdef HAVE_TOUCH
  else if ( event->type() == QEvent::Gesture )
  {
    done = gestureEvent( static_cast<QGestureEvent*>( event ) );
  }
#endif
  else
  {
    // pass other events to base class
    done = QMainWindow::event( event );
  }
  return done;
}

QgisAppStyleSheet* QgisApp::styleSheetBuilder()
{
  Q_ASSERT( mStyleSheetBuilder );
  return mStyleSheetBuilder;
}

// restore any application settings stored in QSettings
void QgisApp::readSettings()
{
  QSettings settings;
  // get the users theme preference from the settings
  // 'gis' theme is new /themes/default directory (2013-04-15)
  setTheme( settings.value( "/Themes", "default" ).toString() );

  // Add the recently accessed project file paths to the Project menu
  mRecentProjectPaths = settings.value( "/UI/recentProjectsList" ).toStringList();

  // this is a new session! reset enable macros value to "ask"
  // whether set to "just for this session"
  if ( settings.value( "/qgis/enableMacros", 1 ).toInt() == 2 )
  {
    settings.setValue( "/qgis/enableMacros", 1 );
  }
}


//////////////////////////////////////////////////////////////////////
//            Set Up the gui toolbars, menus, statusbar etc
//////////////////////////////////////////////////////////////////////

void QgisApp::createActions()
{
  mActionPluginSeparator1 = NULL;  // plugin list separator will be created when the first plugin is loaded
  mActionPluginSeparator2 = NULL;  // python separator will be created only if python is found
  mActionRasterSeparator = NULL;   // raster plugins list separator will be created when the first plugin is loaded

  // Project Menu Items

  connect( mActionNewProject, SIGNAL( triggered() ), this, SLOT( fileNew() ) );
  connect( mActionNewBlankProject, SIGNAL( triggered() ), this, SLOT( fileNewBlank() ) );
  connect( mActionOpenProject, SIGNAL( triggered() ), this, SLOT( fileOpen() ) );
  connect( mActionSaveProject, SIGNAL( triggered() ), this, SLOT( fileSave() ) );
  connect( mActionSaveProjectAs, SIGNAL( triggered() ), this, SLOT( fileSaveAs() ) );
  connect( mActionSaveMapAsImage, SIGNAL( triggered() ), this, SLOT( saveMapAsImage() ) );
  connect( mActionNewPrintComposer, SIGNAL( triggered() ), this, SLOT( newPrintComposer() ) );
  connect( mActionShowComposerManager, SIGNAL( triggered() ), this, SLOT( showComposerManager() ) );
  connect( mActionExit, SIGNAL( triggered() ), this, SLOT( fileExit() ) );
  connect( mActionDxfExport, SIGNAL( triggered() ), this, SLOT( dxfExport() ) );

  // Edit Menu Items

  connect( mActionUndo, SIGNAL( triggered() ), mUndoWidget, SLOT( undo() ) );
  connect( mActionRedo, SIGNAL( triggered() ), mUndoWidget, SLOT( redo() ) );
  connect( mActionCutFeatures, SIGNAL( triggered() ), this, SLOT( editCut() ) );
  connect( mActionCopyFeatures, SIGNAL( triggered() ), this, SLOT( editCopy() ) );
  connect( mActionPasteFeatures, SIGNAL( triggered() ), this, SLOT( editPaste() ) );
  connect( mActionPasteAsNewVector, SIGNAL( triggered() ), this, SLOT( pasteAsNewVector() ) );
  connect( mActionPasteAsNewMemoryVector, SIGNAL( triggered() ), this, SLOT( pasteAsNewMemoryVector() ) );
  connect( mActionCopyStyle, SIGNAL( triggered() ), this, SLOT( copyStyle() ) );
  connect( mActionPasteStyle, SIGNAL( triggered() ), this, SLOT( pasteStyle() ) );
  connect( mActionAddFeature, SIGNAL( triggered() ), this, SLOT( addFeature() ) );
  connect( mActionMoveFeature, SIGNAL( triggered() ), this, SLOT( moveFeature() ) );
  connect( mActionRotateFeature, SIGNAL( triggered() ), this, SLOT( rotateFeature() ) );

  connect( mActionReshapeFeatures, SIGNAL( triggered() ), this, SLOT( reshapeFeatures() ) );
  connect( mActionSplitFeatures, SIGNAL( triggered() ), this, SLOT( splitFeatures() ) );
  connect( mActionSplitParts, SIGNAL( triggered() ), this, SLOT( splitParts() ) );
  connect( mActionDeleteSelected, SIGNAL( triggered() ), this, SLOT( deleteSelected() ) );
  connect( mActionAddRing, SIGNAL( triggered() ), this, SLOT( addRing() ) );
  connect( mActionAddPart, SIGNAL( triggered() ), this, SLOT( addPart() ) );
  connect( mActionSimplifyFeature, SIGNAL( triggered() ), this, SLOT( simplifyFeature() ) );
  connect( mActionDeleteRing, SIGNAL( triggered() ), this, SLOT( deleteRing() ) );
  connect( mActionDeletePart, SIGNAL( triggered() ), this, SLOT( deletePart() ) );
  connect( mActionMergeFeatures, SIGNAL( triggered() ), this, SLOT( mergeSelectedFeatures() ) );
  connect( mActionMergeFeatureAttributes, SIGNAL( triggered() ), this, SLOT( mergeAttributesOfSelectedFeatures() ) );
  connect( mActionNodeTool, SIGNAL( triggered() ), this, SLOT( nodeTool() ) );
  connect( mActionRotatePointSymbols, SIGNAL( triggered() ), this, SLOT( rotatePointSymbols() ) );
  connect( mActionSnappingOptions, SIGNAL( triggered() ), this, SLOT( snappingOptions() ) );
  connect( mActionOffsetCurve, SIGNAL( triggered() ), this, SLOT( offsetCurve() ) );

  // View Menu Items

#ifdef HAVE_TOUCH
  connect( mActionTouch, SIGNAL( triggered() ), this, SLOT( touch() ) );
#endif
  connect( mActionPan, SIGNAL( triggered() ), this, SLOT( pan() ) );
  connect( mActionPanToSelected, SIGNAL( triggered() ), this, SLOT( panToSelected() ) );
  connect( mActionZoomIn, SIGNAL( triggered() ), this, SLOT( zoomIn() ) );
  connect( mActionZoomOut, SIGNAL( triggered() ), this, SLOT( zoomOut() ) );
  connect( mActionSelect, SIGNAL( triggered() ), this, SLOT( select() ) );
  connect( mActionSelectRectangle, SIGNAL( triggered() ), this, SLOT( selectByRectangle() ) );
  connect( mActionSelectPolygon, SIGNAL( triggered() ), this, SLOT( selectByPolygon() ) );
  connect( mActionSelectFreehand, SIGNAL( triggered() ), this, SLOT( selectByFreehand() ) );
  connect( mActionSelectRadius, SIGNAL( triggered() ), this, SLOT( selectByRadius() ) );
  connect( mActionDeselectAll, SIGNAL( triggered() ), this, SLOT( deselectAll() ) );
  connect( mActionSelectByExpression, SIGNAL( triggered() ), this, SLOT( selectByExpression() ) );
  connect( mActionIdentify, SIGNAL( triggered() ), this, SLOT( identify() ) );
  connect( mActionFeatureAction, SIGNAL( triggered() ), this, SLOT( doFeatureAction() ) );
  connect( mActionMeasure, SIGNAL( triggered() ), this, SLOT( measure() ) );
  connect( mActionMeasureArea, SIGNAL( triggered() ), this, SLOT( measureArea() ) );
  connect( mActionMeasureAngle, SIGNAL( triggered() ), this, SLOT( measureAngle() ) );
  connect( mActionZoomFullExtent, SIGNAL( triggered() ), this, SLOT( zoomFull() ) );
  connect( mActionZoomToLayer, SIGNAL( triggered() ), this, SLOT( zoomToLayerExtent() ) );
  connect( mActionZoomToSelected, SIGNAL( triggered() ), this, SLOT( zoomToSelected() ) );
  connect( mActionZoomLast, SIGNAL( triggered() ), this, SLOT( zoomToPrevious() ) );
  connect( mActionZoomNext, SIGNAL( triggered() ), this, SLOT( zoomToNext() ) );
  connect( mActionZoomActualSize, SIGNAL( triggered() ), this, SLOT( zoomActualSize() ) );
  connect( mActionMapTips, SIGNAL( triggered() ), this, SLOT( toggleMapTips() ) );
  connect( mActionNewBookmark, SIGNAL( triggered() ), this, SLOT( newBookmark() ) );
  connect( mActionShowBookmarks, SIGNAL( triggered() ), this, SLOT( showBookmarks() ) );
  connect( mActionDraw, SIGNAL( triggered() ), this, SLOT( refreshMapCanvas() ) );
  connect( mActionTextAnnotation, SIGNAL( triggered() ), this, SLOT( addTextAnnotation() ) );
  connect( mActionFormAnnotation, SIGNAL( triggered() ), this, SLOT( addFormAnnotation() ) );
  connect( mActionHtmlAnnotation, SIGNAL( triggered() ), this, SLOT( addHtmlAnnotation() ) );
  connect( mActionSvgAnnotation, SIGNAL( triggered() ), this, SLOT( addSvgAnnotation() ) );
  connect( mActionAnnotation, SIGNAL( triggered() ), this, SLOT( modifyAnnotation() ) );
  connect( mActionLabeling, SIGNAL( triggered() ), this, SLOT( labeling() ) );

  // Layer Menu Items

  connect( mActionNewVectorLayer, SIGNAL( triggered() ), this, SLOT( newVectorLayer() ) );
  connect( mActionNewSpatiaLiteLayer, SIGNAL( triggered() ), this, SLOT( newSpatialiteLayer() ) );
  connect( mActionShowRasterCalculator, SIGNAL( triggered() ), this, SLOT( showRasterCalculator() ) );
  connect( mActionEmbedLayers, SIGNAL( triggered() ) , this, SLOT( embedLayers() ) );
  connect( mActionAddOgrLayer, SIGNAL( triggered() ), this, SLOT( addVectorLayer() ) );
  connect( mActionAddRasterLayer, SIGNAL( triggered() ), this, SLOT( addRasterLayer() ) );
  connect( mActionAddPgLayer, SIGNAL( triggered() ), this, SLOT( addDatabaseLayer() ) );
  connect( mActionAddSpatiaLiteLayer, SIGNAL( triggered() ), this, SLOT( addSpatiaLiteLayer() ) );
  connect( mActionAddMssqlLayer, SIGNAL( triggered() ), this, SLOT( addMssqlLayer() ) );
  connect( mActionAddOracleLayer, SIGNAL( triggered() ), this, SLOT( addOracleLayer() ) );
  connect( mActionAddWmsLayer, SIGNAL( triggered() ), this, SLOT( addWmsLayer() ) );
  connect( mActionAddWcsLayer, SIGNAL( triggered() ), this, SLOT( addWcsLayer() ) );
  connect( mActionAddWfsLayer, SIGNAL( triggered() ), this, SLOT( addWfsLayer() ) );
  connect( mActionAddDelimitedText, SIGNAL( triggered() ), this, SLOT( addDelimitedTextLayer() ) );
  connect( mActionOpenTable, SIGNAL( triggered() ), this, SLOT( attributeTable() ) );
  connect( mActionOpenFieldCalc, SIGNAL( triggered() ), this, SLOT( fieldCalculator() ) );
  connect( mActionToggleEditing, SIGNAL( triggered() ), this, SLOT( toggleEditing() ) );
  connect( mActionSaveLayerEdits, SIGNAL( triggered() ), this, SLOT( saveActiveLayerEdits() ) );
  connect( mActionSaveEdits, SIGNAL( triggered() ), this, SLOT( saveEdits() ) );
  connect( mActionSaveAllEdits, SIGNAL( triggered() ), this, SLOT( saveAllEdits() ) );
  connect( mActionRollbackEdits, SIGNAL( triggered() ), this, SLOT( rollbackEdits() ) );
  connect( mActionRollbackAllEdits, SIGNAL( triggered() ), this, SLOT( rollbackAllEdits() ) );
  connect( mActionCancelEdits, SIGNAL( triggered() ), this, SLOT( cancelEdits() ) );
  connect( mActionCancelAllEdits, SIGNAL( triggered() ), this, SLOT( cancelAllEdits() ) );
  connect( mActionLayerSaveAs, SIGNAL( triggered() ), this, SLOT( saveAsFile() ) );
  connect( mActionLayerSelectionSaveAs, SIGNAL( triggered() ), this, SLOT( saveSelectionAsVectorFile() ) );
  connect( mActionRemoveLayer, SIGNAL( triggered() ), this, SLOT( removeLayer() ) );
  connect( mActionDuplicateLayer, SIGNAL( triggered() ), this, SLOT( duplicateLayers() ) );
  connect( mActionSetLayerCRS, SIGNAL( triggered() ), this, SLOT( setLayerCRS() ) );
  connect( mActionSetProjectCRSFromLayer, SIGNAL( triggered() ), this, SLOT( setProjectCRSFromLayer() ) );
  connect( mActionLayerProperties, SIGNAL( triggered() ), this, SLOT( layerProperties() ) );
  connect( mActionLayerSubsetString, SIGNAL( triggered() ), this, SLOT( layerSubsetString() ) );
  connect( mActionAddToOverview, SIGNAL( triggered() ), this, SLOT( isInOverview() ) );
  connect( mActionAddAllToOverview, SIGNAL( triggered() ), this, SLOT( addAllToOverview() ) );
  connect( mActionRemoveAllFromOverview, SIGNAL( triggered() ), this, SLOT( removeAllFromOverview() ) );
  connect( mActionShowAllLayers, SIGNAL( triggered() ), this, SLOT( showAllLayers() ) );
  connect( mActionHideAllLayers, SIGNAL( triggered() ), this, SLOT( hideAllLayers() ) );

  // Plugin Menu Items

  connect( mActionManagePlugins, SIGNAL( triggered() ), this, SLOT( showPluginManager() ) );
  connect( mActionShowPythonDialog, SIGNAL( triggered() ), this, SLOT( showPythonDialog() ) );

  // Settings Menu Items

  connect( mActionToggleFullScreen, SIGNAL( triggered() ), this, SLOT( toggleFullScreen() ) );
  connect( mActionProjectProperties, SIGNAL( triggered() ), this, SLOT( projectProperties() ) );
  connect( mActionOptions, SIGNAL( triggered() ), this, SLOT( options() ) );
  connect( mActionCustomProjection, SIGNAL( triggered() ), this, SLOT( customProjection() ) );
  connect( mActionConfigureShortcuts, SIGNAL( triggered() ), this, SLOT( configureShortcuts() ) );
  connect( mActionStyleManagerV2, SIGNAL( triggered() ), this, SLOT( showStyleManagerV2() ) );
  connect( mActionCustomization, SIGNAL( triggered() ), this, SLOT( customize() ) );

#ifdef Q_WS_MAC
  // Window Menu Items

  mActionWindowMinimize = new QAction( tr( "Minimize" ), this );
  mActionWindowMinimize->setShortcut( tr( "Ctrl+M", "Minimize Window" ) );
  mActionWindowMinimize->setStatusTip( tr( "Minimizes the active window to the dock" ) );
  connect( mActionWindowMinimize, SIGNAL( triggered() ), this, SLOT( showActiveWindowMinimized() ) );

  mActionWindowZoom = new QAction( tr( "Zoom" ), this );
  mActionWindowZoom->setStatusTip( tr( "Toggles between a predefined size and the window size set by the user" ) );
  connect( mActionWindowZoom, SIGNAL( triggered() ), this, SLOT( toggleActiveWindowMaximized() ) );

  mActionWindowAllToFront = new QAction( tr( "Bring All to Front" ), this );
  mActionWindowAllToFront->setStatusTip( tr( "Bring forward all open windows" ) );
  connect( mActionWindowAllToFront, SIGNAL( triggered() ), this, SLOT( bringAllToFront() ) );

  // list of open windows
  mWindowActions = new QActionGroup( this );
#endif

  // Vector edits menu
  QMenu* menuAllEdits = new QMenu( tr( "Current Edits" ), this );
  menuAllEdits->addAction( mActionSaveEdits );
  menuAllEdits->addAction( mActionRollbackEdits );
  menuAllEdits->addAction( mActionCancelEdits );
  menuAllEdits->addSeparator();
  menuAllEdits->addAction( mActionSaveAllEdits );
  menuAllEdits->addAction( mActionRollbackAllEdits );
  menuAllEdits->addAction( mActionCancelAllEdits );
  mActionAllEdits->setMenu( menuAllEdits );

  // Raster toolbar items
  connect( mActionLocalHistogramStretch, SIGNAL( triggered() ), this, SLOT( localHistogramStretch() ) );
  connect( mActionFullHistogramStretch, SIGNAL( triggered() ), this, SLOT( fullHistogramStretch() ) );
  connect( mActionLocalCumulativeCutStretch, SIGNAL( triggered() ), this, SLOT( localCumulativeCutStretch() ) );
  connect( mActionFullCumulativeCutStretch, SIGNAL( triggered() ), this, SLOT( fullCumulativeCutStretch() ) );
  connect( mActionIncreaseBrightness, SIGNAL( triggered() ), this, SLOT( increaseBrightness() ) );
  connect( mActionDecreaseBrightness, SIGNAL( triggered() ), this, SLOT( decreaseBrightness() ) );
  connect( mActionIncreaseContrast, SIGNAL( triggered() ), this, SLOT( increaseContrast() ) );
  connect( mActionDecreaseContrast, SIGNAL( triggered() ), this, SLOT( decreaseContrast() ) );

  // Vector Menu Items
  connect( mActionOSMDownload, SIGNAL( triggered() ), this, SLOT( osmDownloadDialog() ) );
  connect( mActionOSMImport, SIGNAL( triggered() ), this, SLOT( osmImportDialog() ) );
  connect( mActionOSMExport, SIGNAL( triggered() ), this, SLOT( osmExportDialog() ) );

  // Help Menu Items

#ifdef Q_WS_MAC
  mActionHelpContents->setShortcut( QString( "Ctrl+?" ) );
  mActionQgisHomePage->setShortcut( QString() );
#endif

  mActionHelpContents->setEnabled( QFileInfo( QgsApplication::pkgDataPath() + "/doc/index.html" ).exists() );

  connect( mActionHelpContents, SIGNAL( triggered() ), this, SLOT( helpContents() ) );
  connect( mActionHelpAPI, SIGNAL( triggered() ), this, SLOT( apiDocumentation() ) );
  connect( mActionNeedSupport, SIGNAL( triggered() ), this, SLOT( supportProviders() ) );
  connect( mActionQgisHomePage, SIGNAL( triggered() ), this, SLOT( helpQgisHomePage() ) );
  connect( mActionCheckQgisVersion, SIGNAL( triggered() ), this, SLOT( checkQgisVersion() ) );
  connect( mActionAbout, SIGNAL( triggered() ), this, SLOT( about() ) );
  connect( mActionSponsors, SIGNAL( triggered() ), this, SLOT( sponsors() ) );

  connect( mActionShowPinnedLabels, SIGNAL( toggled( bool ) ), this, SLOT( showPinnedLabels( bool ) ) );
  connect( mActionPinLabels, SIGNAL( triggered() ), this, SLOT( pinLabels() ) );
  connect( mActionShowHideLabels, SIGNAL( triggered() ), this, SLOT( showHideLabels() ) );
  connect( mActionMoveLabel, SIGNAL( triggered() ), this, SLOT( moveLabel() ) );
  connect( mActionRotateLabel, SIGNAL( triggered() ), this, SLOT( rotateLabel() ) );
  connect( mActionChangeLabelProperties, SIGNAL( triggered() ), this, SLOT( changeLabelProperties() ) );

#ifndef HAVE_POSTGRESQL
  delete mActionAddPgLayer;
  mActionAddPgLayer = 0;
#endif

#ifndef HAVE_MSSQL
  delete mActionAddMssqlLayer;
  mActionAddMssqlLayer = 0;
#endif

#ifndef HAVE_ORACLE
  delete mActionAddOracleLayer;
  mActionAddOracleLayer = 0;
#endif

}

#include "qgsstylev2.h"
#include "qgsstylev2managerdialog.h"

void QgisApp::showStyleManagerV2()
{
  QgsStyleV2ManagerDialog dlg( QgsStyleV2::defaultStyle(), this );
  dlg.exec();
}

void QgisApp::writeAnnotationItemsToProject( QDomDocument& doc )
{
  QList<QgsAnnotationItem*> items = annotationItems();
  QList<QgsAnnotationItem*>::const_iterator itemIt = items.constBegin();
  for ( ; itemIt != items.constEnd(); ++itemIt )
  {
    if ( ! *itemIt )
    {
      continue;
    }
    ( *itemIt )->writeXML( doc );
  }
}

void QgisApp::showPythonDialog()
{
  if ( !mPythonUtils || !mPythonUtils->isEnabled() )
    return;

  bool res = mPythonUtils->runString(
               "import console\n"
               "console.show_console()\n", tr( "Failed to open Python console:" ), false );

  if ( !res )
  {
    QString className, text;
    mPythonUtils->getError( className, text );
    QMessageBox::critical( this, tr( "Error" ), tr( "Failed to open Python console:" ) + "\n" + className + ": " + text );
  }
#ifdef Q_WS_MAC
  else
  {
    addWindow( mActionShowPythonDialog );
  }
#endif
}

void QgisApp::createActionGroups()
{
  //
  // Map Tool Group
  mMapToolGroup = new QActionGroup( this );
#ifdef HAVE_TOUCH
  mMapToolGroup->addAction( mActionTouch );
#endif
  mMapToolGroup->addAction( mActionPan );
  mMapToolGroup->addAction( mActionZoomIn );
  mMapToolGroup->addAction( mActionZoomOut );
  mMapToolGroup->addAction( mActionIdentify );
  mMapToolGroup->addAction( mActionFeatureAction );
  mMapToolGroup->addAction( mActionSelect );
  mMapToolGroup->addAction( mActionSelectRectangle );
  mMapToolGroup->addAction( mActionSelectPolygon );
  mMapToolGroup->addAction( mActionSelectFreehand );
  mMapToolGroup->addAction( mActionSelectRadius );
  mMapToolGroup->addAction( mActionDeselectAll );
  mMapToolGroup->addAction( mActionMeasure );
  mMapToolGroup->addAction( mActionMeasureArea );
  mMapToolGroup->addAction( mActionMeasureAngle );
  mMapToolGroup->addAction( mActionAddFeature );
  mMapToolGroup->addAction( mActionMoveFeature );
  mMapToolGroup->addAction( mActionRotateFeature );
#if defined(GEOS_VERSION_MAJOR) && defined(GEOS_VERSION_MINOR) && \
    ((GEOS_VERSION_MAJOR>3) || ((GEOS_VERSION_MAJOR==3) && (GEOS_VERSION_MINOR>=3)))
  mMapToolGroup->addAction( mActionOffsetCurve );
#endif
  mMapToolGroup->addAction( mActionReshapeFeatures );
  mMapToolGroup->addAction( mActionSplitFeatures );
  mMapToolGroup->addAction( mActionSplitParts );
  mMapToolGroup->addAction( mActionDeleteSelected );
  mMapToolGroup->addAction( mActionAddRing );
  mMapToolGroup->addAction( mActionAddPart );
  mMapToolGroup->addAction( mActionSimplifyFeature );
  mMapToolGroup->addAction( mActionDeleteRing );
  mMapToolGroup->addAction( mActionDeletePart );
  mMapToolGroup->addAction( mActionMergeFeatures );
  mMapToolGroup->addAction( mActionMergeFeatureAttributes );
  mMapToolGroup->addAction( mActionNodeTool );
  mMapToolGroup->addAction( mActionRotatePointSymbols );
  mMapToolGroup->addAction( mActionPinLabels );
  mMapToolGroup->addAction( mActionShowHideLabels );
  mMapToolGroup->addAction( mActionMoveLabel );
  mMapToolGroup->addAction( mActionRotateLabel );
  mMapToolGroup->addAction( mActionChangeLabelProperties );
}

void QgisApp::setAppStyleSheet( const QString& stylesheet )
{
  setStyleSheet( stylesheet );

  // cascade styles to any current project composers
  foreach ( QgsComposer *c, mPrintComposers )
  {
    c->setStyleSheet( stylesheet );
  }
}

int QgisApp::messageTimeout()
{
  QSettings settings;
  return settings.value( "/qgis/messageTimeout", 5 ).toInt();
}

void QgisApp::createMenus()
{
  /*
   * The User Interface Guidelines for each platform specify different locations
   * for the following items.
   *
   * Project Properties:
   * Gnome, Mac, Win - File/Project menu above print commands (Win doesn't specify)
   * Kde - Settings menu
   *
   * Custom CRS, Options:
   * Gnome - bottom of Edit menu
   * Mac - Application menu (moved automatically by Qt)
   * Kde, Win - Settings menu (Win should use Tools menu but we don't have one)
   *
   * Panel and Toolbar submenus, Toggle Full Screen:
   * Gnome, Mac, Win - View menu
   * Kde - Settings menu
   *
   * For Mac, About and Exit are also automatically moved by Qt to the Application menu.
   */

  // Panel and Toolbar Submenus
  mPanelMenu = new QMenu( tr( "Panels" ), this );
  mPanelMenu->setObjectName( "mPanelMenu" );
  mToolbarMenu = new QMenu( tr( "Toolbars" ), this );
  mToolbarMenu->setObjectName( "mToolbarMenu" );

  // Get platform for menu layout customization (Gnome, Kde, Mac, Win)
  QDialogButtonBox::ButtonLayout layout =
    QDialogButtonBox::ButtonLayout( style()->styleHint( QStyle::SH_DialogButtonLayout, 0, this ) );

  // Project Menu

  // Connect once for the entire submenu.
  connect( mRecentProjectsMenu, SIGNAL( triggered( QAction * ) ),
           this, SLOT( openProject( QAction * ) ) );
  connect( mProjectFromTemplateMenu, SIGNAL( triggered( QAction * ) ),
           this, SLOT( fileNewFromTemplateAction( QAction * ) ) );

  if ( layout == QDialogButtonBox::GnomeLayout || layout == QDialogButtonBox::MacLayout || layout == QDialogButtonBox::WinLayout )
  {
    QAction* before = mActionNewPrintComposer;
    mSettingsMenu->removeAction( mActionProjectProperties );
    mProjectMenu->insertAction( before, mActionProjectProperties );
    mProjectMenu->insertSeparator( before );
  }

  // View Menu

  if ( layout != QDialogButtonBox::KdeLayout )
  {
    mViewMenu->addSeparator();
    mViewMenu->addMenu( mPanelMenu );
    mViewMenu->addMenu( mToolbarMenu );
    mViewMenu->addAction( mActionToggleFullScreen );
  }
  else
  {
    // on the top of the settings menu
    QAction* before = mActionProjectProperties;
    mSettingsMenu->insertMenu( before, mPanelMenu );
    mSettingsMenu->insertMenu( before, mToolbarMenu );
    mSettingsMenu->insertAction( before, mActionToggleFullScreen );
    mSettingsMenu->insertSeparator( before );
  }

#ifdef Q_WS_MAC

  // keep plugins from hijacking About and Preferences application menus
  // these duplicate actions will be moved to application menus by Qt
  mProjectMenu->addAction( mActionAbout );
  mProjectMenu->addAction( mActionOptions );

  // Window Menu

  mWindowMenu = new QMenu( tr( "Window" ), this );

  mWindowMenu->addAction( mActionWindowMinimize );
  mWindowMenu->addAction( mActionWindowZoom );
  mWindowMenu->addSeparator();

  mWindowMenu->addAction( mActionWindowAllToFront );
  mWindowMenu->addSeparator();

  // insert before Help menu, as per Mac OS convention
  menuBar()->insertMenu( mHelpMenu->menuAction(), mWindowMenu );
#endif

  // Database Menu
  // don't add it yet, wait for a plugin
  mDatabaseMenu = new QMenu( tr( "&Database" ), menuBar() );
  mDatabaseMenu->setObjectName( "mDatabaseMenu" );
  // Web Menu
  // don't add it yet, wait for a plugin
  mWebMenu = new QMenu( tr( "&Web" ), menuBar() );
  mWebMenu->setObjectName( "mWebMenu" );

  // Help menu
  // add What's this button to it
  QAction* before = mActionHelpAPI;
  QAction* actionWhatsThis = QWhatsThis::createAction( this );
  actionWhatsThis->setIcon( QgsApplication::getThemeIcon( "/mActionWhatsThis.svg" ) );
  mHelpMenu->insertAction( before, actionWhatsThis );
}

void QgisApp::createToolBars()
{
  QSettings settings;
  int size = settings.value( "/IconSize", QGIS_ICON_SIZE ).toInt();
  setIconSize( QSize( size, size ) );
  // QSize myIconSize ( 32,32 ); //large icons
  // Note: we need to set each object name to ensure that
  // qmainwindow::saveState and qmainwindow::restoreState
  // work properly

  QList<QToolBar*> toolbarMenuToolBars;
  toolbarMenuToolBars << mFileToolBar
  << mLayerToolBar
  << mDigitizeToolBar
  << mAdvancedDigitizeToolBar
  << mMapNavToolBar
  << mAttributesToolBar
  << mPluginToolBar
  << mHelpToolBar
  << mRasterToolBar
  << mVectorToolBar
  << mDatabaseToolBar
  << mWebToolBar
  << mLabelToolBar;

  QList<QAction*> toolbarMenuActions;
  // Set action names so that they can be used in customization
  foreach ( QToolBar *toolBar, toolbarMenuToolBars )
  {
    toolBar->toggleViewAction()->setObjectName( "mActionToggle" + toolBar->objectName().mid( 1 ) );
    toolbarMenuActions << toolBar->toggleViewAction();
  }

  // sort actions in toolbar menu
  qSort( toolbarMenuActions.begin(), toolbarMenuActions.end(), cmpByText_ );

  mToolbarMenu->addActions( toolbarMenuActions );

  // select tool button

  QToolButton *bt = new QToolButton( mAttributesToolBar );
  bt->setPopupMode( QToolButton::MenuButtonPopup );
  QList<QAction*> selectActions;
  selectActions << mActionSelect << mActionSelectRectangle << mActionSelectPolygon
  << mActionSelectFreehand << mActionSelectRadius;
  bt->addActions( selectActions );

  QAction* defSelectAction = mActionSelect;
  switch ( settings.value( "/UI/selectTool", 0 ).toInt() )
  {
    case 0: defSelectAction = mActionSelect; break;
    case 1: defSelectAction = mActionSelectRectangle; break;
    case 2: defSelectAction = mActionSelectRadius; break;
    case 3: defSelectAction = mActionSelectPolygon; break;
    case 4: defSelectAction = mActionSelectFreehand; break;
  }
  bt->setDefaultAction( defSelectAction );
  QAction* selectAction = mAttributesToolBar->insertWidget( mActionDeselectAll, bt );
  selectAction->setObjectName( "ActionSelect" );
  connect( bt, SIGNAL( triggered( QAction * ) ), this, SLOT( toolButtonActionTriggered( QAction * ) ) );

  // feature action tool button

  bt = new QToolButton( mAttributesToolBar );
  bt->setPopupMode( QToolButton::MenuButtonPopup );
  bt->setDefaultAction( mActionFeatureAction );
  mFeatureActionMenu = new QMenu( bt );
  connect( mFeatureActionMenu, SIGNAL( triggered( QAction * ) ), this, SLOT( updateDefaultFeatureAction( QAction * ) ) );
  connect( mFeatureActionMenu, SIGNAL( aboutToShow() ), this, SLOT( refreshFeatureActions() ) );
  bt->setMenu( mFeatureActionMenu );
  QAction* featureActionAction = mAttributesToolBar->insertWidget( selectAction, bt );
  featureActionAction->setObjectName( "ActionFeatureAction" );

  // measure tool button

  bt = new QToolButton( mAttributesToolBar );
  bt->setPopupMode( QToolButton::MenuButtonPopup );
  bt->addAction( mActionMeasure );
  bt->addAction( mActionMeasureArea );
  bt->addAction( mActionMeasureAngle );

  QAction* defMeasureAction = mActionMeasure;
  switch ( settings.value( "/UI/measureTool", 0 ).toInt() )
  {
    case 0: defMeasureAction = mActionMeasure; break;
    case 1: defMeasureAction = mActionMeasureArea; break;
    case 2: defMeasureAction = mActionMeasureAngle; break;
  }
  bt->setDefaultAction( defMeasureAction );
  QAction* measureAction = mAttributesToolBar->insertWidget( mActionMapTips, bt );
  measureAction->setObjectName( "ActionMeasure" );
  connect( bt, SIGNAL( triggered( QAction * ) ), this, SLOT( toolButtonActionTriggered( QAction * ) ) );

  // annotation tool button

  bt = new QToolButton();
  bt->setPopupMode( QToolButton::MenuButtonPopup );
  bt->addAction( mActionTextAnnotation );
  bt->addAction( mActionFormAnnotation );
  bt->addAction( mActionHtmlAnnotation );
  bt->addAction( mActionSvgAnnotation );
  bt->addAction( mActionAnnotation );

  QAction* defAnnotationAction = mActionTextAnnotation;
  switch ( settings.value( "/UI/annotationTool", 0 ).toInt() )
  {
    case 0: defAnnotationAction = mActionTextAnnotation; break;
    case 1: defAnnotationAction = mActionFormAnnotation; break;
    case 2: defAnnotationAction = mActionHtmlAnnotation; break;
    case 3: defAnnotationAction = mActionSvgAnnotation; break;
    case 4: defAnnotationAction =  mActionAnnotation; break;

  }
  bt->setDefaultAction( defAnnotationAction );
  QAction* annotationAction = mAttributesToolBar->addWidget( bt );
  annotationAction->setObjectName( "ActionAnnotation" );
  connect( bt, SIGNAL( triggered( QAction * ) ), this, SLOT( toolButtonActionTriggered( QAction * ) ) );

  // vector layer edits tool buttons
  QToolButton* tbAllEdits = qobject_cast<QToolButton *>( mDigitizeToolBar->widgetForAction( mActionAllEdits ) );
  tbAllEdits->setPopupMode( QToolButton::InstantPopup );

  // new layer tool button

  bt = new QToolButton();
  bt->setPopupMode( QToolButton::MenuButtonPopup );
  bt->addAction( mActionNewSpatiaLiteLayer );
  bt->addAction( mActionNewVectorLayer );

  QAction* defNewLayerAction = mActionNewVectorLayer;
  switch ( settings.value( "/UI/defaultNewLayer", 1 ).toInt() )
  {
    case 0: defNewLayerAction = mActionNewSpatiaLiteLayer; break;
    case 1: defNewLayerAction = mActionNewVectorLayer; break;
  }
  bt->setDefaultAction( defNewLayerAction );
  QAction* newLayerAction = mLayerToolBar->insertWidget( mActionRemoveLayer, bt );
  newLayerAction->setObjectName( "ActionNewLayer" );
  connect( bt, SIGNAL( triggered( QAction * ) ), this, SLOT( toolButtonActionTriggered( QAction * ) ) );

  // Help Toolbar

  QAction* actionWhatsThis = QWhatsThis::createAction( this );
  actionWhatsThis->setIcon( QgsApplication::getThemeIcon( "/mActionWhatsThis.svg" ) );
  mHelpToolBar->addAction( actionWhatsThis );

}

void QgisApp::createStatusBar()
{
  //
  // Add a panel to the status bar for the scale, coords and progress
  // And also rendering suppression checkbox
  //
  mProgressBar = new QProgressBar( statusBar() );
  mProgressBar->setObjectName( "mProgressBar" );
  mProgressBar->setMaximumWidth( 100 );
  mProgressBar->hide();
  mProgressBar->setWhatsThis( tr( "Progress bar that displays the status "
                                  "of rendering layers and other time-intensive operations" ) );
  statusBar()->addPermanentWidget( mProgressBar, 1 );
  // Bumped the font up one point size since 8 was too
  // small on some platforms. A point size of 9 still provides
  // plenty of display space on 1024x768 resolutions
  QFont myFont( "Arial", 9 );

  statusBar()->setFont( myFont );
  //toggle to switch between mouse pos and extents display in status bar widget
  mToggleExtentsViewButton = new QToolButton( statusBar() );
  mToggleExtentsViewButton->setObjectName( "mToggleExtentsViewButton" );
  mToggleExtentsViewButton->setMaximumWidth( 20 );
  mToggleExtentsViewButton->setMaximumHeight( 20 );
  mToggleExtentsViewButton->setIcon( QgsApplication::getThemeIcon( "tracking.png" ) );
  mToggleExtentsViewButton->setToolTip( tr( "Toggle extents and mouse position display" ) );
  mToggleExtentsViewButton->setCheckable( true );
  connect( mToggleExtentsViewButton, SIGNAL( toggled( bool ) ), this, SLOT( extentsViewToggled( bool ) ) );
  statusBar()->addPermanentWidget( mToggleExtentsViewButton, 0 );

  // add a label to show current scale
  mCoordsLabel = new QLabel( QString(), statusBar() );
  mCoordsLabel->setObjectName( "mCoordsLabel" );
  mCoordsLabel->setFont( myFont );
  mCoordsLabel->setMinimumWidth( 10 );
  mCoordsLabel->setMaximumHeight( 20 );
  mCoordsLabel->setMargin( 3 );
  mCoordsLabel->setAlignment( Qt::AlignCenter );
  mCoordsLabel->setFrameStyle( QFrame::NoFrame );
  mCoordsLabel->setText( tr( "Coordinate:" ) );
  mCoordsLabel->setToolTip( tr( "Current map coordinate" ) );
  statusBar()->addPermanentWidget( mCoordsLabel, 0 );

  //coords status bar widget
  mCoordsEdit = new QLineEdit( QString(), statusBar() );
  mCoordsEdit->setObjectName( "mCoordsEdit" );
  mCoordsEdit->setFont( myFont );
  mCoordsEdit->setMinimumWidth( 10 );
  mCoordsEdit->setMaximumWidth( 300 );
  mCoordsEdit->setMaximumHeight( 20 );
  mCoordsEdit->setContentsMargins( 0, 0, 0, 0 );
  mCoordsEdit->setAlignment( Qt::AlignCenter );
  mCoordsEdit->setAlignment( Qt::AlignCenter );
  QRegExp coordValidator( "[+-]?\\d+\\.?\\d*\\s*,\\s*[+-]?\\d+\\.?\\d*" );
  mCoordsEditValidator = new QRegExpValidator( coordValidator, mCoordsEdit );
  mCoordsEdit->setWhatsThis( tr( "Shows the map coordinates at the "
                                 "current cursor position. The display is continuously updated "
                                 "as the mouse is moved. It also allows editing to set the canvas "
                                 "center to a given position. The format is lat,lon or east,north" ) );
  mCoordsEdit->setToolTip( tr( "Current map coordinate (lat,lon or east,north)" ) );
  statusBar()->addPermanentWidget( mCoordsEdit, 0 );
  connect( mCoordsEdit, SIGNAL( returnPressed() ), this, SLOT( userCenter() ) );

  // add a label to show current scale
  mScaleLabel = new QLabel( QString(), statusBar() );
  mScaleLabel->setObjectName( "mScaleLable" );
  mScaleLabel->setFont( myFont );
  mScaleLabel->setMinimumWidth( 10 );
  mScaleLabel->setMaximumHeight( 20 );
  mScaleLabel->setMargin( 3 );
  mScaleLabel->setAlignment( Qt::AlignCenter );
  mScaleLabel->setFrameStyle( QFrame::NoFrame );
  mScaleLabel->setText( tr( "Scale " ) );
  mScaleLabel->setToolTip( tr( "Current map scale" ) );
  statusBar()->addPermanentWidget( mScaleLabel, 0 );

  mScaleEdit = new QgsScaleComboBox( statusBar() );
  mScaleEdit->setObjectName( "mScaleEdit" );
  mScaleEdit->setFont( myFont );
  // seems setFont() change font only for popup not for line edit,
  // so we need to set font for it separately
  mScaleEdit->lineEdit()->setFont( myFont );
  mScaleEdit->setMinimumWidth( 10 );
  mScaleEdit->setMaximumWidth( 100 );
  mScaleEdit->setMaximumHeight( 20 );
  mScaleEdit->setContentsMargins( 0, 0, 0, 0 );
  mScaleEdit->setWhatsThis( tr( "Displays the current map scale" ) );
  mScaleEdit->setToolTip( tr( "Current map scale (formatted as x:y)" ) );

  statusBar()->addPermanentWidget( mScaleEdit, 0 );
  connect( mScaleEdit, SIGNAL( scaleChanged() ), this, SLOT( userScale() ) );

  //stop rendering status bar widget
  mStopRenderButton = new QToolButton( statusBar() );
  mStopRenderButton->setObjectName( "mStopRenderButton" );
  mStopRenderButton->setMaximumWidth( 20 );
  mStopRenderButton->setMaximumHeight( 20 );
  mStopRenderButton->setIcon( QgsApplication::getThemeIcon( "mIconStopRendering.png" ) );
  mStopRenderButton->setToolTip( tr( "Stop map rendering" ) );
  statusBar()->addPermanentWidget( mStopRenderButton, 0 );
  // render suppression status bar widget
  mRenderSuppressionCBox = new QCheckBox( tr( "Render" ), statusBar() );
  mRenderSuppressionCBox->setObjectName( "mRenderSuppressionCBox" );
  mRenderSuppressionCBox->setChecked( true );
  mRenderSuppressionCBox->setFont( myFont );
  mRenderSuppressionCBox->setWhatsThis( tr( "When checked, the map layers "
                                        "are rendered in response to map navigation commands and other "
                                        "events. When not checked, no rendering is done. This allows you "
                                        "to add a large number of layers and symbolize them before rendering." ) );
  mRenderSuppressionCBox->setToolTip( tr( "Toggle map rendering" ) );
  statusBar()->addPermanentWidget( mRenderSuppressionCBox, 0 );
  // On the fly projection active CRS label
  mOnTheFlyProjectionStatusLabel = new QLabel( QString(), statusBar() );
  mOnTheFlyProjectionStatusLabel->setObjectName( "mOnTheFlyProjectionStatusLabel" );
  mOnTheFlyProjectionStatusLabel->setFont( myFont );
  mOnTheFlyProjectionStatusLabel->setMinimumWidth( 10 );
  mOnTheFlyProjectionStatusLabel->setMaximumHeight( 20 );
  mOnTheFlyProjectionStatusLabel->setMargin( 3 );
  mOnTheFlyProjectionStatusLabel->setAlignment( Qt::AlignCenter );
  mOnTheFlyProjectionStatusLabel->setFrameStyle( QFrame::NoFrame );
  QString myCrs = mMapCanvas->mapRenderer()->destinationCrs().authid();
  statusBar()->addPermanentWidget( mOnTheFlyProjectionStatusLabel, 0 );
  // On the fly projection status bar icon
  // Changed this to a tool button since a QPushButton is
  // sculpted on OS X and the icon is never displayed [gsherman]
  mOnTheFlyProjectionStatusButton = new QToolButton( statusBar() );
  mOnTheFlyProjectionStatusButton->setObjectName( "mOntheFlyProjectionStatusButton" );
  mOnTheFlyProjectionStatusButton->setMaximumWidth( 20 );
  // Maintain uniform widget height in status bar by setting button height same as labels
  // For Qt/Mac 3.3, the default toolbutton height is 30 and labels were expanding to match
  mOnTheFlyProjectionStatusButton->setMaximumHeight( mScaleLabel->height() );
  mOnTheFlyProjectionStatusButton->setIcon( QgsApplication::getThemeIcon( "mIconProjectionEnabled.png" ) );
  mOnTheFlyProjectionStatusButton->setWhatsThis( tr( "This icon shows whether "
      "on the fly coordinate reference system transformation is enabled or not. "
      "Click the icon to bring up "
      "the project properties dialog to alter this behaviour." ) );
  mOnTheFlyProjectionStatusButton->setToolTip( tr( "CRS status - Click "
      "to open coordinate reference system dialog" ) );
  connect( mOnTheFlyProjectionStatusButton, SIGNAL( clicked() ),
           this, SLOT( projectPropertiesProjections() ) );//bring up the project props dialog when clicked
  statusBar()->addPermanentWidget( mOnTheFlyProjectionStatusButton, 0 );
  statusBar()->showMessage( tr( "Ready" ) );
}

void QgisApp::setIconSizes( int size )
{
  //Set the icon size of for all the toolbars created in the future.
  setIconSize( QSize( size, size ) );

  //Change all current icon sizes.
  QList<QToolBar *> toolbars = findChildren<QToolBar *>();
  foreach ( QToolBar * toolbar, toolbars )
  {
    toolbar->setIconSize( QSize( size, size ) );
  }

  foreach ( QgsComposer *c, mPrintComposers )
  {
    c->setIconSizes( size );
  }
}

void QgisApp::setTheme( QString theThemeName )
{
  /*****************************************************************
  // Init the toolbar icons by setting the icon for each action.
  // All toolbar/menu items must be a QAction in order for this
  // to work.
  //
  // When new toolbar/menu QAction objects are added to the interface,
  // add an entry below to set the icon
  //
  // PNG names must match those defined for the default theme. The
  // default theme is installed in <prefix>/share/qgis/themes/default.
  //
  // New core themes can be added by creating a subdirectory under src/themes
  // and modifying the appropriate CMakeLists.txt files. User contributed themes
  // will be installed directly into <prefix>/share/qgis/themes/<themedir>.
  //
  // Themes can be selected from the preferences dialog. The dialog parses
  // the themes directory and builds a list of themes (ie subdirectories)
  // for the user to choose from.
  //
  */
  QgsApplication::setThemeName( theThemeName );
  //QgsDebugMsg("Setting theme to \n" + theThemeName);
  mActionNewProject->setIcon( QgsApplication::getThemeIcon( "/mActionFileNew.svg" ) );
  mActionOpenProject->setIcon( QgsApplication::getThemeIcon( "/mActionFileOpen.svg" ) );
  mActionSaveProject->setIcon( QgsApplication::getThemeIcon( "/mActionFileSave.svg" ) );
  mActionSaveProjectAs->setIcon( QgsApplication::getThemeIcon( "/mActionFileSaveAs.svg" ) );
  mActionNewPrintComposer->setIcon( QgsApplication::getThemeIcon( "/mActionNewComposer.svg" ) );
  mActionShowComposerManager->setIcon( QgsApplication::getThemeIcon( "/mActionComposerManager.svg" ) );
  mActionSaveMapAsImage->setIcon( QgsApplication::getThemeIcon( "/mActionSaveMapAsImage.png" ) );
  mActionExit->setIcon( QgsApplication::getThemeIcon( "/mActionFileExit.png" ) );
  mActionAddOgrLayer->setIcon( QgsApplication::getThemeIcon( "/mActionAddOgrLayer.svg" ) );
  mActionAddRasterLayer->setIcon( QgsApplication::getThemeIcon( "/mActionAddRasterLayer.svg" ) );
#ifdef HAVE_POSTGRESQL
  mActionAddPgLayer->setIcon( QgsApplication::getThemeIcon( "/mActionAddPostgisLayer.svg" ) );
#endif
  mActionNewSpatiaLiteLayer->setIcon( QgsApplication::getThemeIcon( "/mActionNewSpatiaLiteLayer.svg" ) );
  mActionAddSpatiaLiteLayer->setIcon( QgsApplication::getThemeIcon( "/mActionAddSpatiaLiteLayer.svg" ) );
#ifdef HAVE_MSSQL
  mActionAddMssqlLayer->setIcon( QgsApplication::getThemeIcon( "/mActionAddMssqlLayer.svg" ) );
#endif
#ifdef HAVE_ORACLE
  mActionAddOracleLayer->setIcon( QgsApplication::getThemeIcon( "/mActionAddOracleLayer.svg" ) );
#endif
  mActionRemoveLayer->setIcon( QgsApplication::getThemeIcon( "/mActionRemoveLayer.svg" ) );
  mActionDuplicateLayer->setIcon( QgsApplication::getThemeIcon( "/mActionDuplicateLayer.svg" ) );
  mActionSetLayerCRS->setIcon( QgsApplication::getThemeIcon( "/mActionSetLayerCRS.png" ) );
  mActionSetProjectCRSFromLayer->setIcon( QgsApplication::getThemeIcon( "/mActionSetProjectCRSFromLayer.png" ) );
  mActionNewVectorLayer->setIcon( QgsApplication::getThemeIcon( "/mActionNewVectorLayer.svg" ) );
  mActionAddAllToOverview->setIcon( QgsApplication::getThemeIcon( "/mActionAddAllToOverview.svg" ) );
  mActionHideAllLayers->setIcon( QgsApplication::getThemeIcon( "/mActionHideAllLayers.png" ) );
  mActionShowAllLayers->setIcon( QgsApplication::getThemeIcon( "/mActionShowAllLayers.png" ) );
  mActionRemoveAllFromOverview->setIcon( QgsApplication::getThemeIcon( "/mActionRemoveAllFromOverview.svg" ) );
  mActionToggleFullScreen->setIcon( QgsApplication::getThemeIcon( "/mActionToggleFullScreen.png" ) );
  mActionProjectProperties->setIcon( QgsApplication::getThemeIcon( "/mActionProjectProperties.png" ) );
  mActionManagePlugins->setIcon( QgsApplication::getThemeIcon( "/mActionShowPluginManager.svg" ) );
  mActionShowPythonDialog->setIcon( QgsApplication::getThemeIcon( "console/iconRunConsole.png" ) );
  mActionCheckQgisVersion->setIcon( QgsApplication::getThemeIcon( "/mActionCheckQgisVersion.png" ) );
  mActionOptions->setIcon( QgsApplication::getThemeIcon( "/mActionOptions.svg" ) );
  mActionConfigureShortcuts->setIcon( QgsApplication::getThemeIcon( "/mActionOptions.svg" ) );
  mActionCustomization->setIcon( QgsApplication::getThemeIcon( "/mActionOptions.svg" ) );
  mActionHelpContents->setIcon( QgsApplication::getThemeIcon( "/mActionHelpContents.svg" ) );
  mActionLocalHistogramStretch->setIcon( QgsApplication::getThemeIcon( "/mActionLocalHistogramStretch.png" ) );
  mActionFullHistogramStretch->setIcon( QgsApplication::getThemeIcon( "/mActionFullHistogramStretch.png" ) );
  mActionIncreaseBrightness->setIcon( QgsApplication::getThemeIcon( "/mActionIncreaseBrightness.svg" ) );
  mActionDecreaseBrightness->setIcon( QgsApplication::getThemeIcon( "/mActionDecreaseBrightness.svg" ) );
  mActionIncreaseContrast->setIcon( QgsApplication::getThemeIcon( "/mActionIncreaseContrast.svg" ) );
  mActionDecreaseContrast->setIcon( QgsApplication::getThemeIcon( "/mActionDecreaseContrast.svg" ) );
  mActionZoomActualSize->setIcon( QgsApplication::getThemeIcon( "/mActionZoomNative.png" ) );
  mActionQgisHomePage->setIcon( QgsApplication::getThemeIcon( "/mActionQgisHomePage.png" ) );
  mActionAbout->setIcon( QgsApplication::getThemeIcon( "/mActionHelpAbout.png" ) );
  mActionSponsors->setIcon( QgsApplication::getThemeIcon( "/mActionHelpSponsors.png" ) );
  mActionDraw->setIcon( QgsApplication::getThemeIcon( "/mActionDraw.svg" ) );
  mActionToggleEditing->setIcon( QgsApplication::getThemeIcon( "/mActionToggleEditing.svg" ) );
  mActionSaveLayerEdits->setIcon( QgsApplication::getThemeIcon( "/mActionSaveAllEdits.svg" ) );
  mActionAllEdits->setIcon( QgsApplication::getThemeIcon( "/mActionAllEdits.svg" ) );
  mActionSaveEdits->setIcon( QgsApplication::getThemeIcon( "/mActionSaveEdits.svg" ) );
  mActionSaveAllEdits->setIcon( QgsApplication::getThemeIcon( "/mActionSaveAllEdits.svg" ) );
  mActionRollbackEdits->setIcon( QgsApplication::getThemeIcon( "/mActionRollbackEdits.svg" ) );
  mActionRollbackAllEdits->setIcon( QgsApplication::getThemeIcon( "/mActionRollbackAllEdits.svg" ) );
  mActionCancelEdits->setIcon( QgsApplication::getThemeIcon( "/mActionCancelEdits.svg" ) );
  mActionCancelAllEdits->setIcon( QgsApplication::getThemeIcon( "/mActionCancelAllEdits.svg" ) );
  mActionCutFeatures->setIcon( QgsApplication::getThemeIcon( "/mActionEditCut.png" ) );
  mActionCopyFeatures->setIcon( QgsApplication::getThemeIcon( "/mActionEditCopy.png" ) );
  mActionPasteFeatures->setIcon( QgsApplication::getThemeIcon( "/mActionEditPaste.png" ) );
  mActionAddFeature->setIcon( QgsApplication::getThemeIcon( "/mActionCapturePoint.png" ) );
  mActionMoveFeature->setIcon( QgsApplication::getThemeIcon( "/mActionMoveFeature.png" ) );
  mActionRotateFeature->setIcon( QgsApplication::getThemeIcon( "/mActionRotateFeature.png" ) );
  mActionReshapeFeatures->setIcon( QgsApplication::getThemeIcon( "/mActionReshape.png" ) );
  mActionSplitFeatures->setIcon( QgsApplication::getThemeIcon( "/mActionSplitFeatures.svg" ) );
  mActionSplitParts->setIcon( QgsApplication::getThemeIcon( "/mActionSplitParts.svg" ) );
  mActionDeleteSelected->setIcon( QgsApplication::getThemeIcon( "/mActionDeleteSelected.svg" ) );
  mActionNodeTool->setIcon( QgsApplication::getThemeIcon( "/mActionNodeTool.png" ) );
  mActionSimplifyFeature->setIcon( QgsApplication::getThemeIcon( "/mActionSimplify.png" ) );
  mActionUndo->setIcon( QgsApplication::getThemeIcon( "/mActionUndo.png" ) );
  mActionRedo->setIcon( QgsApplication::getThemeIcon( "/mActionRedo.png" ) );
  mActionAddRing->setIcon( QgsApplication::getThemeIcon( "/mActionAddRing.png" ) );
  mActionAddPart->setIcon( QgsApplication::getThemeIcon( "/mActionAddPart.png" ) );
  mActionDeleteRing->setIcon( QgsApplication::getThemeIcon( "/mActionDeleteRing.png" ) );
  mActionDeletePart->setIcon( QgsApplication::getThemeIcon( "/mActionDeletePart.png" ) );
  mActionMergeFeatures->setIcon( QgsApplication::getThemeIcon( "/mActionMergeFeatures.png" ) );
  mActionOffsetCurve->setIcon( QgsApplication::getThemeIcon( "/mActionOffsetCurve.png" ) );
  mActionMergeFeatureAttributes->setIcon( QgsApplication::getThemeIcon( "/mActionMergeFeatureAttributes.png" ) );
  mActionRotatePointSymbols->setIcon( QgsApplication::getThemeIcon( "mActionRotatePointSymbols.png" ) );
  mActionZoomIn->setIcon( QgsApplication::getThemeIcon( "/mActionZoomIn.svg" ) );
  mActionZoomOut->setIcon( QgsApplication::getThemeIcon( "/mActionZoomOut.svg" ) );
  mActionZoomFullExtent->setIcon( QgsApplication::getThemeIcon( "/mActionZoomFullExtent.svg" ) );
  mActionZoomToSelected->setIcon( QgsApplication::getThemeIcon( "/mActionZoomToSelected.svg" ) );
  mActionShowRasterCalculator->setIcon( QgsApplication::getThemeIcon( "/mActionShowRasterCalculator.png" ) );
#ifdef HAVE_TOUCH
  mActionTouch->setIcon( QgsApplication::getThemeIcon( "/mActionTouch.svg" ) );
#endif
  mActionPan->setIcon( QgsApplication::getThemeIcon( "/mActionPan.svg" ) );
  mActionPanToSelected->setIcon( QgsApplication::getThemeIcon( "/mActionPanToSelected.svg" ) );
  mActionZoomLast->setIcon( QgsApplication::getThemeIcon( "/mActionZoomLast.svg" ) );
  mActionZoomNext->setIcon( QgsApplication::getThemeIcon( "/mActionZoomNext.svg" ) );
  mActionZoomToLayer->setIcon( QgsApplication::getThemeIcon( "/mActionZoomToLayer.svg" ) );
  mActionZoomActualSize->setIcon( QgsApplication::getThemeIcon( "/mActionZoomActual.svg" ) );
  mActionIdentify->setIcon( QgsApplication::getThemeIcon( "/mActionIdentify.svg" ) );
  mActionFeatureAction->setIcon( QgsApplication::getThemeIcon( "/mAction.svg" ) );
  mActionSelect->setIcon( QgsApplication::getThemeIcon( "/mActionSelect.svg" ) );
  mActionSelectRectangle->setIcon( QgsApplication::getThemeIcon( "/mActionSelectRectangle.svg" ) );
  mActionSelectPolygon->setIcon( QgsApplication::getThemeIcon( "/mActionSelectPolygon.svg" ) );
  mActionSelectFreehand->setIcon( QgsApplication::getThemeIcon( "/mActionSelectFreehand.svg" ) );
  mActionSelectRadius->setIcon( QgsApplication::getThemeIcon( "/mActionSelectRadius.svg" ) );
  mActionDeselectAll->setIcon( QgsApplication::getThemeIcon( "/mActionDeselectAll.svg" ) );
  mActionSelectByExpression->setIcon( QgsApplication::getThemeIcon( "/mIconExpressionSelect.svg" ) );
  mActionOpenTable->setIcon( QgsApplication::getThemeIcon( "/mActionOpenTable.png" ) );
  mActionOpenFieldCalc->setIcon( QgsApplication::getThemeIcon( "/mActionCalculateField.png" ) );
  mActionMeasure->setIcon( QgsApplication::getThemeIcon( "/mActionMeasure.png" ) );
  mActionMeasureArea->setIcon( QgsApplication::getThemeIcon( "/mActionMeasureArea.png" ) );
  mActionMeasureAngle->setIcon( QgsApplication::getThemeIcon( "/mActionMeasureAngle.png" ) );
  mActionMapTips->setIcon( QgsApplication::getThemeIcon( "/mActionMapTips.png" ) );
  mActionShowBookmarks->setIcon( QgsApplication::getThemeIcon( "/mActionShowBookmarks.png" ) );
  mActionNewBookmark->setIcon( QgsApplication::getThemeIcon( "/mActionNewBookmark.png" ) );
  mActionCustomProjection->setIcon( QgsApplication::getThemeIcon( "/mActionCustomProjection.svg" ) );
  mActionAddWmsLayer->setIcon( QgsApplication::getThemeIcon( "/mActionAddWmsLayer.svg" ) );
  mActionAddWcsLayer->setIcon( QgsApplication::getThemeIcon( "/mActionAddWcsLayer.svg" ) );
  mActionAddWfsLayer->setIcon( QgsApplication::getThemeIcon( "/mActionAddWfsLayer.svg" ) );
  mActionAddToOverview->setIcon( QgsApplication::getThemeIcon( "/mActionInOverview.svg" ) );
  mActionAnnotation->setIcon( QgsApplication::getThemeIcon( "/mActionAnnotation.png" ) );
  mActionFormAnnotation->setIcon( QgsApplication::getThemeIcon( "/mActionFormAnnotation.png" ) );
  mActionHtmlAnnotation->setIcon( QgsApplication::getThemeIcon( "/mActionFormAnnotation.png" ) );
  mActionTextAnnotation->setIcon( QgsApplication::getThemeIcon( "/mActionTextAnnotation.png" ) );
  mActionLabeling->setIcon( QgsApplication::getThemeIcon( "/mActionLabeling.png" ) );
  mActionShowPinnedLabels->setIcon( QgsApplication::getThemeIcon( "/mActionShowPinnedLabels.svg" ) );
  mActionPinLabels->setIcon( QgsApplication::getThemeIcon( "/mActionPinLabels.svg" ) );
  mActionShowHideLabels->setIcon( QgsApplication::getThemeIcon( "/mActionShowHideLabels.svg" ) );
  mActionMoveLabel->setIcon( QgsApplication::getThemeIcon( "/mActionMoveLabel.png" ) );
  mActionRotateLabel->setIcon( QgsApplication::getThemeIcon( "/mActionRotateLabel.svg" ) );
  mActionChangeLabelProperties->setIcon( QgsApplication::getThemeIcon( "/mActionChangeLabelProperties.png" ) );
  mActionDecorationCopyright->setIcon( QgsApplication::getThemeIcon( "/copyright_label.png" ) );
  mActionDecorationNorthArrow->setIcon( QgsApplication::getThemeIcon( "/north_arrow.png" ) );
  mActionDecorationScaleBar->setIcon( QgsApplication::getThemeIcon( "/scale_bar.png" ) );
  mActionDecorationGrid->setIcon( QgsApplication::getThemeIcon( "/transformed.png" ) );

  //change themes of all composers
  QSet<QgsComposer*>::iterator composerIt = mPrintComposers.begin();
  for ( ; composerIt != mPrintComposers.end(); ++composerIt )
  {
    ( *composerIt )->setupTheme();
  }

  emit currentThemeChanged( theThemeName );
}

void QgisApp::setupConnections()
{
  // connect the "cleanup" slot
  connect( qApp, SIGNAL( aboutToQuit() ), this, SLOT( saveWindowState() ) );

  // signal when mouse moved over window (coords display in status bar)
  connect( mMapCanvas, SIGNAL( xyCoordinates( const QgsPoint & ) ),
           this, SLOT( showMouseCoordinate( const QgsPoint & ) ) );
  connect( mMapCanvas, SIGNAL( extentsChanged() ),
           this, SLOT( showExtents() ) );
  connect( mMapCanvas, SIGNAL( scaleChanged( double ) ),
           this, SLOT( showScale( double ) ) );
  connect( mMapCanvas, SIGNAL( scaleChanged( double ) ),
           this, SLOT( updateMouseCoordinatePrecision() ) );
  connect( mMapCanvas, SIGNAL( mapToolSet( QgsMapTool * ) ),
           this, SLOT( mapToolChanged( QgsMapTool * ) ) );
  connect( mMapCanvas, SIGNAL( selectionChanged( QgsMapLayer * ) ),
           this, SLOT( selectionChanged( QgsMapLayer * ) ) );
  connect( mMapCanvas, SIGNAL( extentsChanged() ),
           this, SLOT( markDirty() ) );
  connect( mMapCanvas, SIGNAL( layersChanged() ),
           this, SLOT( markDirty() ) );

  connect( mMapCanvas, SIGNAL( zoomLastStatusChanged( bool ) ),
           mActionZoomLast, SLOT( setEnabled( bool ) ) );
  connect( mMapCanvas, SIGNAL( zoomNextStatusChanged( bool ) ),
           mActionZoomNext, SLOT( setEnabled( bool ) ) );
  connect( mRenderSuppressionCBox, SIGNAL( toggled( bool ) ),
           mMapCanvas, SLOT( setRenderFlag( bool ) ) );

  // connect renderer
  connect( mMapCanvas->mapRenderer(), SIGNAL( drawingProgress( int, int ) ),
           this, SLOT( showProgress( int, int ) ) );
  connect( mMapCanvas->mapRenderer(), SIGNAL( hasCrsTransformEnabled( bool ) ),
           this, SLOT( hasCrsTransformEnabled( bool ) ) );
  connect( mMapCanvas->mapRenderer(), SIGNAL( destinationSrsChanged() ),
           this, SLOT( destinationSrsChanged() ) );

  // connect legend signals
  connect( mMapLegend, SIGNAL( currentLayerChanged( QgsMapLayer * ) ),
           this, SLOT( activateDeactivateLayerRelatedActions( QgsMapLayer * ) ) );
  connect( mMapLegend, SIGNAL( itemSelectionChanged() ),
           this, SLOT( legendLayerSelectionChanged() ) );
  connect( mMapLegend, SIGNAL( zOrderChanged() ),
           this, SLOT( markDirty() ) );

  // connect map layer registry
  connect( QgsMapLayerRegistry::instance(), SIGNAL( layersAdded( QList<QgsMapLayer *> ) ),
           this, SLOT( layersWereAdded( QList<QgsMapLayer *> ) ) );
  connect( QgsMapLayerRegistry::instance(),
           SIGNAL( layersWillBeRemoved( QStringList ) ),
           this, SLOT( removingLayers( QStringList ) ) );

  // connect initialization signal
  connect( this, SIGNAL( initializationCompleted() ),
           this, SLOT( fileOpenAfterLaunch() ) );

  // Connect warning dialog from project reading
  connect( QgsProject::instance(), SIGNAL( oldProjectVersionWarning( QString ) ),
           this, SLOT( oldProjectVersionWarning( QString ) ) );
  connect( QgsProject::instance(), SIGNAL( layerLoaded( int, int ) ),
           this, SLOT( showProgress( int, int ) ) );
  connect( QgsProject::instance(), SIGNAL( loadingLayer( QString ) ),
           this, SLOT( showStatusMessage( QString ) ) );
  connect( QgsProject::instance(), SIGNAL( readProject( const QDomDocument & ) ),
           this, SLOT( readProject( const QDomDocument & ) ) );
  connect( QgsProject::instance(), SIGNAL( writeProject( QDomDocument & ) ),
           this, SLOT( writeProject( QDomDocument & ) ) );
  connect( QgsProject::instance(), SIGNAL( writeProject( QDomDocument& ) ),
           this, SLOT( writeAnnotationItemsToProject( QDomDocument& ) ) );

  connect( QgsProject::instance(), SIGNAL( readProject( const QDomDocument & ) ), this, SLOT( loadComposersFromProject( const QDomDocument& ) ) );
  connect( QgsProject::instance(), SIGNAL( readProject( const QDomDocument & ) ), this, SLOT( loadAnnotationItemsFromProject( const QDomDocument& ) ) );

  connect( this, SIGNAL( projectRead() ),
           this, SLOT( fileOpenedOKAfterLaunch() ) );

  // handle deprecated labels in project for QGIS 2.0
  connect( this, SIGNAL( newProject() ),
           this, SLOT( checkForDeprecatedLabelsInProject() ) );
  connect( this, SIGNAL( projectRead() ),
           this, SLOT( checkForDeprecatedLabelsInProject() ) );

  //
  // Do we really need this ??? - its already connected to the esc key...TS
  //
  connect( mStopRenderButton, SIGNAL( clicked() ),
           this, SLOT( stopRendering() ) );

  // setup undo/redo actions
  connect( mUndoWidget, SIGNAL( undoStackChanged() ), this, SLOT( updateUndoActions() ) );
}

void QgisApp::createCanvasTools()
{
  // create tools
  mMapTools.mZoomIn = new QgsMapToolZoom( mMapCanvas, false /* zoomIn */ );
  mMapTools.mZoomIn->setAction( mActionZoomIn );
  mMapTools.mZoomOut = new QgsMapToolZoom( mMapCanvas, true /* zoomOut */ );
  mMapTools.mZoomOut->setAction( mActionZoomOut );
  mMapTools.mPan = new QgsMapToolPan( mMapCanvas );
  mMapTools.mPan->setAction( mActionPan );
#ifdef HAVE_TOUCH
  mMapTools.mTouch = new QgsMapToolTouch( mMapCanvas );
  mMapTools.mTouch->setAction( mActionTouch );
#endif
  mMapTools.mIdentify = new QgsMapToolIdentifyAction( mMapCanvas );
  mMapTools.mIdentify->setAction( mActionIdentify );
  connect( mMapTools.mIdentify, SIGNAL( copyToClipboard( QgsFeatureStore & ) ),
           this, SLOT( copyFeatures( QgsFeatureStore & ) ) );
  mMapTools.mFeatureAction = new QgsMapToolFeatureAction( mMapCanvas );
  mMapTools.mFeatureAction->setAction( mActionFeatureAction );
  mMapTools.mMeasureDist = new QgsMeasureTool( mMapCanvas, false /* area */ );
  mMapTools.mMeasureDist->setAction( mActionMeasure );
  mMapTools.mMeasureArea = new QgsMeasureTool( mMapCanvas, true /* area */ );
  mMapTools.mMeasureArea->setAction( mActionMeasureArea );
  mMapTools.mMeasureAngle = new QgsMapToolMeasureAngle( mMapCanvas );
  mMapTools.mMeasureAngle->setAction( mActionMeasureAngle );
  mMapTools.mTextAnnotation = new QgsMapToolTextAnnotation( mMapCanvas );
  mMapTools.mTextAnnotation->setAction( mActionTextAnnotation );
  mMapTools.mFormAnnotation = new QgsMapToolFormAnnotation( mMapCanvas );
  mMapTools.mFormAnnotation->setAction( mActionFormAnnotation );
  mMapTools.mHtmlAnnotation = new QgsMapToolHtmlAnnotation( mMapCanvas );
  mMapTools.mHtmlAnnotation->setAction( mActionHtmlAnnotation );
  mMapTools.mSvgAnnotation = new QgsMapToolSvgAnnotation( mMapCanvas );
  mMapTools.mSvgAnnotation->setAction( mActionSvgAnnotation );
  mMapTools.mAnnotation = new QgsMapToolAnnotation( mMapCanvas );
  mMapTools.mAnnotation->setAction( mActionAnnotation );
  mMapTools.mAddFeature = new QgsMapToolAddFeature( mMapCanvas );
  mMapTools.mAddFeature->setAction( mActionAddFeature );
  mMapTools.mMoveFeature = new QgsMapToolMoveFeature( mMapCanvas );
  mMapTools.mMoveFeature->setAction( mActionMoveFeature );
  mMapTools.mRotateFeature = new QgsMapToolRotateFeature( mMapCanvas );
  mMapTools.mRotateFeature->setAction( mActionRotateFeature );
  //need at least geos 3.3 for OffsetCurve tool
#if defined(GEOS_VERSION_MAJOR) && defined(GEOS_VERSION_MINOR) && \
  ((GEOS_VERSION_MAJOR>3) || ((GEOS_VERSION_MAJOR==3) && (GEOS_VERSION_MINOR>=3)))
  mMapTools.mOffsetCurve = new QgsMapToolOffsetCurve( mMapCanvas );
  mMapTools.mOffsetCurve->setAction( mActionOffsetCurve );
#else
  mAdvancedDigitizeToolBar->removeAction( mActionOffsetCurve );
  mEditMenu->removeAction( mActionOffsetCurve );
  mMapTools.mOffsetCurve = 0;
#endif //GEOS_VERSION
  mMapTools.mReshapeFeatures = new QgsMapToolReshape( mMapCanvas );
  mMapTools.mReshapeFeatures->setAction( mActionReshapeFeatures );
  mMapTools.mSplitFeatures = new QgsMapToolSplitFeatures( mMapCanvas );
  mMapTools.mSplitFeatures->setAction( mActionSplitFeatures );
  mMapTools.mSplitParts = new QgsMapToolSplitParts( mMapCanvas );
  mMapTools.mSplitParts->setAction( mActionSplitParts );
  mMapTools.mSelect = new QgsMapToolSelect( mMapCanvas );
  mMapTools.mSelect->setAction( mActionSelect );
  mMapTools.mSelectRectangle = new QgsMapToolSelectRectangle( mMapCanvas );
  mMapTools.mSelectRectangle->setAction( mActionSelectRectangle );
  mMapTools.mSelectPolygon = new QgsMapToolSelectPolygon( mMapCanvas );
  mMapTools.mSelectPolygon->setAction( mActionSelectPolygon );
  mMapTools.mSelectFreehand = new QgsMapToolSelectFreehand( mMapCanvas );
  mMapTools.mSelectFreehand->setAction( mActionSelectFreehand );
  mMapTools.mSelectRadius = new QgsMapToolSelectRadius( mMapCanvas );
  mMapTools.mSelectRadius->setAction( mActionSelectRadius );
  mMapTools.mAddRing = new QgsMapToolAddRing( mMapCanvas );
  mMapTools.mAddRing->setAction( mActionAddRing );
  mMapTools.mAddPart = new QgsMapToolAddPart( mMapCanvas );
  mMapTools.mSimplifyFeature = new QgsMapToolSimplify( mMapCanvas );
  mMapTools.mSimplifyFeature->setAction( mActionSimplifyFeature );
  mMapTools.mDeleteRing = new QgsMapToolDeleteRing( mMapCanvas );
  mMapTools.mDeleteRing->setAction( mActionDeleteRing );
  mMapTools.mDeletePart = new QgsMapToolDeletePart( mMapCanvas );
  mMapTools.mDeletePart->setAction( mActionDeletePart );
  mMapTools.mNodeTool = new QgsMapToolNodeTool( mMapCanvas );
  mMapTools.mNodeTool->setAction( mActionNodeTool );
  mMapTools.mRotatePointSymbolsTool = new QgsMapToolRotatePointSymbols( mMapCanvas );
  mMapTools.mRotatePointSymbolsTool->setAction( mActionRotatePointSymbols );
  mMapTools.mPinLabels = new QgsMapToolPinLabels( mMapCanvas );
  mMapTools.mPinLabels->setAction( mActionPinLabels );
  mMapTools.mShowHideLabels = new QgsMapToolShowHideLabels( mMapCanvas );
  mMapTools.mShowHideLabels->setAction( mActionShowHideLabels );
  mMapTools.mMoveLabel = new QgsMapToolMoveLabel( mMapCanvas );
  mMapTools.mMoveLabel->setAction( mActionMoveLabel );

  mMapTools.mRotateLabel = new QgsMapToolRotateLabel( mMapCanvas );
  mMapTools.mRotateLabel->setAction( mActionRotateLabel );
  mMapTools.mChangeLabelProperties = new QgsMapToolChangeLabelProperties( mMapCanvas );
  mMapTools.mChangeLabelProperties->setAction( mActionChangeLabelProperties );
  //ensure that non edit tool is initialised or we will get crashes in some situations
  mNonEditMapTool = mMapTools.mPan;
}

void QgisApp::createOverview()
{
  // overview canvas
  QgsMapOverviewCanvas* overviewCanvas = new QgsMapOverviewCanvas( NULL, mMapCanvas );
  overviewCanvas->setWhatsThis( tr( "Map overview canvas. This canvas can be used to display a locator map that shows the current extent of the map canvas. The current extent is shown as a red rectangle. Any layer on the map can be added to the overview canvas." ) );

  QBitmap overviewPanBmp = QBitmap::fromData( QSize( 16, 16 ), pan_bits );
  QBitmap overviewPanBmpMask = QBitmap::fromData( QSize( 16, 16 ), pan_mask_bits );
  mOverviewMapCursor = new QCursor( overviewPanBmp, overviewPanBmpMask, 0, 0 ); //set upper left corner as hot spot - this is better when extent marker is small; hand won't cover the marker
  overviewCanvas->setCursor( *mOverviewMapCursor );
//  QVBoxLayout *myOverviewLayout = new QVBoxLayout;
//  myOverviewLayout->addWidget(overviewCanvas);
//  overviewFrame->setLayout(myOverviewLayout);
  mOverviewDock = new QDockWidget( tr( "Overview" ), this );
  mOverviewDock->setObjectName( "Overview" );
  mOverviewDock->setAllowedAreas( Qt::LeftDockWidgetArea | Qt::RightDockWidgetArea );
  mOverviewDock->setWidget( overviewCanvas );
  addDockWidget( Qt::LeftDockWidgetArea, mOverviewDock );
  // add to the Panel submenu
  mPanelMenu->addAction( mOverviewDock->toggleViewAction() );

  mMapCanvas->enableOverviewMode( overviewCanvas );

  // moved here to set anti aliasing to both map canvas and overview
  QSettings mySettings;
  // Anti Aliasing enabled by default as of QGIS 1.7
  mMapCanvas->enableAntiAliasing( mySettings.value( "/qgis/enable_anti_aliasing", true ).toBool() );
  mMapCanvas->useImageToRender( mySettings.value( "/qgis/use_qimage_to_render", true ).toBool() );

  int action = mySettings.value( "/qgis/wheel_action", 2 ).toInt();
  double zoomFactor = mySettings.value( "/qgis/zoom_factor", 2 ).toDouble();
  mMapCanvas->setWheelAction(( QgsMapCanvas::WheelAction ) action, zoomFactor );
}

void QgisApp::addDockWidget( Qt::DockWidgetArea theArea, QDockWidget * thepDockWidget )
{
  QMainWindow::addDockWidget( theArea, thepDockWidget );
  // Make the right and left docks consume all vertical space and top
  // and bottom docks nest between them
  setCorner( Qt::TopLeftCorner, Qt::LeftDockWidgetArea );
  setCorner( Qt::BottomLeftCorner, Qt::LeftDockWidgetArea );
  setCorner( Qt::TopRightCorner, Qt::RightDockWidgetArea );
  setCorner( Qt::BottomRightCorner, Qt::RightDockWidgetArea );
  // add to the Panel submenu
  mPanelMenu->addAction( thepDockWidget->toggleViewAction() );

  thepDockWidget->show();

  // refresh the map canvas
  mMapCanvas->refresh();
}

void QgisApp::removeDockWidget( QDockWidget * thepDockWidget )
{
  QMainWindow::removeDockWidget( thepDockWidget );
  mPanelMenu->removeAction( thepDockWidget->toggleViewAction() );
}

QToolBar *QgisApp::addToolBar( QString name )
{
  QToolBar *toolBar = QMainWindow::addToolBar( name );
  // add to the Toolbar submenu
  mToolbarMenu->addAction( toolBar->toggleViewAction() );
  return toolBar;
}

QgsLegend *QgisApp::legend()
{
  Q_ASSERT( mMapLegend );
  return mMapLegend;
}

QgsPluginManager *QgisApp::pluginManager()
{
  Q_ASSERT( mPluginManager );
  return mPluginManager;
}

QgsMapCanvas *QgisApp::mapCanvas()
{
  Q_ASSERT( mMapCanvas );
  return mMapCanvas;
}

QgsPalLabeling *QgisApp::palLabeling()
{
  Q_ASSERT( mLBL );
  return mLBL;
}

QgsMessageBar* QgisApp::messageBar()
{
  Q_ASSERT( mInfoBar );
  return mInfoBar;
}

void QgisApp::initLegend()
{
  mMapLegend->setWhatsThis( tr( "Map legend that displays all the layers currently on the map canvas. Click on the check box to turn a layer on or off. Double click on a layer in the legend to customize its appearance and set other properties." ) );
  mLegendDock = new QDockWidget( tr( "Layers" ), this );
  mLegendDock->setObjectName( "Legend" );
  mLegendDock->setAllowedAreas( Qt::LeftDockWidgetArea | Qt::RightDockWidgetArea );

  QCheckBox *orderCb = new QCheckBox( tr( "Control rendering order" ) );
  orderCb->setChecked( false );

  connect( orderCb, SIGNAL( toggled( bool ) ), mMapLegend, SLOT( unsetUpdateDrawingOrder( bool ) ) );
  connect( mMapLegend, SIGNAL( updateDrawingOrderUnchecked( bool ) ), orderCb, SLOT( setChecked( bool ) ) );

  QWidget *w = new QWidget( this );
  QLayout *l = new QVBoxLayout;
  l->setMargin( 0 );
  l->addWidget( mMapLegend );
  w->setLayout( l );
  mLegendDock->setWidget( w );
  addDockWidget( Qt::LeftDockWidgetArea, mLegendDock );

  // add to the Panel submenu
  mPanelMenu->addAction( mLegendDock->toggleViewAction() );

  mMapLayerOrder->setWhatsThis( tr( "Map layer list that displays all layers in drawing order." ) );
  mLayerOrderDock = new QDockWidget( tr( "Layer order" ), this );
  mLayerOrderDock->setObjectName( "LayerOrder" );
  mLayerOrderDock->setAllowedAreas( Qt::LeftDockWidgetArea | Qt::RightDockWidgetArea );

  w = new QWidget( this );
  l = new QVBoxLayout;
  l->setMargin( 0 );
  l->addWidget( mMapLayerOrder );
  l->addWidget( orderCb );
  w->setLayout( l );
  mLayerOrderDock->setWidget( w );
  addDockWidget( Qt::LeftDockWidgetArea, mLayerOrderDock );
  mLayerOrderDock->hide();

  // add to the Panel submenu
  mPanelMenu->addAction( mLayerOrderDock->toggleViewAction() );

  return;
}

void QgisApp::createMapTips()
{
  // Set up the timer for maptips. The timer is reset everytime the mouse is moved
  mpMapTipsTimer = new QTimer( mMapCanvas );
  // connect the timer to the maptips slot
  connect( mpMapTipsTimer, SIGNAL( timeout() ), this, SLOT( showMapTip() ) );
  // set the interval to 0.850 seconds - timer will be started next time the mouse moves
  mpMapTipsTimer->setInterval( 850 );
  // Create the maptips object
  mpMaptip = new QgsMapTip();
}

void QgisApp::createDecorations()
{
  QgsDecorationCopyright* mDecorationCopyright = new QgsDecorationCopyright( this );
  connect( mActionDecorationCopyright, SIGNAL( triggered() ), mDecorationCopyright, SLOT( run() ) );

  QgsDecorationNorthArrow* mDecorationNorthArrow = new QgsDecorationNorthArrow( this );
  connect( mActionDecorationNorthArrow, SIGNAL( triggered() ), mDecorationNorthArrow, SLOT( run() ) );

  QgsDecorationScaleBar* mDecorationScaleBar = new QgsDecorationScaleBar( this );
  connect( mActionDecorationScaleBar, SIGNAL( triggered() ), mDecorationScaleBar, SLOT( run() ) );

  QgsDecorationGrid* mDecorationGrid = new QgsDecorationGrid( this );
  connect( mActionDecorationGrid, SIGNAL( triggered() ), mDecorationGrid, SLOT( run() ) );

  // add the decorations in a particular order so they are rendered in that order
  addDecorationItem( mDecorationGrid );
  addDecorationItem( mDecorationCopyright );
  addDecorationItem( mDecorationNorthArrow );
  addDecorationItem( mDecorationScaleBar );
  connect( mMapCanvas, SIGNAL( renderComplete( QPainter * ) ), this, SLOT( renderDecorationItems( QPainter * ) ) );
  connect( this, SIGNAL( newProject() ), this, SLOT( projectReadDecorationItems() ) );
  connect( this, SIGNAL( projectRead() ), this, SLOT( projectReadDecorationItems() ) );
}

void QgisApp::renderDecorationItems( QPainter *p )
{
  foreach ( QgsDecorationItem* item, mDecorationItems )
  {
    item->render( p );
  }
}

void QgisApp::projectReadDecorationItems()
{
  foreach ( QgsDecorationItem* item, mDecorationItems )
  {
    item->projectRead( );
  }
}

// Update project menu with the current list of recently accessed projects
void QgisApp::updateRecentProjectPaths()
{
  // Remove existing paths from the recent projects menu
  int i;

  int menusize = mRecentProjectsMenu->actions().size();

  for ( i = menusize; i < mRecentProjectPaths.size(); i++ )
  {
    mRecentProjectsMenu->addAction( "Dummy text" );
  }

  QList<QAction *> menulist = mRecentProjectsMenu->actions();

  assert( menulist.size() == mRecentProjectPaths.size() );

  for ( i = 0; i < mRecentProjectPaths.size(); i++ )
  {
    menulist.at( i )->setText( mRecentProjectPaths.at( i ) );

    // Disable this menu item if the file has been removed, if not enable it
    menulist.at( i )->setEnabled( QFile::exists(( mRecentProjectPaths.at( i ) ) ) );

  }
} // QgisApp::updateRecentProjectPaths

// add this file to the recently opened/saved projects list
void QgisApp::saveRecentProjectPath( QString projectPath, QSettings & settings )
{
  // Get canonical absolute path
  QFileInfo myFileInfo( projectPath );
  projectPath = myFileInfo.absoluteFilePath();

  // If this file is already in the list, remove it
  mRecentProjectPaths.removeAll( projectPath );

  // Prepend this file to the list
  mRecentProjectPaths.prepend( projectPath );

  // Keep the list to 8 items by trimming excess off the bottom
  while ( mRecentProjectPaths.count() > 8 )
  {
    mRecentProjectPaths.pop_back();
  }

  // Persist the list
  settings.setValue( "/UI/recentProjectsList", mRecentProjectPaths );


  // Update menu list of paths
  updateRecentProjectPaths();

} // QgisApp::saveRecentProjectPath

// Update project menu with the project templates
void QgisApp::updateProjectFromTemplates()
{
  // get list of project files in template dir
  QSettings settings;
  QString templateDirName = settings.value( "/qgis/projectTemplateDir",
                            QgsApplication::qgisSettingsDirPath() + "project_templates" ).toString();
  QDir templateDir( templateDirName );
  QStringList filters( "*.qgs" );
  templateDir.setNameFilters( filters );
  QStringList templateFiles = templateDir.entryList( filters );

  // Remove existing entries
  mProjectFromTemplateMenu->clear();

  // Add entries
  foreach ( QString templateFile, templateFiles )
  {
    mProjectFromTemplateMenu->addAction( templateFile );
  }

  // add <blank> entry, which loads a blank template (regardless of "default template")
  if ( settings.value( "/qgis/newProjectDefault", QVariant( false ) ).toBool() )
    mProjectFromTemplateMenu->addAction( tr( "< Blank >" ) );

} // QgisApp::updateProjectFromTemplates

void QgisApp::saveWindowState()
{
  // store window and toolbar positions
  QSettings settings;
  // store the toolbar/dock widget settings using Qt4 settings API
  settings.setValue( "/UI/state", saveState() );

  // store window geometry
  settings.setValue( "/UI/geometry", saveGeometry() );

  QgsPluginRegistry::instance()->unloadAll();
}

#include "ui_defaults.h"

void QgisApp::restoreWindowState()
{
  // restore the toolbar and dock widgets postions using Qt4 settings API
  QSettings settings;

  if ( !restoreState( settings.value( "/UI/state", QByteArray::fromRawData(( char * )defaultUIstate, sizeof defaultUIstate ) ).toByteArray() ) )
  {
    QgsDebugMsg( "restore of UI state failed" );
  }

  // restore window geometry
  if ( !restoreGeometry( settings.value( "/UI/geometry", QByteArray::fromRawData(( char * )defaultUIgeometry, sizeof defaultUIgeometry ) ).toByteArray() ) )
  {
    QgsDebugMsg( "restore of UI geometry failed" );
  }

}
///////////// END OF GUI SETUP ROUTINES ///////////////
void QgisApp::sponsors()
{
  QgsSponsors * sponsors = new QgsSponsors( this );
  sponsors->show();
  sponsors->raise();
  sponsors->activateWindow();
}

void QgisApp::about()
{
  static QgsAbout *abt = NULL;
  if ( !abt )
  {
    QApplication::setOverrideCursor( Qt::WaitCursor );
    abt = new QgsAbout( this );
    QString versionString = "<html><body><div align='center'><table width='100%'>";

    versionString += "<tr>";
    versionString += "<td>" + tr( "QGIS version" )       + "</td><td>" + QGis::QGIS_VERSION + "</td>";
    versionString += "<td>" + tr( "QGIS code revision" ) + "</td><td>" + QGis::QGIS_DEV_VERSION + "</td>";

    versionString += "</tr><tr>";

    versionString += "<td>" + tr( "Compiled against Qt" ) + "</td><td>" + QT_VERSION_STR + "</td>";
    versionString += "<td>" + tr( "Running against Qt" )  + "</td><td>" + qVersion() + "</td>";

    versionString += "</tr><tr>";

    versionString += "<td>" + tr( "Compiled against GDAL/OGR" ) + "</td><td>" + GDAL_RELEASE_NAME + "</td>";
    versionString += "<td>" + tr( "Running against GDAL/OGR" )  + "</td><td>" + GDALVersionInfo( "RELEASE_NAME" ) + "</td>";

    versionString += "</tr><tr>";

    versionString += "<td>" + tr( "Compiled against GEOS" ) + "</td><td>" + GEOS_CAPI_VERSION + "</td>";
    versionString += "<td>" + tr( "Running against GEOS" ) + "</td><td>" + GEOSversion() + "</td>";

    versionString += "</tr><tr>";

    versionString += "<td>" + tr( "PostgreSQL Client Version" ) + "</td><td>";
#ifdef HAVE_POSTGRESQL
    versionString += PG_VERSION;
#else
    versionString += tr( "No support." );
#endif
    versionString += "</td>";

    versionString += "<td>" +  tr( "SpatiaLite Version" ) + "</td><td>";
    versionString += spatialite_version();
    versionString += "</td>";

    versionString += "</tr><tr>";

    versionString += "<td>" + tr( "QWT Version" ) + "</td><td>" + QWT_VERSION_STR + "</td>";
    versionString += "<td>" + tr( "PROJ.4 Version" ) + "</td><td>" + QString::number( PJ_VERSION ) + "</td>";

    versionString += "</tr><tr>";

    versionString += "<td>" + tr( "QScintilla2 Version" ) + "</td><td>" + QSCINTILLA_VERSION_STR + "</td>";

#ifdef QGISDEBUG
    versionString += "<td colspan=2>" + tr( "This copy of QGIS writes debugging output." ) + "</td>";
#endif

    versionString += "</tr></table></div></body></html>";

    abt->setVersion( versionString );

    QApplication::restoreOverrideCursor();
  }
  abt->show();
  abt->raise();
  abt->activateWindow();
}

/**
  This method prompts the user for a list of vector file names  with a dialog.
  */
void QgisApp::addVectorLayer()
{
  if ( mMapCanvas && mMapCanvas->isDrawing() )
  {
    return;
  }
  mMapCanvas->freeze();
  QgsOpenVectorLayerDialog *ovl = new QgsOpenVectorLayerDialog( this );

  if ( ovl->exec() )
  {
    QStringList selectedSources = ovl->dataSources();
    QString enc = ovl->encoding();
    if ( !selectedSources.isEmpty() )
    {
      addVectorLayers( selectedSources, enc, ovl->dataSourceType() );
    }
  }

  mMapCanvas->freeze( false );
  mMapCanvas->refresh();

  delete ovl;
  // update UI
  qApp->processEvents();
}


bool QgisApp::addVectorLayers( QStringList const & theLayerQStringList, const QString& enc, const QString dataSourceType )
{
  bool wasfrozen = mMapCanvas->isFrozen();
  QList<QgsMapLayer *> myList;
  foreach ( QString src, theLayerQStringList )
  {
    src = src.trimmed();
    QString base;
    if ( dataSourceType == "file" )
    {
      QFileInfo fi( src );
      base = fi.completeBaseName();

      // if needed prompt for zipitem layers
      QString vsiPrefix = QgsZipItem::vsiPrefix( src );
      if ( ! src.startsWith( "/vsi", Qt::CaseInsensitive ) &&
           ( vsiPrefix == "/vsizip/" || vsiPrefix == "/vsitar/" ) )
      {
        if ( askUserForZipItemLayers( src ) )
          continue;
      }
    }
    else if ( dataSourceType == "database" )
    {
      base = src;
    }
    else //directory //protocol
    {
      QFileInfo fi( src );
      base = fi.completeBaseName();
    }

    QgsDebugMsg( "completeBaseName: " + base );

    // create the layer

    QgsVectorLayer *layer = new QgsVectorLayer( src, base, "ogr" );
    Q_CHECK_PTR( layer );

    if ( ! layer )
    {
      mMapCanvas->freeze( false );

      // Let render() do its own cursor management
      //      QApplication::restoreOverrideCursor();

      // XXX insert meaningful whine to the user here
      return false;
    }

    if ( layer->isValid() )
    {
      layer->setProviderEncoding( enc );

      QStringList sublayers = layer->dataProvider()->subLayers();
      QgsDebugMsg( QString( "got valid layer with %1 sublayers" ).arg( sublayers.count() ) );

      // If the newly created layer has more than 1 layer of data available, we show the
      // sublayers selection dialog so the user can select the sublayers to actually load.
      if ( sublayers.count() > 1 )
      {
        askUserForOGRSublayers( layer );

        // The first layer loaded is not useful in that case. The user can select it in
        // the list if he wants to load it.
        delete layer;

      }
      else if ( sublayers.count() > 0 ) // there is 1 layer of data available
      {
        //set friendly name for datasources with only one layer
        QStringList sublayers = layer->dataProvider()->subLayers();
        QString ligne = sublayers.at( 0 );
        QStringList elements = ligne.split( ":" );
        layer->setLayerName( elements.at( 1 ) );
        myList << layer;
      }
      else
      {
        QString msg = tr( "%1 doesn't have any layers" ).arg( src );
        messageBar()->pushMessage( tr( "Invalid Data Source" ), msg, QgsMessageBar::CRITICAL, messageTimeout() );
        delete layer;
      }
    }
    else
    {
      QString msg = tr( "%1 is not a valid or recognized data source" ).arg( src );
      messageBar()->pushMessage( tr( "Invalid Data Source" ), msg, QgsMessageBar::CRITICAL, messageTimeout() );

      // since the layer is bad, stomp on it
      delete layer;
    }

  }

  // make sure at least one layer was successfully added
  if ( myList.count() == 0 )
  {
    return false;
  }

  // Register this layer with the layers registry
  QgsMapLayerRegistry::instance()->addMapLayers( myList );

  // update UI
  qApp->processEvents();

  // Only update the map if we frozen in this method
  // Let the caller do it otherwise
  if ( !wasfrozen )
  {
    mMapCanvas->freeze( false );
    mMapCanvas->refresh();
  }
// Let render() do its own cursor management
//  QApplication::restoreOverrideCursor();

  // statusBar()->showMessage( mMapCanvas->extent().toString( 2 ) );

  return true;
} // QgisApp::addVectorLayer()

// present a dialog to choose zipitem layers
bool QgisApp::askUserForZipItemLayers( QString path )
{
  bool ok = false;
  QVector<QgsDataItem*> childItems;
  QgsZipItem *zipItem = 0;
  QSettings settings;
  int promptLayers = settings.value( "/qgis/promptForRasterSublayers", 1 ).toInt();

  QgsDebugMsg( "askUserForZipItemLayers( " + path + ")" );

  // if scanZipBrowser == no: skip to the next file
  if ( settings.value( "/qgis/scanZipInBrowser2", "basic" ).toString() == "no" )
  {
    return false;
  }

  zipItem = new QgsZipItem( 0, path, path );
  if ( ! zipItem )
    return false;

  zipItem->populate();
  QgsDebugMsg( QString( "Path= %1 got zipitem with %2 children" ).arg( path ).arg( zipItem->rowCount() ) );

  // if 1 or 0 child found, exit so a normal item is created by gdal or ogr provider
  if ( zipItem->rowCount() <= 1 )
  {
    delete zipItem;
    return false;
  }

  // if promptLayers=Load all, load all layers without prompting
  if ( promptLayers == 3 )
  {
    childItems = zipItem->children();
  }
  // exit if promptLayers=Never
  else if ( promptLayers == 2 )
  {
    delete zipItem;
    return false;
  }
  else
  {
    // We initialize a selection dialog and display it.
    QgsSublayersDialog chooseSublayersDialog( QgsSublayersDialog::Vsifile, "vsi", this );

    QStringList layers;
    for ( int i = 0; i < zipItem->children().size(); i++ )
    {
      QgsDataItem *item = zipItem->children()[i];
      QgsLayerItem *layerItem = dynamic_cast<QgsLayerItem *>( item );
      QgsDebugMsgLevel( QString( "item path=%1 provider=%2" ).arg( item->path() ).arg( layerItem->providerKey() ), 2 );
      if ( layerItem && layerItem->providerKey() == "gdal" )
      {
        layers << QString( "%1|%2|%3" ).arg( i ).arg( item->name() ).arg( "Raster" );
      }
      else if ( layerItem && layerItem->providerKey() == "ogr" )
      {
        layers << QString( "%1|%2|%3" ).arg( i ).arg( item->name() ).arg( tr( "Vector" ) );
      }
    }

    chooseSublayersDialog.populateLayerTable( layers, "|" );

    if ( chooseSublayersDialog.exec() )
    {
      foreach ( int i, chooseSublayersDialog.selectionIndexes() )
      {
        childItems << zipItem->children()[i];
      }
    }
  }

  if ( childItems.isEmpty() )
  {
    // return true so dialog doesn't popup again (#6225) - hopefully this doesn't create other trouble
    ok = true;
  }

  // add childItems
  foreach ( QgsDataItem* item, childItems )
  {
    QgsLayerItem *layerItem = dynamic_cast<QgsLayerItem *>( item );
    QgsDebugMsg( QString( "item path=%1 provider=%2" ).arg( item->path() ).arg( layerItem->providerKey() ) );
    if ( layerItem && layerItem->providerKey() == "gdal" )
    {
      if ( addRasterLayer( item->path(), QFileInfo( item->name() ).completeBaseName() ) )
        ok = true;
    }
    else if ( layerItem && layerItem->providerKey() == "ogr" )
    {
      if ( addVectorLayers( QStringList( item->path() ), "System", "file" ) )
        ok = true;
    }
  }

  delete zipItem;
  return ok;
}

// present a dialog to choose GDAL raster sublayers
void QgisApp::askUserForGDALSublayers( QgsRasterLayer *layer )
{
  if ( !layer )
    return;

  QStringList sublayers = layer->subLayers();
  QgsDebugMsg( QString( "raster has %1 sublayers" ).arg( layer->subLayers().size() ) );

  if ( sublayers.size() < 1 )
    return;

  // if promptLayers=Load all, load all sublayers without prompting
  QSettings settings;
  if ( settings.value( "/qgis/promptForRasterSublayers", 1 ).toInt() == 3 )
  {
    loadGDALSublayers( layer->source(), sublayers );
    return;
  }

  // We initialize a selection dialog and display it.
  QgsSublayersDialog chooseSublayersDialog( QgsSublayersDialog::Gdal, "gdal", this );

  QStringList layers;
  QStringList names;
  for ( int i = 0; i < sublayers.size(); i++ )
  {
    // simplify raster sublayer name - should add a function in gdal provider for this?
    // code is copied from QgsGdalLayerItem::createChildren
    QString name = sublayers[i];
    QString path = layer->source();
    // if netcdf/hdf use all text after filename
    // for hdf4 it would be best to get description, because the subdataset_index is not very practical
    if ( name.startsWith( "netcdf", Qt::CaseInsensitive ) ||
         name.startsWith( "hdf", Qt::CaseInsensitive ) )
      name = name.mid( name.indexOf( path ) + path.length() + 1 );
    else
    {
      // remove driver name and file name
      name.replace( name.split( ":" )[0], "" );
      name.replace( path, "" );
    }
    // remove any : or " left over
    if ( name.startsWith( ":" ) )
      name.remove( 0, 1 );

    if ( name.startsWith( "\"" ) )
      name.remove( 0, 1 );

    if ( name.endsWith( ":" ) )
      name.chop( 1 );

    if ( name.endsWith( "\"" ) )
      name.chop( 1 );

    names << name;
    layers << QString( "%1|%2" ).arg( i ).arg( name );
  }

  chooseSublayersDialog.populateLayerTable( layers, "|" );

  if ( chooseSublayersDialog.exec() )
  {
    foreach ( int i, chooseSublayersDialog.selectionIndexes() )
    {
      QgsRasterLayer *rlayer = new QgsRasterLayer( sublayers[i], names[i] );
      if ( rlayer && rlayer->isValid() )
      {
        addRasterLayer( rlayer );
      }
    }
  }
}

// should the GDAL sublayers dialog should be presented to the user?
bool QgisApp::shouldAskUserForGDALSublayers( QgsRasterLayer *layer )
{
  // return false if layer is empty or raster has no sublayers
  if ( !layer || layer->providerType() != "gdal" || layer->subLayers().size() < 1 )
    return false;

  QSettings settings;
  int promptLayers = settings.value( "/qgis/promptForRasterSublayers", 1 ).toInt();
  // 0 = Always -> always ask (if there are existing sublayers)
  // 1 = If needed -> ask if layer has no bands, but has sublayers
  // 2 = Never -> never prompt, will not load anything
  // 3 = Load all -> never prompt, but load all sublayers

  return promptLayers == 0 || promptLayers == 3 || ( promptLayers == 1 && layer->bandCount() == 0 );
}

// This method will load with GDAL the layers in parameter.
// It is normally triggered by the sublayer selection dialog.
void QgisApp::loadGDALSublayers( QString uri, QStringList list )
{
  QString path, name;
  QgsRasterLayer *subLayer = NULL;

  //add layers in reverse order so they appear in the right order in the layer dock
  for ( int i = list.size() - 1; i >= 0 ; i-- )
  {
    path = list[i];
    // shorten name by replacing complete path with filename
    name = path;
    name.replace( uri, QFileInfo( uri ).completeBaseName() );
    subLayer = new QgsRasterLayer( path, name );
    if ( subLayer )
    {
      if ( subLayer->isValid() )
        addRasterLayer( subLayer );
      else
        delete subLayer;
    }

  }
}

// This method is the method that does the real job. If the layer given in
// parameter is NULL, then the method tries to act on the activeLayer.
void QgisApp::askUserForOGRSublayers( QgsVectorLayer *layer )
{
  if ( !layer )
  {
    layer = qobject_cast<QgsVectorLayer *>( activeLayer() );
    if ( !layer || layer->dataProvider()->name() != "ogr" )
      return;
  }

  QStringList sublayers = layer->dataProvider()->subLayers();
  QString layertype = layer->dataProvider()->storageType();

  // We initialize a selection dialog and display it.
  QgsSublayersDialog chooseSublayersDialog( QgsSublayersDialog::Ogr, "ogr", this );
  chooseSublayersDialog.populateLayerTable( sublayers );

  if ( chooseSublayersDialog.exec() )
  {
    QString uri = layer->source();
    //the separator char & was changed to | to be compatible
    //with url for protocol drivers
    if ( uri.contains( '|', Qt::CaseSensitive ) )
    {
      // If we get here, there are some options added to the filename.
      // A valid uri is of the form: filename&option1=value1&option2=value2,...
      // We want only the filename here, so we get the first part of the split.
      QStringList theURIParts = uri.split( "|" );
      uri = theURIParts.at( 0 );
    }
    QgsDebugMsg( "Layer type " + layertype );
    // the user has done his choice
    loadOGRSublayers( layertype , uri, chooseSublayersDialog.selectionNames() );
  }
}

// This method will load with OGR the layers  in parameter.
// This method has been conceived to use the new URI
// format of the ogrprovider so as to give precisions about which
// sublayer to load into QGIS. It is normally triggered by the
// sublayer selection dialog.
void QgisApp::loadOGRSublayers( QString layertype, QString uri, QStringList list )
{
  // The uri must contain the actual uri of the vectorLayer from which we are
  // going to load the sublayers.
  QString fileName = QFileInfo( uri ).baseName();
  QList<QgsMapLayer *> myList;
  for ( int i = 0; i < list.size(); i++ )
  {
    QString composedURI;
    QString layerName = list.at( i ).split( ':' ).value( 0 );
    QString layerType = list.at( i ).split( ':' ).value( 1 );

    if ( layertype != "GRASS" )
    {
      composedURI = uri + "|layername=" + layerName;
    }
    else
    {
      composedURI = uri + "|layerindex=" + layerName;
    }

    if ( !layerType.isEmpty() )
    {
      composedURI += "|geometrytype=" + layerType;
    }

    // addVectorLayer( composedURI,  list.at( i ), "ogr" );

    QgsDebugMsg( "Creating new vector layer using " + composedURI );
    QString name = list.at( i );
    name.replace( ":", " " );
    QgsVectorLayer *layer = new QgsVectorLayer( composedURI, name, "ogr" );
    if ( layer && layer->isValid() )
    {
      myList << layer;
    }
    else
    {
      QString msg = tr( "%1 is not a valid or recognized data source" ).arg( composedURI );
      messageBar()->pushMessage( tr( "Invalid Data Source" ), msg, QgsMessageBar::CRITICAL, messageTimeout() );
      if ( layer )
        delete layer;
    }
  }

  if ( ! myList.isEmpty() )
  {
    // Register layer(s) with the layers registry
    QgsMapLayerRegistry::instance()->addMapLayers( myList );
  }
}

void QgisApp::addDatabaseLayer()
{
#ifdef HAVE_POSTGRESQL
  if ( mMapCanvas && mMapCanvas->isDrawing() )
  {
    return;
  }
  // Fudge for now
  QgsDebugMsg( "about to addRasterLayer" );

  // TODO: QDialog for now, switch to QWidget in future
  QDialog *dbs = dynamic_cast<QDialog*>( QgsProviderRegistry::instance()->selectWidget( "postgres", this ) );
  if ( !dbs )
  {
    QMessageBox::warning( this, tr( "PostgreSQL" ), tr( "Cannot get PostgreSQL select dialog from provider." ) );
    return;
  }
  connect( dbs, SIGNAL( addDatabaseLayers( QStringList const &, QString const & ) ),
           this, SLOT( addDatabaseLayers( QStringList const &, QString const & ) ) );
  connect( dbs, SIGNAL( progress( int, int ) ),
           this, SLOT( showProgress( int, int ) ) );
  connect( dbs, SIGNAL( progressMessage( QString ) ),
           this, SLOT( showStatusMessage( QString ) ) );
  dbs->exec();
  delete dbs;
#endif
} // QgisApp::addDatabaseLayer()

void QgisApp::addDatabaseLayers( QStringList const & layerPathList, QString const & providerKey )
{
  QList<QgsMapLayer *> myList;
  if ( mMapCanvas && mMapCanvas->isDrawing() )
  {
    return;
  }

  if ( layerPathList.empty() )
  {
    // no layers to add so bail out, but
    // allow mMapCanvas to handle events
    // first
    mMapCanvas->freeze( false );
    return;
  }

  mMapCanvas->freeze( true );

  QApplication::setOverrideCursor( Qt::WaitCursor );

  foreach ( QString layerPath, layerPathList )
  {
    // create the layer
    QgsDataSourceURI uri( layerPath );

    QgsVectorLayer *layer = new QgsVectorLayer( uri.uri(), uri.table(), providerKey );
    Q_CHECK_PTR( layer );

    if ( ! layer )
    {
      mMapCanvas->freeze( false );
      QApplication::restoreOverrideCursor();

      // XXX insert meaningful whine to the user here
      return;
    }

    if ( layer->isValid() )
    {
      // add to list of layers to register
      //with the central layers registry
      myList << layer;
    }
    else
    {
      QgsMessageLog::logMessage( tr( "%1 is an invalid layer - not loaded" ).arg( layerPath ) );
      QLabel *msgLabel = new QLabel( tr( "%1 is an invalid layer and cannot be loaded. Please check the <a href=\"#messageLog\">message log</a> for further info." ).arg( layerPath ), messageBar() );
      msgLabel->setWordWrap( true );
      connect( msgLabel, SIGNAL( linkActivated( QString ) ), mLogDock, SLOT( show() ) );
      QgsMessageBarItem *item = new QgsMessageBarItem( msgLabel, QgsMessageBar::WARNING );
      messageBar()->pushItem( item );
      delete layer;
    }
    //qWarning("incrementing iterator");
  }

  QgsMapLayerRegistry::instance()->addMapLayers( myList );
  statusBar()->showMessage( mMapCanvas->extent().toString( 2 ) );

  // update UI
  qApp->processEvents();

  // draw the map
  mMapCanvas->freeze( false );
  mMapCanvas->refresh();

  QApplication::restoreOverrideCursor();
}


void QgisApp::addSpatiaLiteLayer()
{
  if ( mMapCanvas && mMapCanvas->isDrawing() )
  {
    return;
  }

  // show the SpatiaLite dialog
  QDialog *dbs = dynamic_cast<QDialog*>( QgsProviderRegistry::instance()->selectWidget( "spatialite", this ) );
  if ( !dbs )
  {
    QMessageBox::warning( this, tr( "SpatiaLite" ), tr( "Cannot get SpatiaLite select dialog from provider." ) );
    return;
  }
  connect( dbs, SIGNAL( addDatabaseLayers( QStringList const &, QString const & ) ),
           this, SLOT( addDatabaseLayers( QStringList const &, QString const & ) ) );
  dbs->exec();
  delete dbs;
} // QgisApp::addSpatiaLiteLayer()

void QgisApp::addDelimitedTextLayer()
{
  if ( mMapCanvas && mMapCanvas->isDrawing() )
  {
    return;
  }

  // show the Delimited text dialog
  QDialog *dts = dynamic_cast<QDialog*>( QgsProviderRegistry::instance()->selectWidget( "delimitedtext", this ) );
  if ( !dts )
  {
    QMessageBox::warning( this, tr( "Delimited Text" ), tr( "Cannot get Delimited Text select dialog from provider." ) );
    return;
  }
  connect( dts, SIGNAL( addVectorLayer( QString, QString, QString ) ),
           this, SLOT( addSelectedVectorLayer( QString, QString, QString ) ) );
  dts->exec();
  delete dts;
} // QgisApp::addDelimitedTextLayer()

void QgisApp::addSelectedVectorLayer( QString uri, QString layerName, QString provider )
{
  addVectorLayer( uri, layerName, provider );
} // QgisApp:addSelectedVectorLayer

void QgisApp::addMssqlLayer()
{
#ifdef HAVE_MSSQL
  if ( mMapCanvas && mMapCanvas->isDrawing() )
  {
    return;
  }

  // show the MSSQL dialog
  QDialog *dbs = dynamic_cast<QDialog*>( QgsProviderRegistry::instance()->selectWidget( "mssql", this ) );
  if ( !dbs )
  {
    QMessageBox::warning( this, tr( "MSSQL" ), tr( "Cannot get MSSQL select dialog from provider." ) );
    return;
  }
  connect( dbs, SIGNAL( addDatabaseLayers( QStringList const &, QString const & ) ),
           this, SLOT( addDatabaseLayers( QStringList const &, QString const & ) ) );
  dbs->exec();
  delete dbs;
#endif
} // QgisApp::addMssqlLayer()

void QgisApp::addOracleLayer()
{
#ifdef HAVE_ORACLE
  if ( mMapCanvas && mMapCanvas->isDrawing() )
  {
    return;
  }

  // show the Oracle dialog
  QDialog *dbs = dynamic_cast<QDialog*>( QgsProviderRegistry::instance()->selectWidget( "oracle", this ) );
  if ( !dbs )
  {
    QMessageBox::warning( this, tr( "Oracle" ), tr( "Cannot get Oracle select dialog from provider." ) );
    return;
  }
  connect( dbs, SIGNAL( addDatabaseLayers( QStringList const &, QString const & ) ),
           this, SLOT( addDatabaseLayers( QStringList const &, QString const & ) ) );
  connect( dbs, SIGNAL( progress( int, int ) ),
           this, SLOT( showProgress( int, int ) ) );
  connect( dbs, SIGNAL( progressMessage( QString ) ),
           this, SLOT( showStatusMessage( QString ) ) );
  dbs->exec();
  delete dbs;
#endif
} // QgisApp::addOracleLayer()

void QgisApp::addWmsLayer()
{
  if ( mMapCanvas && mMapCanvas->isDrawing() )
  {
    return;
  }
  // Fudge for now
  QgsDebugMsg( "about to addRasterLayer" );

  // TODO: QDialog for now, switch to QWidget in future
  QDialog *wmss = dynamic_cast<QDialog*>( QgsProviderRegistry::instance()->selectWidget( QString( "wms" ), this ) );
  if ( !wmss )
  {
    QMessageBox::warning( this, tr( "WMS" ), tr( "Cannot get WMS select dialog from provider." ) );
    return;
  }
  connect( wmss, SIGNAL( addRasterLayer( QString const &, QString const &, QString const & ) ),
           this, SLOT( addRasterLayer( QString const &, QString const &, QString const & ) ) );
  wmss->exec();
  delete wmss;
}

void QgisApp::addWcsLayer()
{
  if ( mMapCanvas && mMapCanvas->isDrawing() )
  {
    return;
  }
  QgsDebugMsg( "about to addWcsLayer" );

  // TODO: QDialog for now, switch to QWidget in future
  QDialog *wcss = dynamic_cast<QDialog*>( QgsProviderRegistry::instance()->selectWidget( QString( "wcs" ), this ) );
  if ( !wcss )
  {
    QMessageBox::warning( this, tr( "WCS" ), tr( "Cannot get WCS select dialog from provider." ) );
    return;
  }
  connect( wcss, SIGNAL( addRasterLayer( QString const &, QString const &, QString const & ) ),
           this, SLOT( addRasterLayer( QString const &, QString const &, QString const & ) ) );
  wcss->exec();
  delete wcss;
}

void QgisApp::addWfsLayer()
{
  if ( !mMapCanvas )
  {
    return;
  }

  if ( mMapCanvas && mMapCanvas->isDrawing() )
  {
    return;
  }

  QgsDebugMsg( "about to addWfsLayer" );

  // TODO: QDialog for now, switch to QWidget in future
  QDialog *wfss = dynamic_cast<QDialog*>( QgsProviderRegistry::instance()->selectWidget( QString( "WFS" ), this ) );
  if ( !wfss )
  {
    QMessageBox::warning( this, tr( "WFS" ), tr( "Cannot get WFS select dialog from provider." ) );
    return;
  }
  connect( wfss, SIGNAL( addWfsLayer( QString, QString ) ),
           this, SLOT( addWfsLayer( QString, QString ) ) );

  //re-enable wfs with extent setting: pass canvas info to source select
  wfss->setProperty( "MapExtent", mMapCanvas->extent().toString() );
  if ( mMapCanvas->mapRenderer()->hasCrsTransformEnabled() )
  { //if "on the fly" reprojection is active, pass canvas CRS
    wfss->setProperty( "MapCRS", mMapCanvas->mapRenderer()->destinationCrs().authid() );
  }

  bool bkRenderFlag = mMapCanvas->renderFlag();
  mMapCanvas->setRenderFlag( false );
  wfss->exec();
  mMapCanvas->setRenderFlag( bkRenderFlag );
  delete wfss;
}

void QgisApp::addWfsLayer( QString uri, QString typeName )
{
  // TODO: this should be eventually moved to a more reasonable place
  addVectorLayer( uri, typeName, "WFS" );
}


void QgisApp::fileExit()
{
  if ( mMapCanvas && mMapCanvas->isDrawing() )
  {
    return;
  }

  if ( saveDirty() )
  {
    closeProject();
    qApp->exit( 0 );
  }
}


void QgisApp::fileNew()
{
  fileNew( true ); // prompts whether to save project
} // fileNew()


void QgisApp::fileNewBlank()
{
  fileNew( true, true );
}


//as file new but accepts flags to indicate whether we should prompt to save
void QgisApp::fileNew( bool thePromptToSaveFlag, bool forceBlank )
{
  if ( mMapCanvas && mMapCanvas->isDrawing() )
  {
    return;
  }

  if ( thePromptToSaveFlag )
  {
    if ( !saveDirty() )
    {
      return; //cancel pressed
    }
  }

  QSettings settings;

  closeProject();
  mMapCanvas->clear();

  QgsProject* prj = QgsProject::instance();
  prj->title( QString::null );
  prj->setFileName( QString::null );
  prj->clearProperties(); // why carry over properties from previous projects?

  //set the color for selections
  //the default can be set in qgisoptions
  //use project properties to override the color on a per project basis
  int myRed = settings.value( "/qgis/default_selection_color_red", 255 ).toInt();
  int myGreen = settings.value( "/qgis/default_selection_color_green", 255 ).toInt();
  int myBlue = settings.value( "/qgis/default_selection_color_blue", 0 ).toInt();
  int myAlpha = settings.value( "/qgis/default_selection_color_alpha", 255 ).toInt();
  prj->writeEntry( "Gui", "/SelectionColorRedPart", myRed );
  prj->writeEntry( "Gui", "/SelectionColorGreenPart", myGreen );
  prj->writeEntry( "Gui", "/SelectionColorBluePart", myBlue );
  prj->writeEntry( "Gui", "/SelectionColorAlphaPart", myAlpha );

  //set the canvas to the default background color
  //the default can be set in qgisoptions
  //use project properties to override the color on a per project basis
  myRed = settings.value( "/qgis/default_canvas_color_red", 255 ).toInt();
  myGreen = settings.value( "/qgis/default_canvas_color_green", 255 ).toInt();
  myBlue = settings.value( "/qgis/default_canvas_color_blue", 255 ).toInt();
  prj->writeEntry( "Gui", "/CanvasColorRedPart", myRed );
  prj->writeEntry( "Gui", "/CanvasColorGreenPart", myGreen );
  prj->writeEntry( "Gui", "/CanvasColorBluePart", myBlue );
  mMapCanvas->setCanvasColor( QColor( myRed, myGreen, myBlue ) );

  prj->dirty( false );

  setTitleBarText_( *this );

  //QgsDebugMsg("emiting new project signal");

  //emit signal so QgsComposer knows we have a new project
  emit newProject();

  mMapCanvas->freeze( false );
  mMapCanvas->refresh();
  mMapCanvas->clearExtentHistory();
  mScaleEdit->updateScales();

  // set project CRS
  QgsMapRenderer* myRenderer = mMapCanvas->mapRenderer();
  QString defCrs = settings.value( "/Projections/projectDefaultCrs", GEO_EPSG_CRS_AUTHID ).toString();
  QgsCoordinateReferenceSystem srs;
  srs.createFromOgcWmsCrs( defCrs );
  myRenderer->setDestinationCrs( srs );
  // write the projections _proj string_ to project settings
  prj->writeEntry( "SpatialRefSys", "/ProjectCrs", defCrs );
  prj->dirty( false );
  if ( srs.mapUnits() != QGis::UnknownUnit )
  {
    myRenderer->setMapUnits( srs.mapUnits() );
  }

  // enable OTF CRS transformation if necessary
  myRenderer->setProjectionsEnabled( settings.value( "/Projections/otfTransformEnabled", 0 ).toBool() );

  updateCRSStatusBar();

  /** New Empty Project Created
      (before attempting to load custom project templates/filepaths) */

  // load default template
  /* NOTE: don't open default template on launch until after initialization,
           in case a project was defined via command line */

  // don't open template if last auto-opening of a project failed
  if ( ! forceBlank )
  {
    forceBlank = ! settings.value( "/qgis/projOpenedOKAtLaunch", QVariant( true ) ).toBool();
  }

  if ( ! forceBlank && settings.value( "/qgis/newProjectDefault", QVariant( false ) ).toBool() )
  {
    fileNewFromDefaultTemplate();
  }

  // set the initial map tool
#ifndef HAVE_TOUCH
  mMapCanvas->setMapTool( mMapTools.mPan );
  mNonEditMapTool = mMapTools.mPan;  // signals are not yet setup to catch this
#else
  mMapCanvas->setMapTool( mMapTools.mTouch );
  mNonEditMapTool = mMapTools.mTouch;  // signals are not yet setup to catch this
#endif

} // QgisApp::fileNew(bool thePromptToSaveFlag)

bool QgisApp::fileNewFromTemplate( QString fileName )
{
  QgsDebugMsg( QString( "loading project template: %1" ).arg( fileName ) );
  if ( addProject( fileName ) )
  {
    // set null filename so we don't override the template
    QgsProject::instance()->setFileName( QString() );
    return true;
  }
  return false;
}

void QgisApp::fileNewFromDefaultTemplate()
{
  QString projectTemplate = QgsApplication::qgisSettingsDirPath() + QString( "project_default.qgs" );
  QString msgTxt;
  if ( !projectTemplate.isEmpty() && QFile::exists( projectTemplate ) )
  {
    if ( fileNewFromTemplate( projectTemplate ) )
    {
      return;
    }
    msgTxt = tr( "Default failed to open: %1" );
  }
  else
  {
    msgTxt = tr( "Default not found: %1" );
  }
  messageBar()->pushMessage( tr( "Open Template Project" ),
                             msgTxt.arg( projectTemplate ),
                             QgsMessageBar::WARNING );
}

void QgisApp::fileOpenAfterLaunch()
{
  // TODO: move auto-open project options to enums

  // check if a project is already loaded via command line or filesystem
  if ( !QgsProject::instance()->fileName().isNull() )
  {
    return;
  }

  // check if a data source is already loaded via command line or filesystem
  // empty project with layer loaded, but may not trigger a dirty project at this point
  if ( QgsProject::instance() && QgsMapLayerRegistry::instance()->count() > 0 )
  {
    return;
  }

  // fileNewBlank() has already been called in QgisApp constructor
  // loaded project is either a new blank one, or one from command line/filesystem
  QSettings settings;
  QString autoOpenMsgTitle = tr( "Auto-open Project" );

  // what type of project to auto-open
  int projOpen = settings.value( "/qgis/projOpenAtLaunch", 0 ).toInt();

  // get path of project file to open, or was attempted
  QString projPath = QString();
  if ( projOpen == 1 && mRecentProjectPaths.size() > 0 ) // most recent project
  {
    projPath = mRecentProjectPaths.at( 0 );
  }
  if ( projOpen == 2 ) // specific project
  {
    projPath = settings.value( "/qgis/projOpenAtLaunchPath" ).toString();
  }

  // whether last auto-opening of a project failed
  bool projOpenedOK = settings.value( "/qgis/projOpenedOKAtLaunch", QVariant( true ) ).toBool();

  // notify user if last attempt at auto-opening a project failed
  /** NOTE: Notification will not show if last auto-opened project failed but
      next project opened is from command line (minor issue) */
  /** TODO: Keep projOpenedOKAtLaunch from being reset to true after
      reading command line project (which happens before initialization signal) */
  if ( !projOpenedOK )
  {
    // only show the following 'auto-open project failed' message once, at launch
    settings.setValue( "/qgis/projOpenedOKAtLaunch", QVariant( true ) );

    // set auto-open project back to 'New' to avoid re-opening bad project
    settings.setValue( "/qgis/projOpenAtLaunch" , QVariant( 0 ) );

    messageBar()->pushMessage( autoOpenMsgTitle,
                               tr( "Failed to open: %1" ).arg( projPath ),
                               QgsMessageBar::CRITICAL );
    return;
  }

  if ( projOpen == 0 ) // new project (default)
  {
    // open default template, if defined
    if ( settings.value( "/qgis/newProjectDefault", QVariant( false ) ).toBool() )
    {
      fileNewFromDefaultTemplate();
    }
    return;
  }

  if ( projPath.isEmpty() ) // projPath required from here
  {
    return;
  }

  if ( !projPath.endsWith( QString( "qgs" ), Qt::CaseInsensitive ) )
  {
    messageBar()->pushMessage( autoOpenMsgTitle,
                               tr( "Not valid project file: %1" ).arg( projPath ),
                               QgsMessageBar::WARNING );
    return;
  }

  if ( QFile::exists( projPath ) )
  {
    // set flag to check on next app launch if the following project opened OK
    settings.setValue( "/qgis/projOpenedOKAtLaunch" , QVariant( false ) );

    if ( !addProject( projPath ) )
    {
      messageBar()->pushMessage( autoOpenMsgTitle,
                                 tr( "Project failed to open: %1" ).arg( projPath ),
                                 QgsMessageBar::WARNING );
    }

    if ( projPath.endsWith( QString( "project_default.qgs" ) ) )
    {
      messageBar()->pushMessage( autoOpenMsgTitle,
                                 tr( "Default template has been reopened: %1" ).arg( projPath ),
                                 QgsMessageBar::INFO );
    }
  }
  else
  {
    messageBar()->pushMessage( autoOpenMsgTitle,
                               tr( "File not found: %1" ).arg( projPath ),
                               QgsMessageBar::WARNING );
  }
}

void QgisApp::fileOpenedOKAfterLaunch()
{
  QSettings settings;
  settings.setValue( "/qgis/projOpenedOKAtLaunch" , QVariant( true ) );
}

void QgisApp::fileNewFromTemplateAction( QAction * qAction )
{
  if ( ! qAction )
    return;

  if ( qAction->text() == tr( "< Blank >" ) )
  {
    fileNewBlank();
  }
  else
  {
    QSettings settings;
    QString templateDirName = settings.value( "/qgis/projectTemplateDir",
                              QgsApplication::qgisSettingsDirPath() + "project_templates" ).toString();
    fileNewFromTemplate( templateDirName + QDir::separator() + qAction->text() );
  }
}


void QgisApp::newVectorLayer()
{
  if ( mMapCanvas && mMapCanvas->isDrawing() )
  {
    return;
  }

  QString enc;
  QString fileName = QgsNewVectorLayerDialog::runAndCreateLayer( this, &enc );

  if ( !fileName.isEmpty() )
  {
    //then add the layer to the view
    QStringList fileNames;
    fileNames.append( fileName );
    //todo: the last parameter will change accordingly to layer type
    addVectorLayers( fileNames, enc, "file" );
  }
}

void QgisApp::newSpatialiteLayer()
{
  if ( mMapCanvas && mMapCanvas->isDrawing() )
  {
    return;
  }
  QgsNewSpatialiteLayerDialog spatialiteDialog( this );
  spatialiteDialog.exec();
}

void QgisApp::showRasterCalculator()
{
  QgsRasterCalcDialog d( this );
  if ( d.exec() == QDialog::Accepted )
  {
    //invoke analysis library
    //extent and output resolution will come later...
    QgsRasterCalculator rc( d.formulaString(), d.outputFile(), d.outputFormat(), d.outputRectangle(), d.numberOfColumns(), d.numberOfRows(), d.rasterEntries() );

    QProgressDialog p( tr( "Calculating..." ), tr( "Abort..." ), 0, 0 );
    p.setWindowModality( Qt::WindowModal );
    if ( rc.processCalculation( &p ) == 0 )
    {
      if ( d.addLayerToProject() )
      {
        addRasterLayer( d.outputFile(), QFileInfo( d.outputFile() ).baseName() );
      }
    }
  }
}

void QgisApp::fileOpen()
{
  if ( mMapCanvas && mMapCanvas->isDrawing() )
  {
    return;
  }

  // possibly save any pending work before opening a new project
  if ( saveDirty() )
  {
    // Retrieve last used project dir from persistent settings
    QSettings settings;
    QString lastUsedDir = settings.value( "/UI/lastProjectDir", "." ).toString();
    QString fullPath = QFileDialog::getOpenFileName( this,
                       tr( "Choose a QGIS project file to open" ),
                       lastUsedDir,
                       tr( "QGIS files" ) + " (*.qgs *.QGS)" );
    if ( fullPath.isNull() )
    {
      return;
    }

    // Fix by Tim - getting the dirPath from the dialog
    // directly truncates the last node in the dir path.
    // This is a workaround for that
    QFileInfo myFI( fullPath );
    QString myPath = myFI.path();
    // Persist last used project dir
    settings.setValue( "/UI/lastProjectDir", myPath );

    // open the selected project
    addProject( fullPath );
  }
} // QgisApp::fileOpen

void QgisApp::enableProjectMacros()
{
  mTrustedMacros = true;

  // load macros
  QgsPythonRunner::run( "qgis.utils.reloadProjectMacros()" );
}


/**
  adds a saved project to qgis, usually called on startup by specifying a
  project file on the command line
  */
bool QgisApp::addProject( QString projectFile )
{
  QFileInfo pfi( projectFile );
  statusBar()->showMessage( tr( "Loading project: %1" ).arg( pfi.fileName() ) );
  qApp->processEvents();

  QApplication::setOverrideCursor( Qt::WaitCursor );

  // close the previous opened project if any
  closeProject();

  if ( ! QgsProject::instance()->read( projectFile ) )
  {
    QApplication::restoreOverrideCursor();
    statusBar()->clearMessage();

    QMessageBox::critical( this,
                           tr( "Unable to open project" ),
                           QgsProject::instance()->error() );


    mMapCanvas->freeze( false );
    mMapCanvas->refresh();
    return false;
  }

  setTitleBarText_( *this );
  int  myRedInt = QgsProject::instance()->readNumEntry( "Gui", "/CanvasColorRedPart", 255 );
  int  myGreenInt = QgsProject::instance()->readNumEntry( "Gui", "/CanvasColorGreenPart", 255 );
  int  myBlueInt = QgsProject::instance()->readNumEntry( "Gui", "/CanvasColorBluePart", 255 );
  QColor myColor = QColor( myRedInt, myGreenInt, myBlueInt );
  mMapCanvas->setCanvasColor( myColor ); //this is fill color before rendering starts
  QgsDebugMsg( "Canvas background color restored..." );

  //load project scales
  bool projectScales = QgsProject::instance()->readBoolEntry( "Scales", "/useProjectScales" );
  if ( projectScales )
  {
    mScaleEdit->updateScales( QgsProject::instance()->readListEntry( "Scales", "/ScalesList" ) );
  }

  mMapCanvas->updateScale();
  QgsDebugMsg( "Scale restored..." );

  QSettings settings;

  // does the project have any macros?
  if ( mPythonUtils && mPythonUtils->isEnabled() )
  {
    if ( !QgsProject::instance()->readEntry( "Macros", "/pythonCode", QString::null ).isEmpty() )
    {
      int enableMacros = settings.value( "/qgis/enableMacros", 1 ).toInt();
      // 0 = never, 1 = ask, 2 = just for this session, 3 = always

      if ( enableMacros == 3 || enableMacros == 2 )
      {
        enableProjectMacros();
      }
      else if ( enableMacros == 1 ) // ask
      {
        // create the notification widget for macros


        QToolButton *btnEnableMacros = new QToolButton();
        btnEnableMacros->setText( tr( "Enable macros" ) );
        btnEnableMacros->setStyleSheet( "background-color: rgba(255, 255, 255, 0); color: black; text-decoration: underline;" );
        btnEnableMacros->setCursor( Qt::PointingHandCursor );
        btnEnableMacros->setSizePolicy( QSizePolicy::Maximum, QSizePolicy::Preferred );
        connect( btnEnableMacros, SIGNAL( clicked() ), mInfoBar, SLOT( popWidget() ) );
        connect( btnEnableMacros, SIGNAL( clicked() ), this, SLOT( enableProjectMacros() ) );

        QgsMessageBarItem *macroMsg = new QgsMessageBarItem(
          tr( "Security warning" ),
          tr( "project macros have been disabled." ),
          btnEnableMacros,
          QgsMessageBar::WARNING,
          0,
          mInfoBar );
        // display the macros notification widget
        mInfoBar->pushItem( macroMsg );
      }
    }
  }

  // load PAL engine settings
  mLBL->loadEngineSettings();

  emit projectRead(); // let plug-ins know that we've read in a new
  // project so that they can check any project
  // specific plug-in state

  // add this to the list of recently used project files
  saveRecentProjectPath( projectFile, settings );

  QApplication::restoreOverrideCursor();

  mMapCanvas->freeze( false );
  mMapCanvas->refresh();

  statusBar()->showMessage( tr( "Project loaded" ), 3000 );
  return true;
} // QgisApp::addProject(QString projectFile)



bool QgisApp::fileSave()
{
  if ( mMapCanvas && mMapCanvas->isDrawing() )
  {
    return false;
  }

  // if we don't have a file name, then obviously we need to get one; note
  // that the project file name is reset to null in fileNew()
  QFileInfo fullPath;

  // we need to remember if this is a new project so that we know to later
  // update the "last project dir" settings; we know it's a new project if
  // the current project file name is empty
  bool isNewProject = false;

  if ( QgsProject::instance()->fileName().isNull() )
  {
    isNewProject = true;

    // Retrieve last used project dir from persistent settings
    QSettings settings;
    QString lastUsedDir = settings.value( "/UI/lastProjectDir", "." ).toString();

    QString path = QFileDialog::getSaveFileName(
                     this,
                     tr( "Choose a QGIS project file" ),
                     lastUsedDir + "/" + QgsProject::instance()->title(),
                     tr( "QGIS files" ) + " (*.qgs *.QGS)" );
    if ( path.isEmpty() )
      return false;

    fullPath.setFile( path );

    // make sure we have the .qgs extension in the file name
    if ( "qgs" != fullPath.suffix().toLower() )
    {
      fullPath.setFile( fullPath.filePath() + ".qgs" );
    }


    QgsProject::instance()->setFileName( fullPath.filePath() );
  }

  if ( QgsProject::instance()->write() )
  {
    setTitleBarText_( *this ); // update title bar
    statusBar()->showMessage( tr( "Saved project to: %1" ).arg( QgsProject::instance()->fileName() ), 5000 );

    if ( isNewProject )
    {
      // add this to the list of recently used project files
      QSettings settings;
      saveRecentProjectPath( fullPath.filePath(), settings );
    }
  }
  else
  {
    QMessageBox::critical( this,
                           tr( "Unable to save project %1" ).arg( QgsProject::instance()->fileName() ),
                           QgsProject::instance()->error() );
    return false;
  }

  // run the saved project macro
  if ( mTrustedMacros )
  {
    QgsPythonRunner::run( "qgis.utils.saveProjectMacro();" );
  }

  return true;
} // QgisApp::fileSave

void QgisApp::fileSaveAs()
{
  if ( mMapCanvas && mMapCanvas->isDrawing() )
  {
    return;
  }

  // Retrieve last used project dir from persistent settings
  QSettings settings;
  QString lastUsedDir = settings.value( "/UI/lastProjectDir", "." ).toString();

  QString path = QFileDialog::getSaveFileName( this,
                 tr( "Choose a file name to save the QGIS project file as" ),
                 lastUsedDir + "/" + QgsProject::instance()->title(),
                 tr( "QGIS files" ) + " (*.qgs *.QGS)" );
  if ( path.isEmpty() )
    return;

  QFileInfo fullPath( path );

  settings.setValue( "/UI/lastProjectDir", fullPath.path() );

  // make sure the .qgs extension is included in the path name. if not, add it...
  if ( "qgs" != fullPath.suffix().toLower() )
  {
    fullPath.setFile( fullPath.filePath() + ".qgs" );
  }

  QgsProject::instance()->setFileName( fullPath.filePath() );

  if ( QgsProject::instance()->write() )
  {
    setTitleBarText_( *this ); // update title bar
    statusBar()->showMessage( tr( "Saved project to: %1" ).arg( QgsProject::instance()->fileName() ), 5000 );
    // add this to the list of recently used project files
    saveRecentProjectPath( fullPath.filePath(), settings );
  }
  else
  {
    QMessageBox::critical( this,
                           tr( "Unable to save project %1" ).arg( QgsProject::instance()->fileName() ),
                           QgsProject::instance()->error(),
                           QMessageBox::Ok,
                           Qt::NoButton );
  }
} // QgisApp::fileSaveAs

void QgisApp::dxfExport()
{
  QgsLegend* mapLegend = legend();
  if ( !mapLegend )
  {
    return;
  }

  QgsDxfExportDialog d( mapLegend->layers() );
  if ( d.exec() == QDialog::Accepted )
  {
    QgsDxfExport dxfExport;

    QList<QgsMapLayer*> layerList;
    QList<QString> layerIdList = d.layers();
    QList<QString>::const_iterator layerIt = layerIdList.constBegin();
    for ( ; layerIt != layerIdList.constEnd(); ++layerIt )
    {
      QgsMapLayer* l = QgsMapLayerRegistry::instance()->mapLayer( *layerIt );
      if ( l )
      {
        layerList.append( l );
      }
    }

    dxfExport.addLayers( layerList );
    dxfExport.setSymbologyScaleDenominator( d.symbologyScale() );
    dxfExport.setSymbologyExport( d.symbologyMode() );
    if ( mapCanvas() )
    {
      QgsMapRenderer* r = mapCanvas()->mapRenderer();
      if ( r )
      {
        dxfExport.setMapUnits( r->mapUnits() );
      }
    }
    QFile dxfFile( d.saveFile() );
    if ( dxfExport.writeToFile( &dxfFile ) == 0 )
    {
      messageBar()->pushMessage( tr( "DXF export completed" ), QgsMessageBar::INFO, 4 );
    }
    else
    {
      messageBar()->pushMessage( tr( "DXF export failed" ), QgsMessageBar::CRITICAL, 4 );
    }
  }
}

// Open the project file corresponding to the
// path at the given index in mRecentProjectPaths
void QgisApp::openProject( QAction *action )
{
  // possibly save any pending work before opening a different project
  QString debugme;
  assert( action != NULL );

  debugme = action->text();

  if ( saveDirty() )
  {
    addProject( debugme );
  }

  //set the projections enabled icon in the status bar
  int myProjectionEnabledFlag =
    QgsProject::instance()->readNumEntry( "SpatialRefSys", "/ProjectionsEnabled", 0 );
  mMapCanvas->mapRenderer()->setProjectionsEnabled( myProjectionEnabledFlag );
} // QgisApp::openProject


/**
  Open the specified project file; prompt to save previous project if necessary.
  Used to process a commandline argument or OpenDocument AppleEvent.
  */
void QgisApp::openProject( const QString & fileName )
{
  // possibly save any pending work before opening a different project
  if ( saveDirty() )
  {
    // error handling and reporting is in addProject() function
    addProject( fileName );
  }
  return;
}

/**
  Open a raster or vector file; ignore other files.
  Used to process a commandline argument or OpenDocument AppleEvent.
  @returns true if the file is successfully opened
  */
bool QgisApp::openLayer( const QString & fileName, bool allowInteractive )
{
  QFileInfo fileInfo( fileName );
  bool ok( false );

  CPLPushErrorHandler( CPLQuietErrorHandler );

  // if needed prompt for zipitem layers
  QString vsiPrefix = QgsZipItem::vsiPrefix( fileName );
  if ( vsiPrefix == "/vsizip/" || vsiPrefix == "/vsitar/" )
  {
    if ( askUserForZipItemLayers( fileName ) )
    {
      CPLPopErrorHandler();
      return true;
    }
  }

  // try to load it as raster
  if ( QgsRasterLayer::isValidRasterFileName( fileName ) )
  {
    ok  = addRasterLayer( fileName, fileInfo.completeBaseName() );
  }
  // TODO - should we really call isValidRasterFileName() before addRasterLayer()
  //        this results in 2 calls to GDALOpen()
  // I think (Radim) that it is better to test only first if valid,
  // addRasterLayer() is really trying to add layer and gives error if fails
  //
  // if ( addRasterLayer( fileName, fileInfo.completeBaseName() ) )
  // {
  //   ok  = true );
  // }
  else // nope - try to load it as a shape/ogr
  {
    if ( allowInteractive )
    {
      ok = addVectorLayers( QStringList( fileName ), "System", "file" );
    }
    else
    {
      ok = addVectorLayer( fileName, fileInfo.completeBaseName(), "ogr" );
    }
  }

  CPLPopErrorHandler();

  if ( !ok )
  {
    // we have no idea what this file is...
    QgsMessageLog::logMessage( tr( "Unable to load %1" ).arg( fileName ) );
  }

  return ok;
}


// Open a file specified by a commandline argument, Drop or FileOpen event.
void QgisApp::openFile( const QString & fileName )
{
  // check to see if we are opening a project file
  QFileInfo fi( fileName );
  if ( fi.completeSuffix() == "qgs" )
  {
    QgsDebugMsg( "Opening project " + fileName );
    openProject( fileName );
  }
  else
  {
    QgsDebugMsg( "Adding " + fileName + " to the map canvas" );
    openLayer( fileName, true );
  }
}


void QgisApp::newPrintComposer()
{
  if ( mMapCanvas && mMapCanvas->isDrawing() )
  {
    return;
  }

  QString title = uniqueComposerTitle( this, true );
  if ( title.isNull() )
  {
    return;
  }
  createNewComposer( title );
}

void QgisApp::showComposerManager()
{
  QgsComposerManager m( this );
  m.exec();
}

void QgisApp::saveMapAsImage()
{
  QPair< QString, QString> myFileNameAndFilter = QgisGui::getSaveAsImageName( this, tr( "Choose a file name to save the map image as" ) );
  if ( myFileNameAndFilter.first != "" )
  {
    //save the mapview to the selected file
    mMapCanvas->saveAsImage( myFileNameAndFilter.first, NULL, myFileNameAndFilter.second );
    statusBar()->showMessage( tr( "Saved map image to %1" ).arg( myFileNameAndFilter.first ) );
  }

} // saveMapAsImage

//overloaded version of the above function
void QgisApp::saveMapAsImage( QString theImageFileNameQString, QPixmap * theQPixmap )
{
  if ( theImageFileNameQString == "" )
  {
    //no fileName chosen
    return;
  }
  else
  {
    //force the size of the canvase
    mMapCanvas->resize( theQPixmap->width(), theQPixmap->height() );
    //save the mapview to the selected file
    mMapCanvas->saveAsImage( theImageFileNameQString, theQPixmap );
  }
} // saveMapAsImage


//reimplements method from base (gui) class
void QgisApp::addAllToOverview()
{
  if ( mMapLegend )
  {
    mMapLegend->enableOverviewModeAllLayers( true );
  }

  markDirty();
}

//reimplements method from base (gui) class
void QgisApp::removeAllFromOverview()
{
  if ( mMapLegend )
  {
    mMapLegend->enableOverviewModeAllLayers( false );
  }

  markDirty();
}

void QgisApp::toggleFullScreen()
{
  if ( mFullScreenMode )
  {
    if ( mPrevScreenModeMaximized )
    {
      // Change to maximized state. Just calling showMaximized() results in
      // the window going to the normal state. Calling showNormal() then
      // showMaxmized() is a work-around. Turn off rendering for this as it
      // would otherwise cause two re-renders of the map, which can take a
      // long time.
      bool renderFlag = mapCanvas()->renderFlag();
      if ( renderFlag )
        mapCanvas()->setRenderFlag( false );
      showNormal();
      showMaximized();
      if ( renderFlag )
        mapCanvas()->setRenderFlag( true );
      mPrevScreenModeMaximized = false;
    }
    else
    {
      showNormal();
    }
    mFullScreenMode = false;
  }
  else
  {
    if ( isMaximized() )
    {
      mPrevScreenModeMaximized = true;
    }
    showFullScreen();
    mFullScreenMode = true;
  }
}

void QgisApp::showActiveWindowMinimized()
{
  QWidget *window = QApplication::activeWindow();
  if ( window )
  {
    window->showMinimized();
  }
}

void QgisApp::toggleActiveWindowMaximized()
{
  QWidget *window = QApplication::activeWindow();
  if ( window )
  {
    if ( window->isMaximized() )
      window->showNormal();
    else
      window->showMaximized();
  }
}

void QgisApp::activate()
{
  raise();
  setWindowState( windowState() & ~Qt::WindowMinimized );
  activateWindow();
}

void QgisApp::bringAllToFront()
{
#ifdef Q_WS_MAC
  // Bring forward all open windows while maintaining layering order
  ProcessSerialNumber psn;
  GetCurrentProcess( &psn );
  SetFrontProcess( &psn );
#endif
}

void QgisApp::addWindow( QAction *action )
{
#ifdef Q_WS_MAC
  mWindowActions->addAction( action );
  mWindowMenu->addAction( action );
  action->setCheckable( true );
  action->setChecked( true );
#else
  Q_UNUSED( action );
#endif
}

void QgisApp::removeWindow( QAction *action )
{
#ifdef Q_WS_MAC
  mWindowActions->removeAction( action );
  mWindowMenu->removeAction( action );
#else
  Q_UNUSED( action );
#endif
}

void QgisApp::stopRendering()
{
  if ( mMapCanvas )
  {
    QgsMapRenderer* mypMapRenderer = mMapCanvas->mapRenderer();
    if ( mypMapRenderer )
    {
      QgsRenderContext* mypRenderContext = mypMapRenderer->rendererContext();
      if ( mypRenderContext )
      {
        mypRenderContext->setRenderingStopped( true );
      }
    }
  }
}

//reimplements method from base (gui) class
void QgisApp::hideAllLayers()
{
  QgsDebugMsg( "hiding all layers!" );

  legend()->setLayersVisible( false );
}


// reimplements method from base (gui) class
void QgisApp::showAllLayers()
{
  QgsDebugMsg( "Showing all layers!" );

  legend()->setLayersVisible( true );
}


void QgisApp::zoomIn()
{
  QgsDebugMsg( "Setting map tool to zoomIn" );

  mMapCanvas->setMapTool( mMapTools.mZoomIn );
}


void QgisApp::zoomOut()
{
  mMapCanvas->setMapTool( mMapTools.mZoomOut );
}

void QgisApp::zoomToSelected()
{
  mMapCanvas->zoomToSelected();
}

void QgisApp::panToSelected()
{
  mMapCanvas->panToSelected();
}

void QgisApp::pan()
{
  mMapCanvas->setMapTool( mMapTools.mPan );
}

#ifdef HAVE_TOUCH
void QgisApp::touch()
{
  mMapCanvas->setMapTool( mMapTools.mTouch );
}
#endif

void QgisApp::zoomFull()
{
  mMapCanvas->zoomToFullExtent();
}

void QgisApp::zoomToPrevious()
{
  mMapCanvas->zoomToPreviousExtent();
}

void QgisApp::zoomToNext()
{
  mMapCanvas->zoomToNextExtent();
}

void QgisApp::zoomActualSize()
{
  mMapLegend->legendLayerZoomNative();
}

void QgisApp::identify()
{
  mMapCanvas->setMapTool( mMapTools.mIdentify );
}

void QgisApp::doFeatureAction()
{
  mMapCanvas->setMapTool( mMapTools.mFeatureAction );
}

void QgisApp::updateDefaultFeatureAction( QAction *action )
{
  QgsVectorLayer *vlayer = qobject_cast<QgsVectorLayer *>( activeLayer() );
  if ( !vlayer )
    return;

  mFeatureActionMenu->setActiveAction( action );

  int index = mFeatureActionMenu->actions().indexOf( action );
  vlayer->actions()->setDefaultAction( index );

  doFeatureAction();
}

void QgisApp::refreshFeatureActions()
{
  mFeatureActionMenu->clear();

  QgsVectorLayer *vlayer = qobject_cast<QgsVectorLayer *>( activeLayer() );
  if ( !vlayer )
    return;

  QgsAttributeAction *actions = vlayer->actions();
  for ( int i = 0; i < actions->size(); i++ )
  {
    QAction *action = mFeatureActionMenu->addAction( actions->at( i ).name() );
    if ( i == actions->defaultAction() )
    {
      mFeatureActionMenu->setActiveAction( action );
    }
  }
}

void QgisApp::measure()
{
  mMapCanvas->setMapTool( mMapTools.mMeasureDist );
}

void QgisApp::measureArea()
{
  mMapCanvas->setMapTool( mMapTools.mMeasureArea );
}

void QgisApp::measureAngle()
{
  mMapCanvas->setMapTool( mMapTools.mMeasureAngle );
}

void QgisApp::addFormAnnotation()
{
  mMapCanvas->setMapTool( mMapTools.mFormAnnotation );
}

void QgisApp::addHtmlAnnotation()
{
  mMapCanvas->setMapTool( mMapTools.mHtmlAnnotation );
}

void QgisApp::addTextAnnotation()
{
  mMapCanvas->setMapTool( mMapTools.mTextAnnotation );
}

void QgisApp::addSvgAnnotation()
{
  mMapCanvas->setMapTool( mMapTools.mSvgAnnotation );
}

void QgisApp::modifyAnnotation()
{
  mMapCanvas->setMapTool( mMapTools.mAnnotation );
}

void QgisApp::labelingFontNotFound( QgsVectorLayer* vlayer, const QString& fontfamily )
{
  // TODO: update when pref for how to resolve missing family (use matching algorithm or just default font) is implemented
  QString substitute = tr( "Default system font substituted." );

  QToolButton* btnOpenPrefs = new QToolButton();
  btnOpenPrefs->setStyleSheet( "QToolButton{ background-color: rgba(255, 255, 255, 0); color: black; text-decoration: underline; }" );
  btnOpenPrefs->setCursor( Qt::PointingHandCursor );
  btnOpenPrefs->setSizePolicy( QSizePolicy::Maximum, QSizePolicy::Preferred );
  btnOpenPrefs->setToolButtonStyle( Qt::ToolButtonTextOnly );

  // store pointer to vlayer in data of QAction
  QAction* act = new QAction( btnOpenPrefs );
  act->setData( QVariant( QMetaType::QObjectStar, &vlayer ) );
  act->setText( tr( "Open labeling dialog" ) );
  btnOpenPrefs->addAction( act );
  btnOpenPrefs->setDefaultAction( act );
  btnOpenPrefs->setToolTip( "" );
  connect( btnOpenPrefs, SIGNAL( triggered( QAction* ) ), this, SLOT( labelingDialogFontNotFound( QAction* ) ) );

  // no timeout set, since notice needs attention and is only shown first time layer is labeled
  QgsMessageBarItem* fontMsg = new QgsMessageBarItem(
    tr( "Labeling" ),
    tr( "Font for layer <b><u>%1</u></b> was not found (<i>%2</i>). %3" ).arg( vlayer->name() ).arg( fontfamily ).arg( substitute ),
    btnOpenPrefs,
    QgsMessageBar::WARNING,
    0,
    messageBar() );
  messageBar()->pushItem( fontMsg );
}

void QgisApp::commitError( QgsVectorLayer* vlayer )
{
  QgsMessageViewer *mv = new QgsMessageViewer();
  mv->setWindowTitle( tr( "Commit errors" ) );
  mv->setMessageAsPlainText( tr( "Could not commit changes to layer %1" ).arg( vlayer->name() )
                             + "\n\n"
                             + tr( "Errors: %1\n" ).arg( vlayer->commitErrors().join( "\n  " ) )
                           );

  QToolButton *showMore = new QToolButton();
  // store pointer to vlayer in data of QAction
  QAction *act = new QAction( showMore );
  act->setData( QVariant( QMetaType::QObjectStar, &vlayer ) );
  act->setText( tr( "Show more" ) );
  showMore->setStyleSheet( "background-color: rgba(255, 255, 255, 0); color: black; text-decoration: underline;" );
  showMore->setCursor( Qt::PointingHandCursor );
  showMore->setSizePolicy( QSizePolicy::Maximum, QSizePolicy::Preferred );
  showMore->addAction( act );
  showMore->setDefaultAction( act );
  connect( showMore, SIGNAL( triggered( QAction* ) ), mv, SLOT( exec() ) );
  connect( showMore, SIGNAL( triggered( QAction* ) ), showMore, SLOT( deleteLater() ) );

  // no timeout set, since notice needs attention and is only shown first time layer is labeled
  QgsMessageBarItem *errorMsg = new QgsMessageBarItem(
    tr( "Commit errors" ),
    tr( "Could not commit changes to layer %1" ).arg( vlayer->name() ),
    showMore,
    QgsMessageBar::WARNING,
    0,
    messageBar() );
  messageBar()->pushItem( errorMsg );
}

void QgisApp::labelingDialogFontNotFound( QAction* act )
{
  if ( !act )
  {
    return;
  }

  // get base pointer to layer
  QObject* obj = qvariant_cast<QObject*>( act->data() );

  // remove calling messagebar widget
  messageBar()->popWidget();

  if ( !obj )
  {
    return;
  }

  QgsMapLayer* layer = qobject_cast<QgsMapLayer*>( obj );
  if ( layer && setActiveLayer( layer ) )
  {
    labeling();
  }
}

void QgisApp::labeling()
{
  QgsVectorLayer *vlayer = qobject_cast<QgsVectorLayer*>( activeLayer() );
  if ( !vlayer )
  {
    messageBar()->pushMessage( tr( "Labeling Options" ),
                               tr( "Please select a vector layer first" ),
                               QgsMessageBar::INFO,
                               messageTimeout() );
    return;
  }


  QDialog *dlg = new QDialog( this );
  dlg->setWindowTitle( tr( "Layer labeling settings" ) );
  QgsLabelingGui *labelingGui = new QgsLabelingGui( mLBL, vlayer, mMapCanvas, dlg );
  labelingGui->init(); // load QgsPalLayerSettings for layer
  labelingGui->layout()->setContentsMargins( 0, 0, 0, 0 );
  QVBoxLayout *layout = new QVBoxLayout( dlg );
  layout->addWidget( labelingGui );

  QDialogButtonBox *buttonBox = new QDialogButtonBox( QDialogButtonBox::Ok | QDialogButtonBox::Cancel | QDialogButtonBox::Apply, Qt::Horizontal, dlg );
  layout->addWidget( buttonBox );

  dlg->setLayout( layout );

  QSettings settings;
  dlg->restoreGeometry( settings.value( "/Windows/Labeling/geometry" ).toByteArray() );

  connect( buttonBox->button( QDialogButtonBox::Ok ), SIGNAL( clicked() ), dlg, SLOT( accept() ) );
  connect( buttonBox->button( QDialogButtonBox::Cancel ), SIGNAL( clicked() ), dlg, SLOT( reject() ) );
  connect( buttonBox->button( QDialogButtonBox::Apply ), SIGNAL( clicked() ), labelingGui, SLOT( apply() ) );

  if ( dlg->exec() )
  {
    labelingGui->apply();

    settings.setValue( "/Windows/Labeling/geometry", dlg->saveGeometry() );

    // alter labeling - save the changes
    labelingGui->layerSettings().writeToLayer( vlayer );

    // trigger refresh
    if ( mMapCanvas )
    {
      mMapCanvas->refresh();
    }
  }

  delete dlg;

  activateDeactivateLayerRelatedActions( vlayer );
}

void QgisApp::fieldCalculator()
{
  if ( mMapCanvas && mMapCanvas->isDrawing() )
  {
    return;
  }

  QgsVectorLayer *myLayer = qobject_cast<QgsVectorLayer *>( activeLayer() );
  if ( !myLayer )
  {
    return;
  }

  QgsFieldCalculator calc( myLayer );
  if ( calc.exec() )
  {
    mMapCanvas->refresh();
  }
}

void QgisApp::attributeTable()
{
  if ( mMapCanvas && mMapCanvas->isDrawing() )
  {
    return;
  }

  QgsVectorLayer *myLayer = qobject_cast<QgsVectorLayer *>( activeLayer() );
  if ( !myLayer )
  {
    return;
  }

  QgsAttributeTableDialog *mDialog = new QgsAttributeTableDialog( myLayer );
  mDialog->show();
  // the dialog will be deleted by itself on close
}

void QgisApp::saveAsRasterFile()
{
  QgsRasterLayer* rasterLayer = qobject_cast<QgsRasterLayer *>( activeLayer() );
  if ( !rasterLayer )
  {
    return;
  }

  QgsRasterLayerSaveAsDialog d( rasterLayer, rasterLayer->dataProvider(),
                                mMapCanvas->extent(), rasterLayer->crs(),
                                mMapCanvas->mapRenderer()->destinationCrs(),
                                this );
  if ( d.exec() == QDialog::Accepted )
  {
    QgsRasterFileWriter fileWriter( d.outputFileName() );
    if ( d.tileMode() )
    {
      fileWriter.setTiledMode( true );
      fileWriter.setMaxTileWidth( d.maximumTileSizeX() );
      fileWriter.setMaxTileHeight( d.maximumTileSizeY() );
    }

    QProgressDialog pd( 0, tr( "Abort..." ), 0, 0 );
    // Show the dialo immediately because cloning pipe can take some time (WCS)
    pd.setLabelText( tr( "Reading raster" ) );
    pd.show();
    pd.setWindowModality( Qt::WindowModal );

    // TODO: show error dialogs
    // TODO: this code should go somewhere else, but probably not into QgsRasterFileWriter
    // clone pipe/provider is not really necessary, ready for threads
    QgsRasterPipe* pipe = 0;

    if ( d.mode() == QgsRasterLayerSaveAsDialog::RawDataMode )
    {
      QgsDebugMsg( "Writing raw data" );
      //QgsDebugMsg( QString( "Writing raw data" ).arg( pos ) );
      pipe = new QgsRasterPipe();
      if ( !pipe->set( rasterLayer->dataProvider()->clone() ) )
      {
        QgsDebugMsg( "Cannot set pipe provider" );
        return;
      }

      QgsRasterNuller *nuller = new QgsRasterNuller();
      for ( int band = 1; band <= rasterLayer->dataProvider()->bandCount(); band ++ )
      {
        nuller->setNoData( band, d.noData() );
      }
      if ( !pipe->insert( 1, nuller ) )
      {
        QgsDebugMsg( "Cannot set pipe nuller" );
        return;
      }

      // add projector if necessary
      if ( d.outputCrs() != rasterLayer->crs() )
      {
        QgsRasterProjector * projector = new QgsRasterProjector;
        projector->setCRS( rasterLayer->crs(), d.outputCrs() );
        if ( !pipe->insert( 2, projector ) )
        {
          QgsDebugMsg( "Cannot set pipe projector" );
          return;
        }
      }
    }
    else // RenderedImageMode
    {
      // clone the whole pipe
      QgsDebugMsg( "Writing rendered image" );
      pipe = new QgsRasterPipe( *rasterLayer->pipe() );
      QgsRasterProjector *projector = pipe->projector();
      if ( !projector )
      {
        QgsDebugMsg( "Cannot get pipe projector" );
        delete pipe;
        return;
      }
      projector->setCRS( rasterLayer->crs(), d.outputCrs() );
    }

    if ( !pipe->last() )
    {
      delete pipe;
      return;
    }
    fileWriter.setCreateOptions( d.createOptions() );

    fileWriter.setBuildPyramidsFlag( d.buildPyramidsFlag() );
    fileWriter.setPyramidsList( d.pyramidsList() );
    fileWriter.setPyramidsResampling( d.pyramidsResamplingMethod() );
    fileWriter.setPyramidsFormat( d.pyramidsFormat() );
    fileWriter.setPyramidsConfigOptions( d.pyramidsConfigOptions() );

    QgsRasterFileWriter::WriterError err = fileWriter.writeRaster( pipe, d.nColumns(), d.nRows(), d.outputRectangle(), d.outputCrs(), &pd );
    if ( err != QgsRasterFileWriter::NoError )
    {
      QMessageBox::warning( this, tr( "Error" ),
                            tr( "Cannot write raster error code: %1" ).arg( err ),
                            QMessageBox::Ok );

    }
    delete pipe;
  }
}

void QgisApp::saveAsFile()
{
  QgsMapLayer* layer = activeLayer();
  if ( !layer )
    return;

  QgsMapLayer::LayerType layerType = layer->type();
  if ( layerType == QgsMapLayer::RasterLayer )
  {
    saveAsRasterFile();
  }
  else if ( layerType == QgsMapLayer::VectorLayer )
  {
    saveAsVectorFileGeneral( false );
  }
}

void QgisApp::saveSelectionAsVectorFile()
{
  saveAsVectorFileGeneral( true );
}

void QgisApp::saveAsVectorFileGeneral( bool saveOnlySelection, QgsVectorLayer* vlayer, bool symbologyOption )
{
  if ( mMapCanvas && mMapCanvas->isDrawing() )
    return;

  if ( !mMapLegend )
    return;

  if ( !vlayer )
  {
    vlayer = qobject_cast<QgsVectorLayer *>( activeLayer() ); // FIXME: output of multiple layers at once?
  }

  if ( !vlayer )
    return;

  QgsCoordinateReferenceSystem destCRS;

  int options = QgsVectorLayerSaveAsDialog::AllOptions;
  if ( !symbologyOption )
  {
    options &= ~QgsVectorLayerSaveAsDialog::Symbology;
  }

  QgsVectorLayerSaveAsDialog *dialog = new QgsVectorLayerSaveAsDialog( vlayer->crs().srsid(), options, this );

  if ( dialog->exec() == QDialog::Accepted )
  {
    QString encoding = dialog->encoding();
    QString vectorFilename = dialog->filename();
    QString format = dialog->format();
    QStringList datasourceOptions = dialog->datasourceOptions();

    QgsCoordinateTransform* ct = 0;

    switch ( dialog->crs() )
    {
      case -2: // Project CRS
        destCRS = mMapCanvas->mapRenderer()->destinationCrs();

        break;
      case -1: // Layer CRS
        destCRS = vlayer->crs();
        break;

      default: // Selected CRS
        destCRS = QgsCoordinateReferenceSystem( dialog->crs(), QgsCoordinateReferenceSystem::InternalCrsId );
        break;
    }

    if ( destCRS.isValid() && destCRS != vlayer->crs() )
    {
      ct = new QgsCoordinateTransform( vlayer->crs(), destCRS );

      //ask user about datum transformation
      QList< QList< int > > dt = QgsCoordinateTransform::datumTransformations( vlayer->crs(), destCRS );
      if ( dt.size() > 1 )
      {
        QgsDatumTransformDialog d( vlayer->name(), dt );
        if ( d.exec() == QDialog::Accepted )
        {
          QList< int > sdt = d.selectedDatumTransform();
          if ( sdt.size() > 0 )
          {
            ct->setSourceDatumTransform( sdt.at( 0 ) );
          }
          if ( sdt.size() > 1 )
          {
            ct->setDestinationDatumTransform( sdt.at( 1 ) );
          }
          ct->initialise();
        }
      }
    }

    // ok if the file existed it should be deleted now so we can continue...
    QApplication::setOverrideCursor( Qt::WaitCursor );

    QgsVectorFileWriter::WriterError error;
    QString errorMessage;
    QString newFilename;
    error = QgsVectorFileWriter::writeAsVectorFormat(
              vlayer, vectorFilename, encoding, ct, format,
              saveOnlySelection,
              &errorMessage,
              datasourceOptions, dialog->layerOptions(),
              dialog->skipAttributeCreation(),
              &newFilename,
              ( QgsVectorFileWriter::SymbologyExport )( dialog->symbologyExport() ),
              dialog->scaleDenominator() );

    delete ct;

    QApplication::restoreOverrideCursor();

    if ( error == QgsVectorFileWriter::NoError )
    {
      if ( dialog->addToCanvas() )
      {
        addVectorLayers( QStringList( newFilename ), encoding, "file" );
      }
      messageBar()->pushMessage( tr( "Saving done" ),
                                 tr( "Export to vector file has been completed" ),
                                 QgsMessageBar::INFO, messageTimeout() );
    }
    else
    {
      QgsMessageViewer *m = new QgsMessageViewer( 0 );
      m->setWindowTitle( tr( "Save error" ) );
      m->setMessageAsPlainText( tr( "Export to vector file failed.\nError: %1" ).arg( errorMessage ) );
      m->exec();
    }
  }

  delete dialog;
}

void QgisApp::checkForDeprecatedLabelsInProject()
{
  bool ok;
  QgsProject::instance()->readBoolEntry( "DeprecatedLabels", "/Enabled", false, &ok );
  if ( ok ) // project already flagged (regardless of project property value)
  {
    return;
  }

  if ( QgsMapLayerRegistry::instance()->count() > 0 )
  {
    bool depLabelsUsed = false;
    QMap<QString, QgsMapLayer*> layers = QgsMapLayerRegistry::instance()->mapLayers();
    for ( QMap<QString, QgsMapLayer*>::iterator it = layers.begin(); it != layers.end(); it++ )
    {
      QgsVectorLayer *vl = qobject_cast<QgsVectorLayer *>( it.value() );
      if ( !vl )
      {
        continue;
      }

      depLabelsUsed = vl->hasLabelsEnabled();
      if ( depLabelsUsed )
      {
        break;
      }
    }
    if ( depLabelsUsed )
    {
      QgsProject::instance()->writeEntry( "DeprecatedLabels", "/Enabled", true );
    }
  }
}

void QgisApp::layerProperties()
{
  if ( mMapCanvas && mMapCanvas->isDrawing() )
    return;

  showLayerProperties( activeLayer() );
}

void QgisApp::deleteSelected( QgsMapLayer *layer, QWidget* parent )
{
  if ( !layer )
  {
    layer = mMapLegend->currentLayer();
  }

  if ( !parent )
  {
    parent = this;
  }

  if ( !layer )
  {
    messageBar()->pushMessage( tr( "No Layer Selected" ),
                               tr( "To delete features, you must select a vector layer in the legend" ),
                               QgsMessageBar::INFO, messageTimeout() );
    return;
  }

  QgsVectorLayer* vlayer = qobject_cast<QgsVectorLayer *>( layer );
  if ( !vlayer )
  {
    messageBar()->pushMessage( tr( "No Vector Layer Selected" ),
                               tr( "Deleting features only works on vector layers" ),
                               QgsMessageBar::INFO, messageTimeout() );
    return;
  }

  if ( !( vlayer->dataProvider()->capabilities() & QgsVectorDataProvider::DeleteFeatures ) )
  {
    messageBar()->pushMessage( tr( "Provider does not support deletion" ),
                               tr( "Data provider does not support deleting features" ),
                               QgsMessageBar::INFO, messageTimeout() );
    return;
  }

  if ( !vlayer->isEditable() )
  {
    messageBar()->pushMessage( tr( "Layer not editable" ),
                               tr( "The current layer is not editable. Choose 'Start editing' in the digitizing toolbar." ),
                               QgsMessageBar::INFO, messageTimeout() );
    return;
  }

  //display a warning
  int numberOfDeletedFeatures = vlayer->selectedFeaturesIds().size();
  if ( QMessageBox::warning( parent, tr( "Delete features" ), tr( "Delete %n feature(s)?", "number of features to delete", numberOfDeletedFeatures ), QMessageBox::Ok, QMessageBox::Cancel ) == QMessageBox::Cancel )
  {
    return;
  }

  vlayer->beginEditCommand( tr( "Features deleted" ) );
  if ( !vlayer->deleteSelectedFeatures() )
  {
    messageBar()->pushMessage( tr( "Problem deleting features" ),
                               tr( "A problem occured during deletion of features" ),
                               QgsMessageBar::WARNING );
  }

  vlayer->endEditCommand();
}

void QgisApp::moveFeature()
{
  mMapCanvas->setMapTool( mMapTools.mMoveFeature );
}

void QgisApp::offsetCurve()
{
  mMapCanvas->setMapTool( mMapTools.mOffsetCurve );
}

void QgisApp::simplifyFeature()
{
  mMapCanvas->setMapTool( mMapTools.mSimplifyFeature );
}

void QgisApp::deleteRing()
{
  mMapCanvas->setMapTool( mMapTools.mDeleteRing );
}

void QgisApp::deletePart()
{
  mMapCanvas->setMapTool( mMapTools.mDeletePart );
}

QgsGeometry* QgisApp::unionGeometries( const QgsVectorLayer* vl, QgsFeatureList& featureList, bool& canceled )
{
  canceled = false;
  if ( !vl || featureList.size() < 2 )
  {
    return 0;
  }

  QgsGeometry* unionGeom = featureList[0].geometry();
  QgsGeometry* backupPtr = 0; //pointer to delete intermediate results
  if ( !unionGeom )
  {
    return 0;
  }

  QProgressDialog progress( tr( "Merging features..." ), tr( "Abort" ), 0, featureList.size(), this );
  progress.setWindowModality( Qt::WindowModal );

  QApplication::setOverrideCursor( Qt::WaitCursor );

  for ( int i = 1; i < featureList.size(); ++i )
  {
    if ( progress.wasCanceled() )
    {
      delete unionGeom;
      QApplication::restoreOverrideCursor();
      canceled = true;
      return 0;
    }
    progress.setValue( i );
    QgsGeometry* currentGeom = featureList[i].geometry();
    if ( currentGeom )
    {
      backupPtr = unionGeom;
      unionGeom = unionGeom->combine( currentGeom );
      if ( i > 1 ) //delete previous intermediate results
      {
        delete backupPtr;
        backupPtr = 0;
      }
      if ( !unionGeom )
      {
        QApplication::restoreOverrideCursor();
        return 0;
      }
    }
  }

  //convert unionGeom to a multipart geometry in case it is necessary to match the layer type
  QGis::WkbType t = vl->wkbType();
  bool layerIsMultiType = ( t == QGis::WKBMultiPoint || t == QGis::WKBMultiPoint25D || t == QGis::WKBMultiLineString
                            || t == QGis::WKBMultiLineString25D || t == QGis::WKBMultiPolygon || t == QGis::WKBMultiPoint25D );
  if ( layerIsMultiType && !unionGeom->isMultipart() )
  {
    unionGeom->convertToMultiType();
  }

  QApplication::restoreOverrideCursor();
  progress.setValue( featureList.size() );
  return unionGeom;
}

QString QgisApp::uniqueComposerTitle( QWidget* parent, bool acceptEmpty, const QString& currentName )
{
  if ( !parent )
  {
    parent = this;
  }
  bool ok = false;
  bool titleValid = false;
  QString newTitle = QString( currentName );
  QString chooseMsg = tr( "Create unique print composer title" );
  if ( acceptEmpty )
  {
    chooseMsg += "\n" + tr( "(title generated if left empty)" );
  }
  QString titleMsg = chooseMsg;

  QStringList cNames;
  cNames << newTitle;
  foreach ( QgsComposer* c, printComposers() )
  {
    cNames << c->title();
  }

  while ( !titleValid )
  {
    newTitle = QInputDialog::getItem( parent,
                                      tr( "Composer title" ),
                                      titleMsg,
                                      cNames,
                                      cNames.indexOf( newTitle ),
                                      true,
                                      &ok );
    if ( !ok )
    {
      return QString::null;
    }

    if ( newTitle.isEmpty() )
    {
      if ( !acceptEmpty )
      {
        titleMsg = chooseMsg + "\n\n" + tr( "Title can not be empty!" );
      }
      else
      {
        newTitle = QString( "" );
        titleValid = true;
      }
    }
    else if ( cNames.indexOf( newTitle, 1 ) >= 0 )
    {
      cNames[0] = QString( "" ); // clear non-unique name
      titleMsg = chooseMsg + "\n\n" + tr( "Title already exists!" );
    }
    else
    {
      titleValid = true;
    }
  }

  return newTitle;
}

QgsComposer* QgisApp::createNewComposer( QString title )
{
  //ask user about name
  mLastComposerId++;
  if ( title.isEmpty() )
  {
    title = tr( "Composer %1" ).arg( mLastComposerId );
  }
  //create new composer object
  QgsComposer* newComposerObject = new QgsComposer( this, title );

  //add it to the map of existing print composers
  mPrintComposers.insert( newComposerObject );
  //and place action into print composers menu
  mPrintComposersMenu->addAction( newComposerObject->windowAction() );
  newComposerObject->open();
  emit composerAdded( newComposerObject->view() );
  connect( newComposerObject, SIGNAL( composerAdded( QgsComposerView* ) ), this, SIGNAL( composerAdded( QgsComposerView* ) ) );
  connect( newComposerObject, SIGNAL( composerWillBeRemoved( QgsComposerView* ) ), this, SIGNAL( composerWillBeRemoved( QgsComposerView* ) ) );
  markDirty();
  return newComposerObject;
}

void QgisApp::deleteComposer( QgsComposer* c )
{
  emit composerWillBeRemoved( c->view() );
  mPrintComposers.remove( c );
  mPrintComposersMenu->removeAction( c->windowAction() );
  markDirty();
  delete c;
}

QgsComposer* QgisApp::duplicateComposer( QgsComposer* currentComposer, QString title )
{
  QgsComposer* newComposer = 0;

  // test that current composer template write is valid
  QDomDocument currentDoc;
  currentComposer->templateXML( currentDoc );
  QDomElement compositionElem = currentDoc.documentElement().firstChildElement( "Composition" );
  if ( compositionElem.isNull() )
  {
    QgsDebugMsg( "selected composer could not be stored as temporary template" );
    return newComposer;
  }

  if ( title.isEmpty() )
  {
    // TODO: inject a bit of randomness in auto-titles?
    title = currentComposer->title() + tr( " copy" );
  }

  newComposer = createNewComposer( title );
  if ( !newComposer )
  {
    QgsDebugMsg( "could not create new composer" );
    return newComposer;
  }

  // hiding composer until template is loaded is much faster, provide feedback to user
  newComposer->hide();
  QApplication::setOverrideCursor( Qt::BusyCursor );
  if ( !newComposer->composition()->loadFromTemplate( currentDoc, 0, false ) )
  {
    deleteComposer( newComposer );
    newComposer = 0;
    QgsDebugMsg( "Error, composer could not be duplicated" );
    return newComposer;
  }
  newComposer->activate();
  QApplication::restoreOverrideCursor();

  return newComposer;
}

bool QgisApp::loadComposersFromProject( const QDomDocument& doc )
{
  if ( doc.isNull() )
  {
    return false;
  }

  //restore each composer
  QDomNodeList composerNodes = doc.elementsByTagName( "Composer" );
  for ( int i = 0; i < composerNodes.size(); ++i )
  {
    ++mLastComposerId;
    QgsComposer* composer = new QgsComposer( this, tr( "Composer %1" ).arg( mLastComposerId ) );
    composer->readXML( composerNodes.at( i ).toElement(), doc );
    mPrintComposers.insert( composer );
    mPrintComposersMenu->addAction( composer->windowAction() );
#ifndef Q_OS_MACX
    composer->setWindowState( Qt::WindowMinimized );
    composer->show();
#endif
    composer->zoomFull();
    QgsComposerView* composerView = composer->view();
    if ( composerView )
    {
      composerView->updateRulers();
    }
    if ( composerNodes.at( i ).toElement().attribute( "visible", "1" ).toInt() < 1 )
    {
      composer->close();
    }
    emit composerAdded( composer->view() );
    connect( composer, SIGNAL( composerAdded( QgsComposerView* ) ), this, SIGNAL( composerAdded( QgsComposerView* ) ) );
    connect( composer, SIGNAL( composerWillBeRemoved( QgsComposerView* ) ), this, SIGNAL( composerWillBeRemoved( QgsComposerView* ) ) );
  }
  return true;
}

void QgisApp::deletePrintComposers()
{
  QSet<QgsComposer*>::iterator it = mPrintComposers.begin();
  for ( ; it != mPrintComposers.end(); ++it )
  {
    emit composerWillBeRemoved(( *it )->view() );
    delete(( *it )->composition() );
    delete( *it );
  }
  mPrintComposers.clear();
  mLastComposerId = 0;
  markDirty();
}

void QgisApp::on_mPrintComposersMenu_aboutToShow()
{
  QList<QAction*> acts = mPrintComposersMenu->actions();
  mPrintComposersMenu->clear();
  if ( acts.size() > 1 )
  {
    // sort actions by text
    qSort( acts.begin(), acts.end(), cmpByText_ );
  }
  mPrintComposersMenu->addActions( acts );
}

bool QgisApp::loadAnnotationItemsFromProject( const QDomDocument& doc )
{
  if ( !mMapCanvas )
  {
    return false;
  }

  removeAnnotationItems();

  if ( doc.isNull() )
  {
    return false;
  }

  QDomNodeList textItemList = doc.elementsByTagName( "TextAnnotationItem" );
  for ( int i = 0; i < textItemList.size(); ++i )
  {
    QgsTextAnnotationItem* newTextItem = new QgsTextAnnotationItem( mMapCanvas );
    newTextItem->readXML( doc, textItemList.at( i ).toElement() );
  }

  QDomNodeList formItemList = doc.elementsByTagName( "FormAnnotationItem" );
  for ( int i = 0; i < formItemList.size(); ++i )
  {
    QgsFormAnnotationItem* newFormItem = new QgsFormAnnotationItem( mMapCanvas );
    newFormItem->readXML( doc, formItemList.at( i ).toElement() );
  }

  QDomNodeList htmlItemList = doc.elementsByTagName( "HtmlAnnotationItem" );
  for ( int i = 0; i < htmlItemList.size(); ++i )
  {
    QgsHtmlAnnotationItem* newHtmlItem = new QgsHtmlAnnotationItem( mMapCanvas );
    newHtmlItem->readXML( doc, htmlItemList.at( i ).toElement() );
  }

  QDomNodeList svgItemList = doc.elementsByTagName( "SVGAnnotationItem" );
  for ( int i = 0; i < svgItemList.size(); ++i )
  {
    QgsSvgAnnotationItem* newSvgItem = new QgsSvgAnnotationItem( mMapCanvas );
    newSvgItem->readXML( doc, svgItemList.at( i ).toElement() );
  }
  return true;
}

void QgisApp::showPinnedLabels( bool show )
{
  qobject_cast<QgsMapToolPinLabels*>( mMapTools.mPinLabels )->showPinnedLabels( show );
}

void QgisApp::pinLabels()
{
  mActionShowPinnedLabels->setChecked( true );
  mMapCanvas->setMapTool( mMapTools.mPinLabels );
}

void QgisApp::showHideLabels()
{
  mMapCanvas->setMapTool( mMapTools.mShowHideLabels );
}

void QgisApp::moveLabel()
{
  mMapCanvas->setMapTool( mMapTools.mMoveLabel );
}

void QgisApp::rotateFeature()
{
  mMapCanvas->setMapTool( mMapTools.mRotateFeature );
}

void QgisApp::rotateLabel()
{
  mMapCanvas->setMapTool( mMapTools.mRotateLabel );
}

void QgisApp::changeLabelProperties()
{
  mMapCanvas->setMapTool( mMapTools.mChangeLabelProperties );
}

QList<QgsAnnotationItem*> QgisApp::annotationItems()
{
  QList<QgsAnnotationItem*> itemList;

  if ( !mMapCanvas )
  {
    return itemList;
  }

  if ( mMapCanvas )
  {
    QList<QGraphicsItem*> graphicsItems = mMapCanvas->items();
    QList<QGraphicsItem*>::iterator gIt = graphicsItems.begin();
    for ( ; gIt != graphicsItems.end(); ++gIt )
    {
      QgsAnnotationItem* currentItem = dynamic_cast<QgsAnnotationItem*>( *gIt );
      if ( currentItem )
      {
        itemList.push_back( currentItem );
      }
    }
  }
  return itemList;
}

void QgisApp::removeAnnotationItems()
{
  if ( !mMapCanvas )
  {
    return;
  }
  QGraphicsScene* scene = mMapCanvas->scene();
  if ( !scene )
  {
    return;
  }
  QList<QgsAnnotationItem*> itemList = annotationItems();
  QList<QgsAnnotationItem*>::iterator itemIt = itemList.begin();
  for ( ; itemIt != itemList.end(); ++itemIt )
  {
    if ( *itemIt )
    {
      scene->removeItem( *itemIt );
      delete *itemIt;
    }
  }
}

void QgisApp::mergeAttributesOfSelectedFeatures()
{
  //get active layer (hopefully vector)
  QgsMapLayer *activeMapLayer = activeLayer();
  if ( !activeMapLayer )
  {
    messageBar()->pushMessage( tr( "No active layer" ),
                               tr( "No active layer found. Please select a layer in the layer list" ),
                               QgsMessageBar::INFO, messageTimeout() );
    return;
  }

  QgsVectorLayer* vl = qobject_cast<QgsVectorLayer *>( activeMapLayer );
  if ( !vl )
  {
    QMessageBox::information( 0, tr( "Active layer is not vector" ), tr( "The merge features tool only works on vector layers. Please select a vector layer from the layer list" ) );
    return;
  }

  if ( !vl->isEditable() )
  {
    QMessageBox::information( 0, tr( "Layer not editable" ), tr( "Merging features can only be done for layers in editing mode. To use the merge tool, go to  Layer->Toggle editing" ) );
    return;
  }

  //get selected feature ids (as a QSet<int> )
  const QgsFeatureIds& featureIdSet = vl->selectedFeaturesIds();
  if ( featureIdSet.size() < 2 )
  {
    QMessageBox::information( 0, tr( "Not enough features selected" ), tr( "The merge tool requires at least two selected features" ) );
    return;
  }

  //get initial selection (may be altered by attribute merge dialog later)
  QgsFeatureList featureList = vl->selectedFeatures();  //get QList<QgsFeature>

  //merge the attributes together
  QgsMergeAttributesDialog d( featureList, vl, mapCanvas() );
  if ( d.exec() == QDialog::Rejected )
  {
    return;
  }

  vl->beginEditCommand( tr( "Merged feature attributes" ) );

  const QgsAttributes &merged = d.mergedAttributes();

  foreach ( QgsFeatureId fid, vl->selectedFeaturesIds() )
  {
    for ( int i = 0; i < merged.count(); ++i )
    {
      vl->changeAttributeValue( fid, i, merged.at( i ) );
    }
  }

  vl->endEditCommand();

  if ( mapCanvas() )
  {
    mapCanvas()->refresh();
  }
}

void QgisApp::mergeSelectedFeatures()
{
  //get active layer (hopefully vector)
  QgsMapLayer* activeMapLayer = activeLayer();
  if ( !activeMapLayer )
  {
    QMessageBox::information( 0, tr( "No active layer" ), tr( "No active layer found. Please select a layer in the layer list" ) );
    return;
  }
  QgsVectorLayer* vl = qobject_cast<QgsVectorLayer *>( activeMapLayer );
  if ( !vl )
  {
    QMessageBox::information( 0, tr( "Active layer is not vector" ), tr( "The merge features tool only works on vector layers. Please select a vector layer from the layer list" ) );
    return;
  }
  if ( !vl->isEditable() )
  {
    QMessageBox::information( 0, tr( "Layer not editable" ), tr( "Merging features can only be done for layers in editing mode. To use the merge tool, go to  Layer->Toggle editing" ) );
    return;
  }

  QgsVectorDataProvider* dp = vl->dataProvider();
  bool providerChecksTypeStrictly = true;
  if ( dp )
  {
    providerChecksTypeStrictly = dp->doesStrictFeatureTypeCheck();
  }

  //get selected feature ids (as a QSet<int> )
  const QgsFeatureIds& featureIdSet = vl->selectedFeaturesIds();
  if ( featureIdSet.size() < 2 )
  {
    QMessageBox::information( 0, tr( "Not enough features selected" ), tr( "The merge tool requires at least two selected features" ) );
    return;
  }

  //get initial selection (may be altered by attribute merge dialog later)
  QgsFeatureList featureList = vl->selectedFeatures();  //get QList<QgsFeature>
  bool canceled;
  QgsGeometry* unionGeom = unionGeometries( vl, featureList, canceled );
  if ( !unionGeom )
  {
    if ( !canceled )
    {
      QMessageBox::critical( 0, tr( "Merge failed" ), tr( "An error occured during the merge operation" ) );
    }
    return;
  }

  //make a first geometry union and notify the user straight away if the union geometry type does not match the layer one
  if ( providerChecksTypeStrictly && unionGeom->wkbType() != vl->wkbType() )
  {
    QMessageBox::critical( 0, tr( "Union operation canceled" ), tr( "The union operation would result in a geometry type that is not compatible with the current layer and therefore is canceled" ) );
    delete unionGeom;
    return;
  }

  //merge the attributes together
  QgsMergeAttributesDialog d( featureList, vl, mapCanvas() );
  if ( d.exec() == QDialog::Rejected )
  {
    delete unionGeom;
    return;
  }

  QgsFeatureList featureListAfter = vl->selectedFeatures();

  if ( featureListAfter.size() < 2 )
  {
    QMessageBox::information( 0, tr( "Not enough features selected" ), tr( "The merge tool requires at least two selected features" ) );
    delete unionGeom;
    return;
  }

  //if the user changed the feature selection in the merge dialog, we need to repeat the union and check the type
  if ( featureList.size() != featureListAfter.size() )
  {
    delete unionGeom;
    bool canceled;
    unionGeom = unionGeometries( vl, featureListAfter, canceled );
    if ( !unionGeom )
    {
      if ( !canceled )
      {
        QMessageBox::critical( 0, tr( "Merge failed" ), tr( "An error occured during the merge operation" ) );
      }
      return;
    }

    if ( providerChecksTypeStrictly && unionGeom->wkbType() != vl->wkbType() )
    {
      QMessageBox::critical( 0, "Union operation canceled", tr( "The union operation would result in a geometry type that is not compatible with the current layer and therefore is canceled" ) );
      delete unionGeom;
      return;
    }
  }

  vl->beginEditCommand( tr( "Merged features" ) );

  //create new feature
  QgsFeature newFeature;
  newFeature.setGeometry( unionGeom );
  newFeature.setAttributes( d.mergedAttributes() );

  QgsFeatureList::const_iterator feature_it = featureListAfter.constBegin();
  for ( ; feature_it != featureListAfter.constEnd(); ++feature_it )
  {
    vl->deleteFeature( feature_it->id() );
  }

  vl->addFeature( newFeature, false );

  vl->endEditCommand();

  if ( mapCanvas() )
  {
    mapCanvas()->refresh();
  }
}

void QgisApp::nodeTool()
{
  mMapCanvas->setMapTool( mMapTools.mNodeTool );
}

void QgisApp::rotatePointSymbols()
{
  mMapCanvas->setMapTool( mMapTools.mRotatePointSymbolsTool );
}

void QgisApp::snappingOptions()
{
  mSnappingDialog->show();
}

void QgisApp::splitFeatures()
{
  mMapCanvas->setMapTool( mMapTools.mSplitFeatures );
}

void QgisApp::splitParts()
{
  mMapCanvas->setMapTool( mMapTools.mSplitParts );
}

void QgisApp::reshapeFeatures()
{
  mMapCanvas->setMapTool( mMapTools.mReshapeFeatures );
}

void QgisApp::addFeature()
{
  if ( mMapCanvas && mMapCanvas->isDrawing() )
  {
    return;
  }
  mMapCanvas->setMapTool( mMapTools.mAddFeature );
}

void QgisApp::select()
{
  mMapCanvas->setMapTool( mMapTools.mSelect );
}

void QgisApp::selectByRectangle()
{
  mMapCanvas->setMapTool( mMapTools.mSelectRectangle );
}

void QgisApp::selectByPolygon()
{
  mMapCanvas->setMapTool( mMapTools.mSelectPolygon );
}

void QgisApp::selectByFreehand()
{
  mMapCanvas->setMapTool( mMapTools.mSelectFreehand );
}

void QgisApp::selectByRadius()
{
  mMapCanvas->setMapTool( mMapTools.mSelectRadius );
}

void QgisApp::deselectAll()
{
  if ( !mMapCanvas || mMapCanvas->isDrawing() )
  {
    return;
  }

  // Turn off rendering to improve speed.
  bool renderFlagState = mMapCanvas->renderFlag();
  if ( renderFlagState )
    mMapCanvas->setRenderFlag( false );

  QMap<QString, QgsMapLayer*> layers = QgsMapLayerRegistry::instance()->mapLayers();
  for ( QMap<QString, QgsMapLayer*>::iterator it = layers.begin(); it != layers.end(); it++ )
  {
    QgsVectorLayer *vl = qobject_cast<QgsVectorLayer *>( it.value() );
    if ( !vl )
      continue;

    vl->removeSelection();
  }

  // Turn on rendering (if it was on previously)
  if ( renderFlagState )
    mMapCanvas->setRenderFlag( true );
}

void QgisApp::selectByExpression()
{
  QgsVectorLayer *vlayer = qobject_cast<QgsVectorLayer *>( mMapCanvas->currentLayer() );
  if ( !vlayer )
  {
    messageBar()->pushMessage(
      tr( "No active vector layer" ),
      tr( "To select features, choose a vector layer in the legend" ),
      QgsMessageBar::INFO,
      messageTimeout() );
    return;
  }

  QgsExpressionSelectionDialog* dlg = new QgsExpressionSelectionDialog( vlayer );
  dlg->setAttribute( Qt::WA_DeleteOnClose );
  dlg->show();
}

void QgisApp::addRing()
{
  if ( mMapCanvas && mMapCanvas->isDrawing() )
  {
    return;
  }
  mMapCanvas->setMapTool( mMapTools.mAddRing );
}

void QgisApp::addPart()
{
  if ( mMapCanvas && mMapCanvas->isDrawing() )
  {
    return;
  }
  mMapCanvas->setMapTool( mMapTools.mAddPart );
}


void QgisApp::editCut( QgsMapLayer * layerContainingSelection )
{
  if ( mMapCanvas && mMapCanvas->isDrawing() )
  {
    return;
  }

  // Test for feature support in this layer
  QgsVectorLayer* selectionVectorLayer = qobject_cast<QgsVectorLayer *>( layerContainingSelection ? layerContainingSelection : activeLayer() );
  if ( !selectionVectorLayer )
    return;

  clipboard()->replaceWithCopyOf( selectionVectorLayer );

  selectionVectorLayer->beginEditCommand( tr( "Features cut" ) );
  selectionVectorLayer->deleteSelectedFeatures();
  selectionVectorLayer->endEditCommand();
}

void QgisApp::editCopy( QgsMapLayer * layerContainingSelection )
{
  if ( mMapCanvas && mMapCanvas->isDrawing() )
  {
    return;
  }

  QgsVectorLayer* selectionVectorLayer = qobject_cast<QgsVectorLayer *>( layerContainingSelection ? layerContainingSelection : activeLayer() );
  if ( !selectionVectorLayer )
    return;

  // Test for feature support in this layer
  clipboard()->replaceWithCopyOf( selectionVectorLayer );
}

void QgisApp::clipboardChanged()
{
  activateDeactivateLayerRelatedActions( activeLayer() );
}

void QgisApp::editPaste( QgsMapLayer *destinationLayer )
{
  if ( mMapCanvas && mMapCanvas->isDrawing() )
  {
    return;
  }

  QgsVectorLayer *pasteVectorLayer = qobject_cast<QgsVectorLayer *>( destinationLayer ? destinationLayer : activeLayer() );
  if ( !pasteVectorLayer )
    return;

  pasteVectorLayer->beginEditCommand( tr( "Features pasted" ) );
  QgsFeatureList features;
  if ( mMapCanvas->mapRenderer()->hasCrsTransformEnabled() )
  {
    features = clipboard()->transformedCopyOf( pasteVectorLayer->crs(), pasteVectorLayer->pendingFields() );
  }
  else
  {
    features = clipboard()->copyOf( pasteVectorLayer->pendingFields() );
  }

  QHash<int, int> remap;
  const QgsFields &fields = clipboard()->fields();
  QgsAttributeList pkAttrList = pasteVectorLayer->pendingPkAttributesList();
  for ( int idx = 0; idx < fields.count(); ++idx )
  {
    int dst = pasteVectorLayer->fieldNameIndex( fields[idx].name() );
    if ( dst < 0 || pkAttrList.contains( dst ) )
    {
      // skip primary key attributes
      continue;
    }
    remap.insert( idx, dst );
  }

  int dstAttrCount = pasteVectorLayer->pendingFields().count();
  for ( int i = 0; i < features.size(); i++ )
  {
    QgsFeature &f = features[i];
    const QgsAttributes &srcAttr = f.attributes();
    QgsAttributes dstAttr( dstAttrCount );

    for ( int src = 0; src < srcAttr.count(); ++src )
    {
      int dst = remap.value( src, -1 );
      if ( dst < 0 )
        continue;

      dstAttr[ dst ] = srcAttr[ src ];
    }

    f.setAttributes( dstAttr );

    //avoid intersection if enabled in digitize settings
    if ( f.geometry() )
    {
      f.geometry()->avoidIntersections();
    }
  }

  pasteVectorLayer->addFeatures( features );
  pasteVectorLayer->endEditCommand();
  mMapCanvas->refresh();
}

void QgisApp::pasteAsNewVector()
{
  if ( mMapCanvas && mMapCanvas->isDrawing() ) return;

  QgsVectorLayer * layer = pasteToNewMemoryVector();
  if ( !layer ) return;

  saveAsVectorFileGeneral( false, layer, false );

  delete layer;
}

QgsVectorLayer * QgisApp::pasteAsNewMemoryVector( const QString & theLayerName )
{
  if ( mMapCanvas && mMapCanvas->isDrawing() ) return 0;

  QString layerName = theLayerName;

  if ( layerName.isEmpty() )
  {
    bool ok;
    QString defaultName = tr( "Pasted" );
    layerName = QInputDialog::getText( this, tr( "New memory layer name" ),
                                       tr( "Layer name" ), QLineEdit::Normal,
                                       defaultName, &ok );
    if ( !ok ) return 0;

    if ( layerName.isEmpty() )
    {
      layerName = defaultName;
    }
  }

  QgsVectorLayer * layer = pasteToNewMemoryVector();
  if ( !layer ) return 0;

  layer->setLayerName( layerName );

  mMapCanvas->freeze();

  QgsMapLayerRegistry::instance()->addMapLayer( layer );

  mMapCanvas->freeze( false );
  mMapCanvas->refresh();

  qApp->processEvents();

  return layer;
}

QgsVectorLayer * QgisApp::pasteToNewMemoryVector()
{
  // Decide geometry type from features, switch to multi type if at least one multi is found
  QMap<QGis::WkbType, int> typeCounts;
  QgsFeatureList features = clipboard()->copyOf();
  for ( int i = 0; i < features.size(); i++ )
  {
    QgsFeature &feature = features[i];
    if ( !feature.geometry() ) continue;
    QGis::WkbType type = QGis::flatType( feature.geometry()->wkbType() );

    if ( type == QGis::WKBUnknown || type == QGis::WKBNoGeometry ) continue;
    if ( QGis::isSingleType( type ) )
    {
      if ( typeCounts.contains( QGis::multiType( type ) ) )
      {
        typeCounts[ QGis::multiType( type )] = typeCounts[ QGis::multiType( type )] + 1;
      }
      else
      {
        typeCounts[ type ] = typeCounts[ type ] + 1;
      }
    }
    else if ( QGis::isMultiType( type ) )
    {
      if ( typeCounts.contains( QGis::singleType( type ) ) )
      {
        // switch to multi type
        typeCounts[type] = typeCounts[ QGis::singleType( type )];
        typeCounts.remove( QGis::singleType( type ) );
      }
      typeCounts[type] = typeCounts[type] + 1;
    }
  }

  QGis::WkbType wkbType = typeCounts.size() > 0 ? typeCounts.keys().value( 0 ) : QGis::WKBPoint;

  QString typeName = QString( QGis::featureType( wkbType ) ).replace( "WKB", "" );

  QgsDebugMsg( QString( "output wkbType = %1 typeName = %2" ).arg( wkbType ).arg( typeName ) );

  QString message;

  if ( features.size() == 0 )
  {
    message = tr( "No features in clipboard." ); // should not happen
  }
  else if ( typeCounts.size() == 0 )
  {
    message = tr( "No features with geometry found, point type layer will be created." );
  }
  else if ( typeCounts.size() > 1 )
  {
    message = tr( "Multiple geometry types found, features with geometry different from %1 will be created without geometry." ).arg( typeName );
  }

  if ( !message.isEmpty() )
  {
    QMessageBox::warning( this, tr( "Warning" ), message , QMessageBox::Ok );
  }

  QgsVectorLayer * layer = new QgsVectorLayer( typeName, "pasted_features", "memory" );

  if ( !layer->isValid() || !layer->dataProvider() )
  {
    delete layer;
    QMessageBox::warning( this, tr( "Warning" ), tr( "Cannot create new layer" ), QMessageBox::Ok );
    return 0;
  }

  layer->startEditing();
  layer->setCrs( clipboard()->crs(), false );

  foreach ( QgsField f, clipboard()->fields().toList() )
  {
    QgsDebugMsg( QString( "field %1 (%2)" ).arg( f.name() ).arg( QVariant::typeToName( f.type() ) ) );
    if ( !layer->addAttribute( f ) )
    {
      QMessageBox::warning( this, tr( "Warning" ),
                            tr( "Cannot create field %1 (%2,%3)" ).arg( f.name() ).arg( f.typeName() ).arg( QVariant::typeToName( f.type() ) ),
                            QMessageBox::Ok );
      delete layer;
      return 0;
    }
  }

  // Convert to multi if necessary
  for ( int i = 0; i < features.size(); i++ )
  {
    QgsFeature &feature = features[i];
    if ( !feature.geometry() ) continue;
    QGis::WkbType type = QGis::flatType( feature.geometry()->wkbType() );
    if ( type == QGis::WKBUnknown || type == QGis::WKBNoGeometry ) continue;

    if ( QGis::singleType( wkbType ) != QGis::singleType( type ) )
    {
      feature.setGeometry( 0 );
    }

    if ( QGis::isMultiType( wkbType ) &&  QGis::isSingleType( type ) )
    {
      feature.geometry()->convertToMultiType();
    }
  }
  if ( ! layer->addFeatures( features ) || ! layer->commitChanges() )
  {
    QgsDebugMsg( "Cannot add features or commit changes" );
    delete layer;
    return 0;
  }
  layer->removeSelection();

  QgsDebugMsg( QString( "%1 features pasted to memory layer" ).arg( layer->featureCount() ) );
  return layer;
}

void QgisApp::copyStyle( QgsMapLayer * sourceLayer )
{
  QgsMapLayer *selectionLayer = sourceLayer ? sourceLayer : activeLayer();
  if ( selectionLayer )
  {
    QDomImplementation DomImplementation;
    QDomDocumentType documentType =
      DomImplementation.createDocumentType(
        "qgis", "http://mrcc.com/qgis.dtd", "SYSTEM" );
    QDomDocument doc( documentType );
    QDomElement rootNode = doc.createElement( "qgis" );
    rootNode.setAttribute( "version", QString( "%1" ).arg( QGis::QGIS_VERSION ) );
    doc.appendChild( rootNode );
    QString errorMsg;
    if ( !selectionLayer->writeSymbology( rootNode, doc, errorMsg ) )
    {
      QMessageBox::warning( this,
                            tr( "Error" ),
                            tr( "Cannot copy style: %1" )
                            .arg( errorMsg ),
                            QMessageBox::Ok );
      return;
    }
    // Copies data in text form as well, so the XML can be pasted into a text editor
    clipboard()->setData( QGSCLIPBOARD_STYLE_MIME, doc.toByteArray(), doc.toString() );
    // Enables the paste menu element
    mActionPasteStyle->setEnabled( true );
  }
}

void QgisApp::pasteStyle( QgsMapLayer * destinationLayer )
{
  QgsMapLayer *selectionLayer = destinationLayer ? destinationLayer : activeLayer();
  if ( selectionLayer )
  {
    if ( clipboard()->hasFormat( QGSCLIPBOARD_STYLE_MIME ) )
    {
      QDomDocument doc( "qgis" );
      QString errorMsg;
      int errorLine, errorColumn;
      if ( !doc.setContent( clipboard()->data( QGSCLIPBOARD_STYLE_MIME ), false, &errorMsg, &errorLine, &errorColumn ) )
      {
        QMessageBox::information( this,
                                  tr( "Error" ),
                                  tr( "Cannot parse style: %1:%2:%3" )
                                  .arg( errorMsg )
                                  .arg( errorLine )
                                  .arg( errorColumn ),
                                  QMessageBox::Ok );
        return;
      }
      QDomElement rootNode = doc.firstChildElement( "qgis" );
      if ( !selectionLayer->readSymbology( rootNode, errorMsg ) )
      {
        QMessageBox::information( this,
                                  tr( "Error" ),
                                  tr( "Cannot read style: %1" )
                                  .arg( errorMsg ),
                                  QMessageBox::Ok );
        return;
      }

      mMapLegend->refreshLayerSymbology( selectionLayer->id(), false );
      mMapCanvas->refresh();
    }
  }
}

#if 0
void QgisApp::pasteTransformations()
{
  QgsPasteTransformations *pt = new QgsPasteTransformations();

  mMapCanvas->freeze();

  pt->exec();
}
#endif

void QgisApp::copyFeatures( QgsFeatureStore & featureStore )
{
  clipboard()->replaceWithCopyOf( featureStore );
}

void QgisApp::refreshMapCanvas()
{
  //clear all caches first
  QgsMapLayerRegistry::instance()->clearAllLayerCaches();
  //reload cached provider data
  QgsMapLayerRegistry::instance()->reloadAllLayers();
  //then refresh
  mMapCanvas->refresh();
}

void QgisApp::toggleMapTips()
{
  mMapTipsVisible = !mMapTipsVisible;
  // if off, stop the timer
  if ( !mMapTipsVisible )
  {
    mpMapTipsTimer->stop();
  }
}

void QgisApp::toggleEditing()
{
  if ( mMapCanvas && mMapCanvas->isDrawing() )
    return;

  QgsVectorLayer *currentLayer = qobject_cast<QgsVectorLayer*>( activeLayer() );
  if ( currentLayer )
  {
    toggleEditing( currentLayer, true );
  }
  else
  {
    // active although there's no layer active!?
    mActionToggleEditing->setChecked( false );
  }
}

bool QgisApp::toggleEditing( QgsMapLayer *layer, bool allowCancel )
{
  QgsVectorLayer *vlayer = qobject_cast<QgsVectorLayer *>( layer );
  if ( !vlayer )
  {
    return false;
  }

  bool res = true;

  if ( !vlayer->isEditable() && !vlayer->isReadOnly() )
  {
    if ( !( vlayer->dataProvider()->capabilities() & QgsVectorDataProvider::EditingCapabilities ) )
    {
      mActionToggleEditing->setChecked( false );
      mActionToggleEditing->setEnabled( false );
      messageBar()->pushMessage( tr( "Start editing failed" ),
                                 tr( "Provider cannot be opened for editing" ),
                                 QgsMessageBar::INFO, messageTimeout() );
      return false;
    }

    vlayer->startEditing();

    QSettings settings;
    QString markerType = settings.value( "/qgis/digitizing/marker_style", "Cross" ).toString();
    bool markSelectedOnly = settings.value( "/qgis/digitizing/marker_only_for_selected", false ).toBool();

    // redraw only if markers will be drawn
    if (( !markSelectedOnly || vlayer->selectedFeatureCount() > 0 ) &&
        ( markerType == "Cross" || markerType == "SemiTransparentCircle" ) )
    {
      vlayer->triggerRepaint();
    }
  }
  else if ( vlayer->isModified() )
  {
    QMessageBox::StandardButtons buttons = QMessageBox::Save | QMessageBox::Discard;
    if ( allowCancel )
      buttons |= QMessageBox::Cancel;

    switch ( QMessageBox::information( 0,
                                       tr( "Stop editing" ),
                                       tr( "Do you want to save the changes to layer %1?" ).arg( vlayer->name() ),
                                       buttons ) )
    {
      case QMessageBox::Cancel:
        res = false;
        break;

      case QMessageBox::Save:
        if ( !vlayer->commitChanges() )
        {
          commitError( vlayer );
          // Leave the in-memory editing state alone,
          // to give the user a chance to enter different values
          // and try the commit again later
          res = false;
        }

        vlayer->triggerRepaint();
        break;

      case QMessageBox::Discard:
        mMapCanvas->freeze( true );
        if ( !vlayer->rollBack() )
        {
          messageBar()->pushMessage( tr( "Error" ),
                                     tr( "Problems during roll back" ),
                                     QgsMessageBar::CRITICAL );
          res = false;
        }
        mMapCanvas->freeze( false );

        vlayer->triggerRepaint();
        break;

      default:
        break;
    }
  }
  else //layer not modified
  {
    mMapCanvas->freeze( true );
    vlayer->rollBack();
    mMapCanvas->freeze( false );
    res = true;
    vlayer->triggerRepaint();
  }

  if ( !res && layer == activeLayer() )
  {
    // while also called when layer sends editingStarted/editingStopped signals,
    // this ensures correct restoring of gui state if toggling was canceled
    // or layer commit/rollback functions failed
    activateDeactivateLayerRelatedActions( layer );
  }

  return res;
}

void QgisApp::saveActiveLayerEdits()
{
  saveEdits( activeLayer(), true, true );
}

void QgisApp::saveEdits( QgsMapLayer *layer, bool leaveEditable, bool triggerRepaint )
{
  QgsVectorLayer *vlayer = qobject_cast<QgsVectorLayer *>( layer );
  if ( !vlayer || !vlayer->isEditable() || !vlayer->isModified() )
    return;

  if ( vlayer == activeLayer() )
    mSaveRollbackInProgress = true;

  if ( !vlayer->commitChanges() )
  {
    mSaveRollbackInProgress = false;
    commitError( vlayer );
  }

  if ( leaveEditable )
  {
    vlayer->startEditing();
  }
  if ( triggerRepaint )
  {
    vlayer->triggerRepaint();
  }
}

void QgisApp::cancelEdits( QgsMapLayer *layer, bool leaveEditable, bool triggerRepaint )
{
  QgsVectorLayer *vlayer = qobject_cast<QgsVectorLayer *>( layer );
  if ( !vlayer || !vlayer->isEditable() )
    return;

  if ( vlayer == activeLayer() && leaveEditable )
    mSaveRollbackInProgress = true;

  mMapCanvas->freeze( true );
  if ( !vlayer->rollBack( !leaveEditable ) )
  {
    mSaveRollbackInProgress = false;
    QMessageBox::information( 0,
                              tr( "Error" ),
                              tr( "Could not %1 changes to layer %2\n\nErrors: %3\n" )
                              .arg( leaveEditable ? tr( "rollback" ) : tr( "cancel" ) )
                              .arg( vlayer->name() )
                              .arg( vlayer->commitErrors().join( "\n  " ) ) );
  }
  mMapCanvas->freeze( false );

  if ( leaveEditable )
  {
    vlayer->startEditing();
  }
  if ( triggerRepaint )
  {
    vlayer->triggerRepaint();
  }
}

void QgisApp::saveEdits()
{
  if ( mMapCanvas && mMapCanvas->isDrawing() )
    return;

  foreach ( QgsMapLayer * layer, mMapLegend->selectedLayers() )
  {
    saveEdits( layer, true, false );
  }
  mMapCanvas->refresh();
  activateDeactivateLayerRelatedActions( activeLayer() );
}

void QgisApp::saveAllEdits( bool verifyAction )
{
  if ( mMapCanvas && mMapCanvas->isDrawing() )
    return;

  if ( verifyAction )
  {
    if ( !verifyEditsActionDialog( tr( "Save" ), tr( "all" ) ) )
      return;
  }

  foreach ( QgsMapLayer * layer, editableLayers( true ) )
  {
    saveEdits( layer, true, false );
  }
  mMapCanvas->refresh();
  activateDeactivateLayerRelatedActions( activeLayer() );
}

void QgisApp::rollbackEdits()
{
  if ( mMapCanvas && mMapCanvas->isDrawing() )
    return;

  foreach ( QgsMapLayer * layer, mMapLegend->selectedLayers() )
  {
    cancelEdits( layer, true, false );
  }
  mMapCanvas->refresh();
  activateDeactivateLayerRelatedActions( activeLayer() );
}

void QgisApp::rollbackAllEdits( bool verifyAction )
{
  if ( mMapCanvas && mMapCanvas->isDrawing() )
    return;

  if ( verifyAction )
  {
    if ( !verifyEditsActionDialog( tr( "Rollback" ), tr( "all" ) ) )
      return;
  }

  foreach ( QgsMapLayer * layer, editableLayers( true ) )
  {
    cancelEdits( layer, true, false );
  }
  mMapCanvas->refresh();
  activateDeactivateLayerRelatedActions( activeLayer() );
}

void QgisApp::cancelEdits()
{
  if ( mMapCanvas && mMapCanvas->isDrawing() )
    return;

  foreach ( QgsMapLayer * layer, mMapLegend->selectedLayers() )
  {
    cancelEdits( layer, false, false );
  }
  mMapCanvas->refresh();
  activateDeactivateLayerRelatedActions( activeLayer() );
}

void QgisApp::cancelAllEdits( bool verifyAction )
{
  if ( mMapCanvas && mMapCanvas->isDrawing() )
    return;

  if ( verifyAction )
  {
    if ( !verifyEditsActionDialog( tr( "Cancel" ), tr( "all" ) ) )
      return;
  }

  foreach ( QgsMapLayer * layer, editableLayers() )
  {
    cancelEdits( layer, false, false );
  }
  mMapCanvas->refresh();
  activateDeactivateLayerRelatedActions( activeLayer() );
}

bool QgisApp::verifyEditsActionDialog( const QString& act, const QString& upon )
{
  bool res = false;
  switch ( QMessageBox::information( 0,
                                     tr( "Current edits" ),
                                     tr( "%1 current changes for %2 layer(s)?" )
                                     .arg( act )
                                     .arg( upon ),
                                     QMessageBox::Cancel | QMessageBox::Ok ) )
  {
    case QMessageBox::Ok:
      res = true;
      break;
    default:
      break;
  }
  return res;
}

void QgisApp::updateLayerModifiedActions()
{
  bool enableSaveLayerEdits = false;
  QgsVectorLayer* vlayer = qobject_cast<QgsVectorLayer *>( activeLayer() );
  if ( vlayer )
  {
    QgsVectorDataProvider* dprovider = vlayer->dataProvider();
    if ( dprovider )
    {
      enableSaveLayerEdits = ( dprovider->capabilities() & QgsVectorDataProvider::ChangeAttributeValues
                               && vlayer->isEditable()
                               && vlayer->isModified() );
    }
  }
  mActionSaveLayerEdits->setEnabled( enableSaveLayerEdits );

  mActionSaveEdits->setEnabled( mMapLegend && mMapLegend->selectedLayersEditable( true ) );
  mActionRollbackEdits->setEnabled( mMapLegend && mMapLegend->selectedLayersEditable( true ) );
  mActionCancelEdits->setEnabled( mMapLegend && mMapLegend->selectedLayersEditable() );

  bool hasEditLayers = ( editableLayers().count() > 0 );
  mActionAllEdits->setEnabled( hasEditLayers );
  mActionCancelAllEdits->setEnabled( hasEditLayers );

  bool hasModifiedLayers = ( editableLayers( true ).count() > 0 );
  mActionSaveAllEdits->setEnabled( hasModifiedLayers );
  mActionRollbackAllEdits->setEnabled( hasModifiedLayers );
}

QList<QgsMapLayer *> QgisApp::editableLayers( bool modified ) const
{
  QList<QgsMapLayer*> editLayers;
  // use legend layers (instead of registry) so QList mirrors its order
  QList<QgsMapLayer*> layers = mMapLegend->layers();
  if ( layers.count() > 0 )
  {
    foreach ( QgsMapLayer* layer, layers )
    {
      // get layer's editable/modified state from registry since we may be
      // responding to same signal that legend is also responding to
      QgsVectorLayer *vl = qobject_cast<QgsVectorLayer*>(
                             QgsMapLayerRegistry::instance()->mapLayer( layer->id() ) );
      if ( !vl )
      {
        continue;
      }
      if ( vl->isEditable() && ( !modified || ( modified && vl->isModified() ) ) )
      {
        editLayers << vl;
      }
    }
  }
  return editLayers;
}

void QgisApp::layerSubsetString()
{
  if ( mMapCanvas && mMapCanvas->isDrawing() )
    return;

  QgsVectorLayer *vlayer = qobject_cast<QgsVectorLayer *>( activeLayer() );
  if ( !vlayer )
    return;

  // launch the query builder
  QgsQueryBuilder *qb = new QgsQueryBuilder( vlayer, this );
  QString subsetBefore = vlayer->subsetString();

  // Set the sql in the query builder to the same in the prop dialog
  // (in case the user has already changed it)
  qb->setSql( vlayer->subsetString() );
  // Open the query builder
  if ( qb->exec() )
  {
    if ( subsetBefore != qb->sql() )
    {
      mMapCanvas->refresh();
      if ( mMapLegend )
      {
        mMapLegend->refreshLayerSymbology( vlayer->id(), false );
      }
    }
  }

  // delete the query builder object
  delete qb;
}

void QgisApp::showMouseCoordinate( const QgsPoint & p )
{
  if ( mMapTipsVisible )
  {
    // store the point, we need it for when the maptips timer fires
    mLastMapPosition = p;

    // we use this slot to control the timer for maptips since it is fired each time
    // the mouse moves.
    if ( mMapCanvas->underMouse() )
    {
      // Clear the maptip (this is done conditionally)
      mpMaptip->clear( mMapCanvas );
      // don't start the timer if the mouse is not over the map canvas
      mpMapTipsTimer->start();
      //QgsDebugMsg("Started maptips timer");
    }
  }
  if ( mToggleExtentsViewButton->isChecked() )
  {
    //we are in show extents mode so no need to do anything
    return;
  }
  else
  {
    if ( mMapCanvas->mapUnits() == QGis::Degrees )
    {
      QString format = QgsProject::instance()->readEntry( "PositionPrecision", "/DegreeFormat", "D" );

      if ( format == "DM" )
        mCoordsEdit->setText( p.toDegreesMinutes( mMousePrecisionDecimalPlaces ) );
      else if ( format == "DMS" )
        mCoordsEdit->setText( p.toDegreesMinutesSeconds( mMousePrecisionDecimalPlaces ) );
      else
        mCoordsEdit->setText( p.toString( mMousePrecisionDecimalPlaces ) );
    }
    else
    {
      mCoordsEdit->setText( p.toString( mMousePrecisionDecimalPlaces ) );
    }

    if ( mCoordsEdit->width() > mCoordsEdit->minimumWidth() )
    {
      mCoordsEdit->setMinimumWidth( mCoordsEdit->width() );
    }
  }
}


void QgisApp::showScale( double theScale )
{
  // Why has MapCanvas the scale inverted?
  mScaleEdit->setScale( 1.0 / theScale );

  // Not sure if the lines below do anything meaningful /Homann
  if ( mScaleEdit->width() > mScaleEdit->minimumWidth() )
  {
    mScaleEdit->setMinimumWidth( mScaleEdit->width() );
  }
}

void QgisApp::userScale()
{
  // Why has MapCanvas the scale inverted?
  mMapCanvas->zoomScale( 1.0 / mScaleEdit->scale() );
}

void QgisApp::userCenter()
{
  QStringList parts = mCoordsEdit->text().split( ',' );
  if ( parts.size() != 2 )
    return;

  bool xOk;
  double x = parts.at( 0 ).toDouble( &xOk );
  if ( !xOk )
    return;

  bool yOk;
  double y = parts.at( 1 ).toDouble( &yOk );
  if ( !yOk )
    return;

  QgsRectangle r = mMapCanvas->extent();

  mMapCanvas->setExtent(
    QgsRectangle(
      x - r.width() / 2.0,  y - r.height() / 2.0,
      x + r.width() / 2.0, y + r.height() / 2.0
    )
  );
  mMapCanvas->refresh();
}


// toggle overview status
void QgisApp::isInOverview()
{
  mMapLegend->legendLayerShowInOverview();
}

void QgisApp::removingLayers( QStringList theLayers )
{
  foreach ( const QString &layerId, theLayers )
  {
    QgsVectorLayer *vlayer = qobject_cast<QgsVectorLayer*>(
                               QgsMapLayerRegistry::instance()->mapLayer( layerId ) );
    if ( !vlayer || !vlayer->isEditable() )
      return;

    toggleEditing( vlayer, false );
  }
}

void QgisApp::removeAllLayers()
{
  QgsMapLayerRegistry::instance()->removeAllMapLayers();
}

void QgisApp::removeLayer()
{
  if ( mMapCanvas && mMapCanvas->isDrawing() )
  {
    return;
  }

  if ( !mMapLegend )
  {
    return;
  }

  foreach ( QgsMapLayer * layer, mMapLegend->selectedLayers() )
  {
    QgsVectorLayer *vlayer = qobject_cast<QgsVectorLayer*>( layer );
    if ( vlayer && vlayer->isEditable() && !toggleEditing( vlayer, true ) )
      return;
  }

  mMapLegend->removeSelectedLayers();

  mMapCanvas->refresh();
}

void QgisApp::duplicateLayers( QList<QgsMapLayer *> lyrList )
{
  if ( mMapCanvas && mMapCanvas->isDrawing() )
  {
    return;
  }

  if ( !mMapLegend )
  {
    return;
  }

  const QList<QgsMapLayer *> selectedLyrs = lyrList.empty() ? mMapLegend->selectedLayers() : lyrList;
  if ( selectedLyrs.empty() )
  {
    return;
  }

  mMapCanvas->freeze();
  QgsMapLayer *dupLayer;
  QString layerDupName, unSppType;
  QList<QgsMessageBarItem *> msgBars;

  foreach ( QgsMapLayer * selectedLyr, selectedLyrs )
  {
    dupLayer = 0;
    unSppType = QString( "" );
    layerDupName = selectedLyr->name() + " " + tr( "copy" );

    if ( selectedLyr->type() == QgsMapLayer::PluginLayer )
    {
      unSppType = tr( "Plugin layer" );
    }

    // duplicate the layer's basic parameters

    if ( unSppType.isEmpty() )
    {
      QgsVectorLayer *vlayer = qobject_cast<QgsVectorLayer*>( selectedLyr );
      // TODO: add other layer types that can be duplicated
      // currently memory and plugin layers are skipped
      if ( vlayer && vlayer->storageType() == "Memory storage" )
      {
        unSppType = tr( "Memory layer" );
      }
      else if ( vlayer )
      {
        dupLayer = new QgsVectorLayer( vlayer->source(), layerDupName, vlayer->providerType() );
      }
    }

    if ( unSppType.isEmpty() && !dupLayer )
    {
      QgsRasterLayer *rlayer = qobject_cast<QgsRasterLayer*>( selectedLyr );
      if ( rlayer )
      {
        dupLayer = new QgsRasterLayer( rlayer->source(), layerDupName );
      }
    }

    if ( unSppType.isEmpty() && dupLayer && !dupLayer->isValid() )
    {
      msgBars.append( new QgsMessageBarItem(
                        tr( "Duplicate layer: " ),
                        tr( "%1 (duplication resulted in invalid layer)" ).arg( selectedLyr->name() ) ,
                        QgsMessageBar::WARNING,
                        0,
                        mInfoBar ) );
      continue;
    }

    if ( !unSppType.isEmpty() || !dupLayer )
    {
      msgBars.append( new QgsMessageBarItem(
                        tr( "Duplicate layer: " ),
                        tr( "%1 (%2 type unsupported)" )
                        .arg( selectedLyr->name() )
                        .arg( !unSppType.isEmpty() ? QString( "'" ) + unSppType + "' " : "" ),
                        QgsMessageBar::WARNING,
                        0,
                        mInfoBar ) );
      continue;
    }

    // add layer to layer registry and legend
    QList<QgsMapLayer *> myList;
    myList << dupLayer;
    QgsMapLayerRegistry::instance()->addMapLayers( myList );

    // verify layer has been added to legend
    QgsLegendLayer *duplLayer = 0;
    duplLayer = mMapLegend->findLegendLayer( dupLayer );
    if ( !duplLayer )
    {
      // some source layers, like items > 4th in a container, have their layer
      // registered but do not show up in the legend, so manually add them
      QgsLegendLayer* llayer = new QgsLegendLayer( dupLayer );
      mMapLegend->insertTopLevelItem( 0, llayer );
      // double-check, or move of non-existent legend layer will segfault
      duplLayer = mMapLegend->findLegendLayer( dupLayer );
    }

    QgsLegendLayer *srclLayer = mMapLegend->findLegendLayer( selectedLyr );
    if ( duplLayer && srclLayer )
    {
      // move layer to just below source layer
      mMapLegend->moveItem( duplLayer, srclLayer );

      // duplicate the layer style
      copyStyle( selectedLyr );
      pasteStyle( dupLayer );

      QgsVectorLayer* vLayer = dynamic_cast<QgsVectorLayer*>( selectedLyr );
      QgsVectorLayer* vDupLayer = dynamic_cast<QgsVectorLayer*>( dupLayer );
      if ( vLayer && vDupLayer )
      {
        foreach ( const QgsVectorJoinInfo join, vLayer->vectorJoins() )
        {
          vDupLayer->addJoin( join );
        }
      }

      // always set duplicated layers to not visible
      // so layer can be configured before being turned on,
      // and no map canvas refresh needed when doing multiple duplications
      mMapLegend->setLayerVisible( dupLayer, false );
    }
  }

  dupLayer = 0;

  // update UI
  qApp->processEvents();

  mMapCanvas->freeze( false );

  // display errors in message bar after duplication of layers
  foreach ( QgsMessageBarItem * msgBar, msgBars )
  {
    mInfoBar->pushItem( msgBar );
  }
}

void QgisApp::setLayerCRS()
{
  if ( mMapCanvas && mMapCanvas->isDrawing() )
  {
    return;
  }

  if ( !( mMapLegend && mMapLegend->currentLayer() ) )
  {
    return;
  }

  QgsGenericProjectionSelector * mySelector = new QgsGenericProjectionSelector( this );
  mySelector->setSelectedCrsId( mMapLegend->currentLayer()->crs().srsid() );
  mySelector->setMessage();
  if ( mySelector->exec() )
  {
    QgsCoordinateReferenceSystem crs( mySelector->selectedCrsId(), QgsCoordinateReferenceSystem::InternalCrsId );
    mMapLegend->setCRSForSelectedLayers( crs );
    mMapCanvas->refresh();
  }
  else
  {
    QApplication::restoreOverrideCursor();
  }

  delete mySelector;
}

void QgisApp::setProjectCRSFromLayer()
{
  if ( mMapCanvas && mMapCanvas->isDrawing() )
  {
    return;
  }

  if ( !( mMapLegend && mMapLegend->currentLayer() ) )
  {
    return;
  }

  QgsCoordinateReferenceSystem crs = mMapLegend->currentLayer()->crs();
  QgsMapRenderer* myRenderer = mMapCanvas->mapRenderer();
  mMapCanvas->freeze();
  myRenderer->setDestinationCrs( crs );
  if ( crs.mapUnits() != QGis::UnknownUnit )
  {
    myRenderer->setMapUnits( crs.mapUnits() );
  }
  mMapCanvas->freeze( false );
  mMapCanvas->refresh();
}

void QgisApp::zoomToLayerExtent()
{
  mMapLegend->legendLayerZoom();
}

void QgisApp::showPluginManager()
{

  if ( mPythonUtils && mPythonUtils->isEnabled() )
  {
    // Call pluginManagerInterface()->showPluginManager() as soon as the plugin installer says the remote data is fetched.
    QgsPythonRunner::run( "pyplugin_installer.instance().showPluginManagerWhenReady()" );
  }
  else
  {
    // Call the pluginManagerInterface directly
    mQgisInterface->pluginManagerInterface()->showPluginManager();
  }
}

// implementation of the python runner
class QgsPythonRunnerImpl : public QgsPythonRunner
{
  public:
    QgsPythonRunnerImpl( QgsPythonUtils* pythonUtils ) : mPythonUtils( pythonUtils ) {}

    virtual bool runCommand( QString command, QString messageOnError = QString() )
    {
      if ( mPythonUtils && mPythonUtils->isEnabled() )
      {
        return mPythonUtils->runString( command, messageOnError, false );
      }
      return false;
    }

    virtual bool evalCommand( QString command, QString &result )
    {
      if ( mPythonUtils && mPythonUtils->isEnabled() )
      {
        return mPythonUtils->evalString( command, result );
      }
      return false;
    }

  protected:
    QgsPythonUtils* mPythonUtils;
};

void QgisApp::loadPythonSupport()
{
  QString pythonlibName( "qgispython" );
#if defined(Q_WS_MAC) || defined(Q_OS_LINUX)
  pythonlibName.prepend( QgsApplication::libraryPath() );
#endif
#ifdef __MINGW32__
  pythonlibName.prepend( "lib" );
#endif
  QString version = QString( "%1.%2.%3" ).arg( QGis::QGIS_VERSION_INT / 10000 ).arg( QGis::QGIS_VERSION_INT / 100 % 100 ).arg( QGis::QGIS_VERSION_INT % 100 );
  QgsDebugMsg( QString( "load library %1 (%2)" ).arg( pythonlibName ).arg( version ) );
  QLibrary pythonlib( pythonlibName, version );
  // It's necessary to set these two load hints, otherwise Python library won't work correctly
  // see http://lists.kde.org/?l=pykde&m=117190116820758&w=2
  pythonlib.setLoadHints( QLibrary::ResolveAllSymbolsHint | QLibrary::ExportExternalSymbolsHint );
  if ( !pythonlib.load() )
  {
    pythonlib.setFileName( pythonlibName );
    if ( !pythonlib.load() )
    {
      QgsMessageLog::logMessage( tr( "Couldn't load Python support library: %1" ).arg( pythonlib.errorString() ) );
      return;
    }
  }

  //QgsDebugMsg("Python support library loaded successfully.");
  typedef QgsPythonUtils*( *inst )();
  inst pythonlib_inst = ( inst ) cast_to_fptr( pythonlib.resolve( "instance" ) );
  if ( !pythonlib_inst )
  {
    //using stderr on purpose because we want end users to see this [TS]
    QgsMessageLog::logMessage( tr( "Couldn't resolve python support library's instance() symbol." ) );
    return;
  }

  //QgsDebugMsg("Python support library's instance() symbol resolved.");
  mPythonUtils = pythonlib_inst();
  mPythonUtils->initPython( mQgisInterface );

  if ( mPythonUtils && mPythonUtils->isEnabled() )
  {
    QgsPluginRegistry::instance()->setPythonUtils( mPythonUtils );

    // init python runner
    QgsPythonRunner::setInstance( new QgsPythonRunnerImpl( mPythonUtils ) );

    QgsMessageLog::logMessage( tr( "Python support ENABLED :-) " ), QString::null, QgsMessageLog::INFO );
  }
  else
  {
    delete mActionShowPythonDialog;
    mActionShowPythonDialog = 0;
  }
}

void QgisApp::checkQgisVersion()
{
  QApplication::setOverrideCursor( Qt::WaitCursor );

  QNetworkReply *reply = QgsNetworkAccessManager::instance()->get( QNetworkRequest( QUrl( "http://qgis.org/version.txt" ) ) );
  connect( reply, SIGNAL( finished() ), this, SLOT( versionReplyFinished() ) );
}

void QgisApp::versionReplyFinished()
{
  QApplication::restoreOverrideCursor();

  QNetworkReply *reply = qobject_cast<QNetworkReply*>( sender() );
  if ( !reply )
    return;

  QNetworkReply::NetworkError error = reply->error();

  if ( error == QNetworkReply::NoError )
  {
    QString versionMessage = reply->readAll();
    QgsDebugMsg( QString( "version message: %1" ).arg( versionMessage ) );

    // strip the header
    QString contentFlag = "#QGIS Version";
    int pos = versionMessage.indexOf( contentFlag );
    if ( pos > -1 )
    {
      pos += contentFlag.length();
      QgsDebugMsg( QString( "Pos is %1" ).arg( pos ) );

      versionMessage = versionMessage.mid( pos );
      QStringList parts = versionMessage.split( "|", QString::SkipEmptyParts );
      // check the version from the  server against our version
      QString versionInfo;
      int currentVersion = parts[0].toInt();
      if ( currentVersion > QGis::QGIS_VERSION_INT )
      {
        // show version message from server
        versionInfo = tr( "There is a new version of QGIS available" ) + "\n";
      }
      else if ( QGis::QGIS_VERSION_INT > currentVersion )
      {
        versionInfo = tr( "You are running a development version of QGIS" ) + "\n";
      }
      else
      {
        versionInfo = tr( "You are running the current version of QGIS" ) + "\n";
      }

      if ( parts.count() > 1 )
      {
        versionInfo += parts[1] + "\n\n" + tr( "Would you like more information?" );

        QMessageBox::StandardButton result = QMessageBox::information( this,
                                             tr( "QGIS Version Information" ), versionInfo, QMessageBox::Ok |
                                             QMessageBox::Cancel );
        if ( result == QMessageBox::Ok )
        {
          // show more info
          QgsMessageViewer *mv = new QgsMessageViewer( this );
          mv->setWindowTitle( tr( "QGIS - Changes since last release" ) );
          mv->setMessageAsHtml( parts[2] );
          mv->exec();
        }
      }
      else
      {
        QMessageBox::information( this, tr( "QGIS Version Information" ), versionInfo );
      }
    }
    else
    {
      QMessageBox::warning( this, tr( "QGIS Version Information" ), tr( "Unable to get current version information from server" ) );
    }
  }
  else
  {
    // get error type
    QString detail;
    switch ( error )
    {
      case QNetworkReply::ConnectionRefusedError:
        detail = tr( "Connection refused - server may be down" );
        break;
      case QNetworkReply::HostNotFoundError:
        detail = tr( "QGIS server was not found" );
        break;
      default:
        detail = tr( "Unknown network socket error: %1" ).arg( error );
        break;
    }

    // show version message from server
    QMessageBox::critical( this, tr( "QGIS Version Information" ), tr( "Unable to communicate with QGIS Version server\n%1" ).arg( detail ) );
  }

  reply->deleteLater();
}

void QgisApp::configureShortcuts()
{
  QgsConfigureShortcutsDialog dlg;
  dlg.exec();
}

void QgisApp::customize()
{
  QgsCustomization::instance()->openDialog( this );
}

void QgisApp::options()
{
  showOptionsDialog( this );
}

void QgisApp::showOptionsDialog( QWidget *parent, QString currentPage )
{
  if ( mMapCanvas && mMapCanvas->isDrawing() )
  {
    return;
  }

  QSettings mySettings;
  QString oldScales = mySettings.value( "Map/scales", PROJECT_SCALES ).toString();

  QgsOptions *optionsDialog = new QgsOptions( parent );
  if ( !currentPage.isEmpty() )
  {
    optionsDialog->setCurrentPage( currentPage );
  }

  if ( optionsDialog->exec() )
  {
    // set the theme if it changed
    setTheme( optionsDialog->theme() );

    mMapCanvas->enableAntiAliasing( mySettings.value( "/qgis/enable_anti_aliasing" ).toBool() );
    mMapCanvas->useImageToRender( mySettings.value( "/qgis/use_qimage_to_render" ).toBool() );

    int action = mySettings.value( "/qgis/wheel_action", 2 ).toInt();
    double zoomFactor = mySettings.value( "/qgis/zoom_factor", 2 ).toDouble();
    mMapCanvas->setWheelAction(( QgsMapCanvas::WheelAction ) action, zoomFactor );

    //update any open compositions so they reflect new composer settings
    //we have to push the changes to the compositions here, because compositions
    //have no access to qgisapp and accordingly can't listen in to changes
    QSet<QgsComposer*> composers = instance()->printComposers();
    QSet<QgsComposer*>::iterator composer_it = composers.begin();
    for ( ; composer_it != composers.end(); ++composer_it )
    {
      QgsComposition* composition = ( *composer_it )->composition();
      composition->updateSettings();
    }

    //do we need this? TS
    mMapCanvas->refresh();

    mRasterFileFilter = QgsProviderRegistry::instance()->fileRasterFilters();

    if ( oldScales != mySettings.value( "Map/scales", PROJECT_SCALES ).toString() )
    {
      mScaleEdit->updateScales();
    }

    qobject_cast<QgsMeasureTool*>( mMapTools.mMeasureDist )->updateSettings();
    qobject_cast<QgsMeasureTool*>( mMapTools.mMeasureArea )->updateSettings();
    qobject_cast<QgsMapToolMeasureAngle*>( mMapTools.mMeasureAngle )->updateSettings();
  }

  delete optionsDialog;
}

void QgisApp::fullHistogramStretch()
{
  histogramStretch( false, QgsRaster::ContrastEnhancementMinMax );
}

void QgisApp::localHistogramStretch()
{
  histogramStretch( true, QgsRaster::ContrastEnhancementMinMax );
}

void QgisApp::fullCumulativeCutStretch()
{
  histogramStretch( false, QgsRaster::ContrastEnhancementCumulativeCut );
}

void QgisApp::localCumulativeCutStretch()
{
  histogramStretch( true, QgsRaster::ContrastEnhancementCumulativeCut );
}

void QgisApp::histogramStretch( bool visibleAreaOnly, QgsRaster::ContrastEnhancementLimits theLimits )
{
  QgsMapLayer * myLayer = mMapLegend->currentLayer();

  if ( !myLayer )
  {
    messageBar()->pushMessage( tr( "No Layer Selected" ),
                               tr( "To perform a full histogram stretch, you need to have a raster layer selected." ),
                               QgsMessageBar::INFO, messageTimeout() );
    return;
  }

  QgsRasterLayer* myRasterLayer = qobject_cast<QgsRasterLayer *>( myLayer );
  if ( !myRasterLayer )
  {
    messageBar()->pushMessage( tr( "No Layer Selected" ),
                               tr( "To perform a full histogram stretch, you need to have a raster layer selected." ),
                               QgsMessageBar::INFO, messageTimeout() );
    return;
  }

  QgsRectangle myRectangle;
  if ( visibleAreaOnly )
    myRectangle = mMapCanvas->mapRenderer()->outputExtentToLayerExtent( myRasterLayer, mMapCanvas->extent() );

  myRasterLayer->setContrastEnhancement( QgsContrastEnhancement::StretchToMinimumMaximum, theLimits, myRectangle );

  myRasterLayer->setCacheImage( NULL );
  mMapCanvas->refresh();
}

void QgisApp::increaseBrightness()
{
  adjustBrightnessContrast( 1 );
}

void QgisApp::decreaseBrightness()
{
  adjustBrightnessContrast( -1 );
}

void QgisApp::increaseContrast()
{
  adjustBrightnessContrast( 1, false );
}

void QgisApp::decreaseContrast()
{
  adjustBrightnessContrast( -1, false );
}


void QgisApp::adjustBrightnessContrast( int delta, bool updateBrightness )
{
  QgsMapLayer * myLayer = mMapLegend->currentLayer();

  if ( !myLayer )
  {
    messageBar()->pushMessage( tr( "No Layer Selected" ),
                               tr( "To change brightness or contrast, you need to have a raster layer selected." ),
                               QgsMessageBar::INFO, messageTimeout() );
    return;
  }

  QgsRasterLayer* myRasterLayer = qobject_cast<QgsRasterLayer *>( myLayer );
  if ( !myRasterLayer )
  {
    messageBar()->pushMessage( tr( "No Layer Selected" ),
                               tr( "To change brightness or contrast, you need to have a raster layer selected." ),
                               QgsMessageBar::INFO, messageTimeout() );
    return;
  }

  QgsBrightnessContrastFilter* brightnessFilter = myRasterLayer->brightnessFilter();

  if ( updateBrightness )
  {
    brightnessFilter->setBrightness( brightnessFilter->brightness() + delta );
  }
  else
  {
    brightnessFilter->setContrast( brightnessFilter->contrast() + delta );
  }

  myRasterLayer->setCacheImage( NULL );
  mMapCanvas->refresh();
}

void QgisApp::helpContents()
{
  // We should really ship the HTML version of the docs local too.
  openURL( QString( "http://docs.qgis.org/%1.%2/html/%3/docs/user_manual/" )
           .arg( QGis::QGIS_VERSION_INT / 10000 )
           .arg( QGis::QGIS_VERSION_INT / 100 % 100 )
           .arg( tr( "en", "documentation language" ) ),
           false );
}

void QgisApp::apiDocumentation()
{
  if ( QFileInfo( QgsApplication::pkgDataPath() + "/doc/api/index.html" ).exists() )
  {
    openURL( "api/index.html" );
  }
  else
  {
    openURL( "http://qgis.org/api/", false );
  }
}

void QgisApp::supportProviders()
{
  openURL( tr( "http://www.qgis.org/en/commercial-support.html" ), false );
}

void QgisApp::helpQgisHomePage()
{
  openURL( "http://qgis.org", false );
}

void QgisApp::openURL( QString url, bool useQgisDocDirectory )
{
  // open help in user browser
  if ( useQgisDocDirectory )
  {
    url = "file://" + QgsApplication::pkgDataPath() + "/doc/" + url;
  }
#ifdef Q_OS_MACX
  /* Use Mac OS X Launch Services which uses the user's default browser
   * and will just open a new window if that browser is already running.
   * QProcess creates a new browser process for each invocation and expects a
   * commandline application rather than a bundled application.
   */
  CFURLRef urlRef = CFURLCreateWithBytes( kCFAllocatorDefault,
                                          reinterpret_cast<const UInt8*>( url.toUtf8().data() ), url.length(),
                                          kCFStringEncodingUTF8, NULL );
  OSStatus status = LSOpenCFURLRef( urlRef, NULL );
  status = 0; //avoid compiler warning
  CFRelease( urlRef );
#elif defined(WIN32)
  if ( url.startsWith( "file://", Qt::CaseInsensitive ) )
    ShellExecute( 0, 0, url.mid( 7 ).toLocal8Bit().constData(), 0, 0, SW_SHOWNORMAL );
  else
    QDesktopServices::openUrl( url );
#else
  QDesktopServices::openUrl( url );
#endif
}

/** Get a pointer to the currently selected map layer */
QgsMapLayer *QgisApp::activeLayer()
{
  return mMapLegend ? mMapLegend->currentLayer() : 0;
}

/** set the current layer */
bool QgisApp::setActiveLayer( QgsMapLayer *layer )
{
  if ( !layer )
    return false;

  return mMapLegend->setCurrentLayer( layer );
}

/** Add a vector layer directly without prompting user for location
  The caller must provide information compatible with the provider plugin
  using the vectorLayerPath and baseName. The provider can use these
  parameters in any way necessary to initialize the layer. The baseName
  parameter is used in the Map Legend so it should be formed in a meaningful
  way.
  */
QgsVectorLayer* QgisApp::addVectorLayer( QString vectorLayerPath, QString baseName, QString providerKey )
{
  if ( mMapCanvas && mMapCanvas->isDrawing() )
  {
    return NULL;
  }

  bool wasfrozen = mMapCanvas->isFrozen();

  mMapCanvas->freeze();

// Let render() do its own cursor management
//  QApplication::setOverrideCursor(Qt::WaitCursor);

  /* Eliminate the need to instantiate the layer based on provider type.
     The caller is responsible for cobbling together the needed information to
     open the layer
     */
  QgsDebugMsg( "Creating new vector layer using " + vectorLayerPath
               + " with baseName of " + baseName
               + " and providerKey of " + providerKey );

  // create the layer
  QgsVectorLayer *layer = new QgsVectorLayer( vectorLayerPath, baseName, providerKey );

  if ( layer && layer->isValid() )
  {
    QStringList sublayers = layer->dataProvider()->subLayers();
    QgsDebugMsg( QString( "got valid layer with %1 sublayers" ).arg( sublayers.count() ) );

    // If the newly created layer has more than 1 layer of data available, we show the
    // sublayers selection dialog so the user can select the sublayers to actually load.
    if ( sublayers.count() > 1 )
    {
      askUserForOGRSublayers( layer );

      // The first layer loaded is not useful in that case. The user can select it in
      // the list if he wants to load it.
      delete layer;

    }
    else
    {
      // Register this layer with the layers registry
      QList<QgsMapLayer *> myList;
      myList << layer;
      QgsMapLayerRegistry::instance()->addMapLayers( myList );
      statusBar()->showMessage( mMapCanvas->extent().toString( 2 ) );
    }
  }
  else
  {
    QMessageBox::critical( this, tr( "Layer is not valid" ),
                           tr( "The layer %1 is not a valid layer and can not be added to the map" ).arg( vectorLayerPath ) );

    delete layer;
    mMapCanvas->freeze( false );
    return NULL;
  }

  // update UI
  qApp->processEvents();

  // Only update the map if we frozen in this method
  // Let the caller do it otherwise
  if ( !wasfrozen )
  {
    mMapCanvas->freeze( false );
    mMapCanvas->refresh();
  }

// Let render() do its own cursor management
//  QApplication::restoreOverrideCursor();

  return layer;

} // QgisApp::addVectorLayer



void QgisApp::addMapLayer( QgsMapLayer *theMapLayer )
{
  mMapCanvas->freeze();

// Let render() do its own cursor management
//  QApplication::setOverrideCursor(Qt::WaitCursor);

  if ( theMapLayer->isValid() )
  {
    // Register this layer with the layers registry
    QList<QgsMapLayer *> myList;
    myList << theMapLayer;
    QgsMapLayerRegistry::instance()->addMapLayers( myList );
    // add it to the mapcanvas collection
    // not necessary since adding to registry adds to canvas mMapCanvas->addLayer(theMapLayer);

    statusBar()->showMessage( mMapCanvas->extent().toString( 2 ) );
  }
  else
  {
    QMessageBox::critical( this, tr( "Layer is not valid" ),
                           tr( "The layer is not a valid layer and can not be added to the map" ) );
  }

  // update UI
  qApp->processEvents();

  // draw the map
  mMapCanvas->freeze( false );
  mMapCanvas->refresh();

// Let render() do its own cursor management
//  QApplication::restoreOverrideCursor();

}

void QgisApp::embedLayers()
{
  //dialog to select groups/layers from other project files
  QgsProjectLayerGroupDialog d( this );
  if ( d.exec() == QDialog::Accepted )
  {
    mMapCanvas->freeze( true );

    QString projectFile = d.selectedProjectFile();

    //groups
    QStringList groups = d.selectedGroups();
    QStringList::const_iterator groupIt = groups.constBegin();
    for ( ; groupIt != groups.constEnd(); ++groupIt )
    {
      mMapLegend->addEmbeddedGroup( *groupIt, projectFile );
    }

    //layer ids
    QList<QDomNode> brokenNodes;
    QList< QPair< QgsVectorLayer*, QDomElement > > vectorLayerList;
    QStringList layerIds = d.selectedLayerIds();
    QStringList::const_iterator layerIt = layerIds.constBegin();
    for ( ; layerIt != layerIds.constEnd(); ++layerIt )
    {
      QgsProject::instance()->createEmbeddedLayer( *layerIt, projectFile, brokenNodes, vectorLayerList );
    }

    mMapCanvas->freeze( false );
    if ( groups.size() > 0 || layerIds.size() > 0 )
    {
      mMapCanvas->refresh();
    }
  }
}

void QgisApp::setExtent( QgsRectangle theRect )
{
  mMapCanvas->setExtent( theRect );
}

/**
  Prompt and save if project has been modified.
  @return true if saved or discarded, false if cancelled
 */
bool QgisApp::saveDirty()
{
  QString whyDirty = "";
  bool hasUnsavedEdits = false;
  // extra check to see if there are any vector layers with unsaved provider edits
  // to ensure user has opportunity to save any editing
  if ( QgsMapLayerRegistry::instance()->count() > 0 )
  {
    QMap<QString, QgsMapLayer*> layers = QgsMapLayerRegistry::instance()->mapLayers();
    for ( QMap<QString, QgsMapLayer*>::iterator it = layers.begin(); it != layers.end(); it++ )
    {
      QgsVectorLayer *vl = qobject_cast<QgsVectorLayer *>( it.value() );
      if ( !vl )
      {
        continue;
      }

      hasUnsavedEdits = ( vl->isEditable() && vl->isModified() );
      if ( hasUnsavedEdits )
      {
        break;
      }
    }

    if ( hasUnsavedEdits )
    {
      markDirty();
      whyDirty = "<p style='color:darkred;'>";
      whyDirty += tr( "Project has layer(s) in edit mode with unsaved edits, which will NOT be saved!" );
      whyDirty += "</p>";
    }
  }

  QMessageBox::StandardButton answer( QMessageBox::Discard );
  mMapCanvas->freeze( true );

  //QgsDebugMsg(QString("Layer count is %1").arg(mMapCanvas->layerCount()));
  //QgsDebugMsg(QString("Project is %1dirty").arg( QgsProject::instance()->isDirty() ? "" : "not "));
  //QgsDebugMsg(QString("Map canvas is %1dirty").arg(mMapCanvas->isDirty() ? "" : "not "));

  QSettings settings;
  bool askThem = settings.value( "qgis/askToSaveProjectChanges", true ).toBool();

  if ( askThem && ( QgsProject::instance()->isDirty() || mMapCanvas->isDirty() ) && QgsMapLayerRegistry::instance()->count() > 0 )
  {
    // flag project as dirty since dirty state of canvas is reset if "dirty"
    // is based on a zoom or pan
    markDirty();

    // old code: mProjectIsDirtyFlag = true;

    // prompt user to save
    answer = QMessageBox::information( this, tr( "Save?" ),
                                       tr( "Do you want to save the current project? %1" )
                                       .arg( whyDirty ),
                                       QMessageBox::Save | QMessageBox::Cancel | QMessageBox::Discard,
                                       hasUnsavedEdits ? QMessageBox::Cancel : QMessageBox::Save );
    if ( QMessageBox::Save == answer )
    {
      if ( !fileSave() )
        answer = QMessageBox::Cancel;
    }
  }

  mMapCanvas->freeze( false );

  return answer != QMessageBox::Cancel;
} // QgisApp::saveDirty()

void QgisApp::closeProject()
{
  // unload the project macros before changing anything
  if ( mTrustedMacros )
  {
    QgsPythonRunner::run( "qgis.utils.unloadProjectMacros();" );
  }

  // remove any message widgets from the message bar
  mInfoBar->clearWidgets();

  mTrustedMacros = false;

  deletePrintComposers();
  removeAnnotationItems();
  // clear out any stuff from project
  mMapCanvas->freeze( true );
  removeAllLayers();
}


void QgisApp::changeEvent( QEvent* event )
{
  QMainWindow::changeEvent( event );
#ifdef Q_WS_MAC
  switch ( event->type() )
  {
    case QEvent::ActivationChange:
      if ( QApplication::activeWindow() == this )
      {
        mWindowAction->setChecked( true );
      }
      // this should not be necessary since the action is part of an action group
      // however this check is not cleared if PrintComposer is closed and reopened
      else
      {
        mWindowAction->setChecked( false );
      }
      break;

    case QEvent::WindowTitleChange:
      mWindowAction->setText( windowTitle() );
      break;

    default:
      break;
  }
#endif
}

void QgisApp::closeEvent( QCloseEvent* event )
{
  // We'll close in our own good time, thank you very much
  event->ignore();
  // Do the usual checks and ask if they want to save, etc
  fileExit();
}


void QgisApp::whatsThis()
{
  QWhatsThis::enterWhatsThisMode();
} // QgisApp::whatsThis()

QMenu* QgisApp::getPluginMenu( QString menuName )
{
  /* Plugin menu items are below the plugin separator (which may not exist yet
   * if no plugins are loaded) and above the python separator. If python is not
   * present, there is no python separator and the plugin list is at the bottom
   * of the menu.
   */

#ifdef Q_WS_MAC
  // Mac doesn't have '&' keyboard shortcuts.
  menuName.remove( QChar( '&' ) );
#endif
  QAction *before = mActionPluginSeparator2;  // python separator or end of list
  if ( !mActionPluginSeparator1 )
  {
    // First plugin - create plugin list separator
    mActionPluginSeparator1 = mPluginMenu->insertSeparator( before );
  }
  else
  {
    QString dst = menuName;
    dst.remove( QChar( '&' ) );

    // Plugins exist - search between plugin separator and python separator or end of list
    QList<QAction*> actions = mPluginMenu->actions();
    int end = mActionPluginSeparator2 ? actions.indexOf( mActionPluginSeparator2 ) : actions.count();
    for ( int i = actions.indexOf( mActionPluginSeparator1 ) + 1; i < end; i++ )
    {
      QString src = actions.at( i )->text();
      src.remove( QChar( '&' ) );

      int comp = dst.localeAwareCompare( src );
      if ( comp < 0 )
      {
        // Add item before this one
        before = actions.at( i );
        break;
      }
      else if ( comp == 0 )
      {
        // Plugin menu item already exists
        return actions.at( i )->menu();
      }
    }
  }
  // It doesn't exist, so create
  QMenu *menu = new QMenu( menuName, this );
  menu->setObjectName( menuName.normalized(QString::NormalizationForm_KD).remove(QRegExp("[^a-zA-Z]")) );
  // Where to put it? - we worked that out above...
  mPluginMenu->insertMenu( before, menu );

  return menu;
}

void QgisApp::addPluginToMenu( QString name, QAction* action )
{
  QMenu* menu = getPluginMenu( name );
  menu->addAction( action );
}

void QgisApp::removePluginMenu( QString name, QAction* action )
{
  QMenu* menu = getPluginMenu( name );
  menu->removeAction( action );
  if ( menu->actions().count() == 0 )
  {
    mPluginMenu->removeAction( menu->menuAction() );
  }
  // Remove separator above plugins in Plugin menu if no plugins remain
  QList<QAction*> actions = mPluginMenu->actions();
  int end = mActionPluginSeparator2 ? actions.indexOf( mActionPluginSeparator2 ) : actions.count();
  if ( actions.indexOf( mActionPluginSeparator1 ) + 1 == end )
  {
    mPluginMenu->removeAction( mActionPluginSeparator1 );
    mActionPluginSeparator1 = NULL;
  }
}

QMenu* QgisApp::getDatabaseMenu( QString menuName )
{
#ifdef Q_WS_MAC
  // Mac doesn't have '&' keyboard shortcuts.
  menuName.remove( QChar( '&' ) );
#endif
  QString dst = menuName;
  dst.remove( QChar( '&' ) );

  QAction *before = NULL;
  QList<QAction*> actions = mDatabaseMenu->actions();
  for ( int i = 0; i < actions.count(); i++ )
  {
    QString src = actions.at( i )->text();
    src.remove( QChar( '&' ) );

    int comp = dst.localeAwareCompare( src );
    if ( comp < 0 )
    {
      // Add item before this one
      before = actions.at( i );
      break;
    }
    else if ( comp == 0 )
    {
      // Plugin menu item already exists
      return actions.at( i )->menu();
    }
  }
  // It doesn't exist, so create
  QMenu *menu = new QMenu( menuName, this );
  if ( before )
    mDatabaseMenu->insertMenu( before, menu );
  else
    mDatabaseMenu->addMenu( menu );

  return menu;
}

QMenu* QgisApp::getRasterMenu( QString menuName )
{
#ifdef Q_WS_MAC
  // Mac doesn't have '&' keyboard shortcuts.
  menuName.remove( QChar( '&' ) );
#endif

  QAction *before = NULL;
  if ( !mActionRasterSeparator )
  {
    // First plugin - create plugin list separator
    mActionRasterSeparator = mRasterMenu->insertSeparator( before );
  }
  else
  {
    QString dst = menuName;
    dst.remove( QChar( '&' ) );
    // Plugins exist - search between plugin separator and python separator or end of list
    QList<QAction*> actions = mRasterMenu->actions();
    for ( int i = actions.indexOf( mActionRasterSeparator ) + 1; i < actions.count(); i++ )
    {
      QString src = actions.at( i )->text();
      src.remove( QChar( '&' ) );

      int comp = dst.localeAwareCompare( src );
      if ( comp < 0 )
      {
        // Add item before this one
        before = actions.at( i );
        break;
      }
      else if ( comp == 0 )
      {
        // Plugin menu item already exists
        return actions.at( i )->menu();
      }
    }
  }

  // It doesn't exist, so create
  QMenu *menu = new QMenu( menuName, this );
  if ( before )
    mRasterMenu->insertMenu( before, menu );
  else
    mRasterMenu->addMenu( menu );

  return menu;
}

QMenu* QgisApp::getVectorMenu( QString menuName )
{
#ifdef Q_WS_MAC
  // Mac doesn't have '&' keyboard shortcuts.
  menuName.remove( QChar( '&' ) );
#endif
  QString dst = menuName;
  dst.remove( QChar( '&' ) );

  QAction *before = NULL;
  QList<QAction*> actions = mVectorMenu->actions();
  for ( int i = 0; i < actions.count(); i++ )
  {
    QString src = actions.at( i )->text();
    src.remove( QChar( '&' ) );

    int comp = dst.localeAwareCompare( src );
    if ( comp < 0 )
    {
      // Add item before this one
      before = actions.at( i );
      break;
    }
    else if ( comp == 0 )
    {
      // Plugin menu item already exists
      return actions.at( i )->menu();
    }
  }
  // It doesn't exist, so create
  QMenu *menu = new QMenu( menuName, this );
  if ( before )
    mVectorMenu->insertMenu( before, menu );
  else
    mVectorMenu->addMenu( menu );

  return menu;
}

QMenu* QgisApp::getWebMenu( QString menuName )
{
#ifdef Q_WS_MAC
  // Mac doesn't have '&' keyboard shortcuts.
  menuName.remove( QChar( '&' ) );
#endif
  QString dst = menuName;
  dst.remove( QChar( '&' ) );

  QAction *before = NULL;
  QList<QAction*> actions = mWebMenu->actions();
  for ( int i = 0; i < actions.count(); i++ )
  {
    QString src = actions.at( i )->text();
    src.remove( QChar( '&' ) );

    int comp = dst.localeAwareCompare( src );
    if ( comp < 0 )
    {
      // Add item before this one
      before = actions.at( i );
      break;
    }
    else if ( comp == 0 )
    {
      // Plugin menu item already exists
      return actions.at( i )->menu();
    }
  }
  // It doesn't exist, so create
  QMenu *menu = new QMenu( menuName, this );
  if ( before )
    mWebMenu->insertMenu( before, menu );
  else
    mWebMenu->addMenu( menu );

  return menu;
}

void QgisApp::insertAddLayerAction( QAction *action )
{
  mLayerMenu->insertAction( mActionAddLayerSeparator, action );
}

void QgisApp::removeAddLayerAction( QAction *action )
{
  mLayerMenu->removeAction( action );
}

void QgisApp::addPluginToDatabaseMenu( QString name, QAction* action )
{
  QMenu* menu = getDatabaseMenu( name );
  menu->addAction( action );

  // add the Database menu to the menuBar if not added yet
  if ( mDatabaseMenu->actions().count() != 1 )
    return;

  QAction* before = NULL;
  QList<QAction*> actions = menuBar()->actions();
  for ( int i = 0; i < actions.count(); i++ )
  {
    if ( actions.at( i )->menu() == mDatabaseMenu )
      return;

    // goes before Web menu, if present
    if ( actions.at( i )->menu() == mWebMenu )
    {
      before = actions.at( i );
      break;
    }
  }
  for ( int i = 0; i < actions.count(); i++ )
  {
    // defaults to after Raster menu, which is already in qgisapp.ui
    if ( actions.at( i )->menu() == mRasterMenu )
    {
      if ( !before )
      {
        before = actions.at( i += 1 );
        break;
      }
    }
  }
  if ( before )
    menuBar()->insertMenu( before, mDatabaseMenu );
  else
    // fallback insert
    menuBar()->insertMenu( firstRightStandardMenu()->menuAction(), mDatabaseMenu );
}

void QgisApp::addPluginToRasterMenu( QString name, QAction* action )
{
  QMenu* menu = getRasterMenu( name );
  menu->addAction( action );
}

void QgisApp::addPluginToVectorMenu( QString name, QAction* action )
{
  QMenu* menu = getVectorMenu( name );
  menu->addAction( action );
}

void QgisApp::addPluginToWebMenu( QString name, QAction* action )
{
  QMenu* menu = getWebMenu( name );
  menu->addAction( action );

  // add the Vector menu to the menuBar if not added yet
  if ( mWebMenu->actions().count() != 1 )
    return;

  QAction* before = NULL;
  QList<QAction*> actions = menuBar()->actions();
  for ( int i = 0; i < actions.count(); i++ )
  {
    // goes after Database menu, if present
    if ( actions.at( i )->menu() == mDatabaseMenu )
    {
      before = actions.at( i += 1 );
      // don't break here
    }

    if ( actions.at( i )->menu() == mWebMenu )
      return;
  }
  for ( int i = 0; i < actions.count(); i++ )
  {
    // defaults to after Raster menu, which is already in qgisapp.ui
    if ( actions.at( i )->menu() == mRasterMenu )
    {
      if ( !before )
      {
        before = actions.at( i += 1 );
        break;
      }
    }
  }

  if ( before )
    menuBar()->insertMenu( before, mWebMenu );
  else
    // fallback insert
    menuBar()->insertMenu( firstRightStandardMenu()->menuAction(), mWebMenu );
}

void QgisApp::removePluginDatabaseMenu( QString name, QAction* action )
{
  QMenu* menu = getDatabaseMenu( name );
  menu->removeAction( action );
  if ( menu->actions().count() == 0 )
  {
    mDatabaseMenu->removeAction( menu->menuAction() );
  }

  // remove the Database menu from the menuBar if there are no more actions
  if ( mDatabaseMenu->actions().count() > 0 )
    return;

  QList<QAction*> actions = menuBar()->actions();
  for ( int i = 0; i < actions.count(); i++ )
  {
    if ( actions.at( i )->menu() == mDatabaseMenu )
    {
      menuBar()->removeAction( actions.at( i ) );
      return;
    }
  }
}

void QgisApp::removePluginRasterMenu( QString name, QAction* action )
{
  QMenu* menu = getRasterMenu( name );
  menu->removeAction( action );
  if ( menu->actions().count() == 0 )
  {
    mRasterMenu->removeAction( menu->menuAction() );
  }

  // Remove separator above plugins in Raster menu if no plugins remain
  QList<QAction*> actions = mRasterMenu->actions();
  if ( actions.indexOf( mActionRasterSeparator ) + 1 == actions.count() )
  {
    mRasterMenu->removeAction( mActionRasterSeparator );
    mActionRasterSeparator = NULL;
  }
}

void QgisApp::removePluginVectorMenu( QString name, QAction* action )
{
  QMenu* menu = getVectorMenu( name );
  menu->removeAction( action );
  if ( menu->actions().count() == 0 )
  {
    mVectorMenu->removeAction( menu->menuAction() );
  }

  // remove the Vector menu from the menuBar if there are no more actions
  if ( mVectorMenu->actions().count() > 0 )
    return;

  QList<QAction*> actions = menuBar()->actions();
  for ( int i = 0; i < actions.count(); i++ )
  {
    if ( actions.at( i )->menu() == mVectorMenu )
    {
      menuBar()->removeAction( actions.at( i ) );
      return;
    }
  }
}

void QgisApp::removePluginWebMenu( QString name, QAction* action )
{
  QMenu* menu = getWebMenu( name );
  menu->removeAction( action );
  if ( menu->actions().count() == 0 )
  {
    mWebMenu->removeAction( menu->menuAction() );
  }

  // remove the Web menu from the menuBar if there are no more actions
  if ( mWebMenu->actions().count() > 0 )
    return;

  QList<QAction*> actions = menuBar()->actions();
  for ( int i = 0; i < actions.count(); i++ )
  {
    if ( actions.at( i )->menu() == mWebMenu )
    {
      menuBar()->removeAction( actions.at( i ) );
      return;
    }
  }
}

int QgisApp::addPluginToolBarIcon( QAction * qAction )
{
  mPluginToolBar->addAction( qAction );
  return 0;
}

QAction*QgisApp::addPluginToolBarWidget( QWidget* widget )
{
  return mPluginToolBar->addWidget( widget );
}

void QgisApp::removePluginToolBarIcon( QAction *qAction )
{
  mPluginToolBar->removeAction( qAction );
}

int QgisApp::addRasterToolBarIcon( QAction * qAction )
{
  mRasterToolBar->addAction( qAction );
  return 0;
}

QAction*QgisApp::addRasterToolBarWidget( QWidget* widget )
{
  return mRasterToolBar->addWidget( widget );
}

void QgisApp::removeRasterToolBarIcon( QAction *qAction )
{
  mRasterToolBar->removeAction( qAction );
}

int QgisApp::addVectorToolBarIcon( QAction * qAction )
{
  mVectorToolBar->addAction( qAction );
  return 0;
}

QAction*QgisApp::addVectorToolBarWidget( QWidget* widget )
{
  return mVectorToolBar->addWidget( widget );
}

void QgisApp::removeVectorToolBarIcon( QAction *qAction )
{
  mVectorToolBar->removeAction( qAction );
}

int QgisApp::addDatabaseToolBarIcon( QAction * qAction )
{
  mDatabaseToolBar->addAction( qAction );
  return 0;
}

QAction*QgisApp::addDatabaseToolBarWidget( QWidget* widget )
{
  return mDatabaseToolBar->addWidget( widget );
}

void QgisApp::removeDatabaseToolBarIcon( QAction *qAction )
{
  mDatabaseToolBar->removeAction( qAction );
}

int QgisApp::addWebToolBarIcon( QAction * qAction )
{
  mWebToolBar->addAction( qAction );
  return 0;
}

QAction*QgisApp::addWebToolBarWidget( QWidget* widget )
{
  return mWebToolBar->addWidget( widget );
}

void QgisApp::removeWebToolBarIcon( QAction *qAction )
{
  mWebToolBar->removeAction( qAction );
}

void QgisApp::updateCRSStatusBar()
{
  mOnTheFlyProjectionStatusLabel->setText( mMapCanvas->mapRenderer()->destinationCrs().authid() );

  if ( mMapCanvas->mapRenderer()->hasCrsTransformEnabled() )
  {
    mOnTheFlyProjectionStatusLabel->setEnabled( true );
    mOnTheFlyProjectionStatusLabel->setToolTip(
      tr( "Current CRS: %1 (OTFR enabled)" ).arg( mMapCanvas->mapRenderer()->destinationCrs().description() ) );
    mOnTheFlyProjectionStatusButton->setIcon( QgsApplication::getThemeIcon( "mIconProjectionEnabled.png" ) );
  }
  else
  {
    mOnTheFlyProjectionStatusLabel->setEnabled( false );
    mOnTheFlyProjectionStatusLabel->setToolTip(
      tr( "Current CRS: %1 (OTFR disabled)" ).arg( mMapCanvas->mapRenderer()->destinationCrs().description() ) );
    mOnTheFlyProjectionStatusButton->setIcon( QgsApplication::getThemeIcon( "mIconProjectionDisabled.png" ) );
  }
}

void QgisApp::destinationSrsChanged()
{
  // save this information to project
  long srsid = mMapCanvas->mapRenderer()->destinationCrs().srsid();
  QgsProject::instance()->writeEntry( "SpatialRefSys", "/ProjectCRSID", ( int )srsid );
  updateCRSStatusBar();
}

void QgisApp::hasCrsTransformEnabled( bool theFlag )
{
  // save this information to project
  QgsProject::instance()->writeEntry( "SpatialRefSys", "/ProjectionsEnabled", ( theFlag ? 1 : 0 ) );
  updateCRSStatusBar();
}
// slot to update the progress bar in the status bar
void QgisApp::showProgress( int theProgress, int theTotalSteps )
{
  if ( theProgress == theTotalSteps )
  {
    mProgressBar->reset();
    mProgressBar->hide();
  }
  else
  {
    //only call show if not already hidden to reduce flicker
    if ( !mProgressBar->isVisible() )
    {
      mProgressBar->show();
    }
    mProgressBar->setMaximum( theTotalSteps );
    mProgressBar->setValue( theProgress );
  }
}

void QgisApp::mapToolChanged( QgsMapTool *tool )
{
  if ( tool && !tool->isEditTool() )
  {
    mNonEditMapTool = tool;
  }
}

void QgisApp::extentsViewToggled( bool theFlag )
{
  if ( theFlag )
  {
    //extents view mode!
    mToggleExtentsViewButton->setIcon( QgsApplication::getThemeIcon( "extents.png" ) );
    mCoordsEdit->setToolTip( tr( "Map coordinates for the current view extents" ) );
    mCoordsEdit->setReadOnly( true );
    showExtents();
  }
  else
  {
    //mouse cursor pos view mode!
    mToggleExtentsViewButton->setIcon( QgsApplication::getThemeIcon( "tracking.png" ) );
    mCoordsEdit->setToolTip( tr( "Map coordinates at mouse cursor position" ) );
    mCoordsEdit->setReadOnly( false );
    mCoordsLabel->setText( tr( "Coordinate:" ) );
  }
}

void QgisApp::markDirty()
{
  // notify the project that there was a change
  QgsProject::instance()->dirty( true );
}

//changed from layerWasAdded to layersWereAdded in 1.8
void QgisApp::layersWereAdded( QList<QgsMapLayer *> theLayers )
{
  for ( int i = 0; i < theLayers.size(); ++i )
  {
    QgsMapLayer * layer = theLayers.at( i );
    QgsDataProvider *provider = 0;

    QgsVectorLayer *vlayer = qobject_cast<QgsVectorLayer *>( layer );
    if ( vlayer )
    {
      // notify user about any font family substitution, but only when rendering labels (i.e. not when opening settings dialog)
      connect( vlayer, SIGNAL( labelingFontNotFound( QgsVectorLayer*, QString ) ), this, SLOT( labelingFontNotFound( QgsVectorLayer*, QString ) ) );

      QgsVectorDataProvider* vProvider = vlayer->dataProvider();
      if ( vProvider && vProvider->capabilities() & QgsVectorDataProvider::EditingCapabilities )
      {
        connect( vlayer, SIGNAL( layerModified() ), this, SLOT( updateLayerModifiedActions() ) );
        connect( vlayer, SIGNAL( editingStarted() ), this, SLOT( layerEditStateChanged() ) );
        connect( vlayer, SIGNAL( editingStopped() ), this, SLOT( layerEditStateChanged() ) );
      }
      provider = vProvider;
    }

    QgsRasterLayer *rlayer = qobject_cast<QgsRasterLayer *>( layer );
    if ( rlayer )
    {
      // connect up any request the raster may make to update the app progress
      connect( rlayer, SIGNAL( drawingProgress( int, int ) ), this, SLOT( showProgress( int, int ) ) );

      // connect up any request the raster may make to update the statusbar message
      connect( rlayer, SIGNAL( statusChanged( QString ) ), this, SLOT( showStatusMessage( QString ) ) );

      provider = rlayer->dataProvider();
    }

    if ( provider )
    {
      connect( provider, SIGNAL( dataChanged() ), layer, SLOT( clearCacheImage() ) );
      connect( provider, SIGNAL( dataChanged() ), mMapCanvas, SLOT( refresh() ) );
    }
  }
}

void QgisApp::showExtents()
{
  if ( !mToggleExtentsViewButton->isChecked() )
  {
    return;
  }

  // update the statusbar with the current extents.
  QgsRectangle myExtents = mMapCanvas->extent();
  mCoordsLabel->setText( tr( "Extents:" ) );
  mCoordsEdit->setText( myExtents.toString( true ) );
  //ensure the label is big enough
  if ( mCoordsEdit->width() > mCoordsEdit->minimumWidth() )
  {
    mCoordsEdit->setMinimumWidth( mCoordsEdit->width() );
  }
} // QgisApp::showExtents


void QgisApp::updateMouseCoordinatePrecision()
{
  // Work out what mouse display precision to use. This only needs to
  // be when the settings change or the zoom level changes. This
  // function needs to be called every time one of the above happens.

  // Get the display precision from the project settings
  bool automatic = QgsProject::instance()->readBoolEntry( "PositionPrecision", "/Automatic" );
  int dp = 0;

  if ( automatic )
  {
    // Work out a suitable number of decimal places for the mouse
    // coordinates with the aim of always having enough decimal places
    // to show the difference in position between adjacent pixels.
    // Also avoid taking the log of 0.
    if ( mapCanvas()->mapUnitsPerPixel() != 0.0 )
      dp = static_cast<int>( ceil( -1.0 * log10( mapCanvas()->mapUnitsPerPixel() ) ) );
  }
  else
    dp = QgsProject::instance()->readNumEntry( "PositionPrecision", "/DecimalPlaces" );

  // Keep dp sensible
  if ( dp < 0 )
    dp = 0;

  mMousePrecisionDecimalPlaces = dp;
}

void QgisApp::showStatusMessage( QString theMessage )
{
  statusBar()->showMessage( theMessage );
}

// Show the maptip using tooltip
void QgisApp::showMapTip()
{
  // Stop the timer while we look for a maptip
  mpMapTipsTimer->stop();

  // Only show tooltip if the mouse is over the canvas
  if ( mMapCanvas->underMouse() )
  {
    QPoint myPointerPos = mMapCanvas->mouseLastXY();

    //  Make sure there is an active layer before proceeding
    QgsMapLayer* mypLayer = mMapCanvas->currentLayer();
    if ( mypLayer )
    {
      //QgsDebugMsg("Current layer for maptip display is: " + mypLayer->source());
      // only process vector layers
      if ( mypLayer->type() == QgsMapLayer::VectorLayer )
      {
        // Show the maptip if the maptips button is depressed
        if ( mMapTipsVisible )
        {
          mpMaptip->showMapTip( mypLayer, mLastMapPosition, myPointerPos, mMapCanvas );
        }
      }
    }
    else
    {
      showStatusMessage( tr( "Maptips require an active layer" ) );
    }
  }
}

void QgisApp::projectPropertiesProjections()
{
  // Driver to display the project props dialog and switch to the
  // projections tab
  mShowProjectionTab = true;
  projectProperties();
}

void QgisApp::projectProperties()
{
  if ( mMapCanvas && mMapCanvas->isDrawing() )
  {
    return;
  }

  /* Display the property sheet for the Project */
  // set wait cursor since construction of the project properties
  // dialog results in the construction of the spatial reference
  // system QMap
  QApplication::setOverrideCursor( Qt::WaitCursor );
  QgsProjectProperties *pp = new QgsProjectProperties( mMapCanvas, this );
  // if called from the status bar, show the projection tab
  if ( mShowProjectionTab )
  {
    pp->showProjectionsTab();
    mShowProjectionTab = false;
  }
  qApp->processEvents();
  // Be told if the mouse display precision may have changed by the user
  // changing things in the project properties dialog box
  connect( pp, SIGNAL( displayPrecisionChanged() ), this,
           SLOT( updateMouseCoordinatePrecision() ) );

  connect( pp, SIGNAL( scalesChanged( const QStringList & ) ), mScaleEdit,
           SLOT( updateScales( const QStringList & ) ) );
  QApplication::restoreOverrideCursor();

  //pass any refresh signals off to canvases
  // Line below was commented out by wonder three years ago (r4949).
  // It is needed to refresh scale bar after changing display units.
  connect( pp, SIGNAL( refresh() ), mMapCanvas, SLOT( refresh() ) );

  QgsMapRenderer* myRender = mMapCanvas->mapRenderer();
  bool wasProjected = myRender->hasCrsTransformEnabled();
  long oldCRSID = myRender->destinationCrs().srsid();

  // Display the modal dialog box.
  pp->exec();

  long newCRSID = myRender->destinationCrs().srsid();
  bool isProjected = myRender->hasCrsTransformEnabled();

  // projections have been turned on/off or dest CRS has changed while projections are on
  if ( wasProjected != isProjected || ( isProjected && oldCRSID != newCRSID ) )
  {
    // TODO: would be better to try to reproject current extent to the new one
    mMapCanvas->updateFullExtent();
  }

  int  myRedInt = QgsProject::instance()->readNumEntry( "Gui", "/CanvasColorRedPart", 255 );
  int  myGreenInt = QgsProject::instance()->readNumEntry( "Gui", "/CanvasColorGreenPart", 255 );
  int  myBlueInt = QgsProject::instance()->readNumEntry( "Gui", "/CanvasColorBluePart", 255 );
  QColor myColor = QColor( myRedInt, myGreenInt, myBlueInt );
  mMapCanvas->setCanvasColor( myColor ); // this is fill color before rendering onto canvas

  qobject_cast<QgsMeasureTool*>( mMapTools.mMeasureDist )->updateSettings();
  qobject_cast<QgsMeasureTool*>( mMapTools.mMeasureArea )->updateSettings();
  qobject_cast<QgsMapToolMeasureAngle*>( mMapTools.mMeasureAngle )->updateSettings();

  // Set the window title.
  setTitleBarText_( *this );

  // delete the property sheet object
  delete pp;
} // QgisApp::projectProperties


QgsClipboard * QgisApp::clipboard()
{
  return mInternalClipboard;
}

void QgisApp::selectionChanged( QgsMapLayer *layer )
{
  QgsVectorLayer *vlayer = qobject_cast<QgsVectorLayer *>( layer );
  if ( vlayer )
  {
    showStatusMessage( tr( "%n feature(s) selected on layer %1.", "number of selected features", vlayer->selectedFeatureCount() ).arg( vlayer->name() ) );
  }
  activateDeactivateLayerRelatedActions( layer );
}

void QgisApp::legendLayerSelectionChanged( void )
{
  mActionRemoveLayer->setEnabled( mMapLegend && mMapLegend->selectedLayers().size() > 0 );
  mActionDuplicateLayer->setEnabled( mMapLegend && mMapLegend->selectedLayers().size() > 0 );
  mActionSetLayerCRS->setEnabled( mMapLegend && mMapLegend->selectedLayers().size() > 0 );
  mActionSetProjectCRSFromLayer->setEnabled( mMapLegend && mMapLegend->selectedLayers().size() == 1 );

  mActionSaveEdits->setEnabled( mMapLegend && mMapLegend->selectedLayersEditable( true ) );
  mActionRollbackEdits->setEnabled( mMapLegend && mMapLegend->selectedLayersEditable( true ) );
  mActionCancelEdits->setEnabled( mMapLegend && mMapLegend->selectedLayersEditable() );
}

void QgisApp::layerEditStateChanged()
{
  QgsMapLayer* layer = qobject_cast<QgsMapLayer *>( sender() );
  if ( layer && layer == activeLayer() )
  {
    activateDeactivateLayerRelatedActions( layer );
    mSaveRollbackInProgress = false;
  }
}

void QgisApp::activateDeactivateLayerRelatedActions( QgsMapLayer* layer )
{
  bool enableMove = false, enableRotate = false, enablePin = false, enableShowHide = false, enableChange = false;

  QMap<QString, QgsMapLayer*> layers = QgsMapLayerRegistry::instance()->mapLayers();
  for ( QMap<QString, QgsMapLayer*>::iterator it = layers.begin(); it != layers.end(); it++ )
  {
    QgsVectorLayer *vlayer = qobject_cast<QgsVectorLayer *>( it.value() );
    if ( !vlayer || !vlayer->isEditable() ||
         ( !vlayer->diagramRenderer() && vlayer->customProperty( "labeling" ).toString() != QString( "pal" ) ) )
      continue;

    int colX, colY, colShow, colAng;
    enablePin =
      enablePin ||
      ( qobject_cast<QgsMapToolPinLabels*>( mMapTools.mPinLabels ) &&
        qobject_cast<QgsMapToolPinLabels*>( mMapTools.mPinLabels )->layerCanPin( vlayer, colX, colY ) );

    enableShowHide =
      enableShowHide ||
      ( qobject_cast<QgsMapToolShowHideLabels*>( mMapTools.mShowHideLabels ) &&
        qobject_cast<QgsMapToolShowHideLabels*>( mMapTools.mShowHideLabels )->layerCanShowHide( vlayer, colShow ) );

    enableMove =
      enableMove ||
      ( qobject_cast<QgsMapToolMoveLabel*>( mMapTools.mMoveLabel ) &&
        ( qobject_cast<QgsMapToolMoveLabel*>( mMapTools.mMoveLabel )->labelMoveable( vlayer, colX, colY )
          || qobject_cast<QgsMapToolMoveLabel*>( mMapTools.mMoveLabel )->diagramMoveable( vlayer, colX, colY ) )
      );

    enableRotate =
      enableRotate ||
      ( qobject_cast<QgsMapToolRotateLabel*>( mMapTools.mRotateLabel ) &&
        qobject_cast<QgsMapToolRotateLabel*>( mMapTools.mRotateLabel )->layerIsRotatable( vlayer, colAng ) );

    enableChange = true;

    if ( enablePin && enableShowHide && enableMove && enableRotate && enableChange )
      break;
  }

  mActionPinLabels->setEnabled( enablePin );
  mActionShowHideLabels->setEnabled( enableShowHide );
  mActionMoveLabel->setEnabled( enableMove );
  mActionRotateLabel->setEnabled( enableRotate );
  mActionChangeLabelProperties->setEnabled( enableChange );
  mMenuPasteAs->setEnabled( clipboard() && !clipboard()->empty() );

  updateLayerModifiedActions();

  if ( !layer )
  {
    mActionSelect->setEnabled( false );
    mActionSelectRectangle->setEnabled( false );
    mActionSelectPolygon->setEnabled( false );
    mActionSelectFreehand->setEnabled( false );
    mActionSelectRadius->setEnabled( false );
    mActionIdentify->setEnabled( QSettings().value( "/Map/identifyMode", 0 ).toInt() != 0 );
    mActionSelectByExpression->setEnabled( false );
    mActionLabeling->setEnabled( false );
    mActionOpenTable->setEnabled( false );
    mActionOpenFieldCalc->setEnabled( false );
    mActionToggleEditing->setEnabled( false );
    mActionToggleEditing->setChecked( false );
    mActionSaveLayerEdits->setEnabled( false );
    mActionLayerSaveAs->setEnabled( false );
    mActionLayerSelectionSaveAs->setEnabled( false );
    mActionLayerProperties->setEnabled( false );
    mActionLayerSubsetString->setEnabled( false );
    mActionAddToOverview->setEnabled( false );
    mActionFeatureAction->setEnabled( false );
    mActionAddFeature->setEnabled( false );
    mActionMoveFeature->setEnabled( false );
    mActionRotateFeature->setEnabled( false );
    mActionOffsetCurve->setEnabled( false );
    mActionNodeTool->setEnabled( false );
    mActionDeleteSelected->setEnabled( false );
    mActionCutFeatures->setEnabled( false );
    mActionCopyFeatures->setEnabled( false );
    mActionPasteFeatures->setEnabled( false );
    mActionCopyStyle->setEnabled( false );
    mActionPasteStyle->setEnabled( false );

    mUndoWidget->dockContents()->setEnabled( false );
    mActionUndo->setEnabled( false );
    mActionRedo->setEnabled( false );
    mActionSimplifyFeature->setEnabled( false );
    mActionAddRing->setEnabled( false );
    mActionAddPart->setEnabled( false );
    mActionDeleteRing->setEnabled( false );
    mActionDeletePart->setEnabled( false );
    mActionReshapeFeatures->setEnabled( false );
    mActionOffsetCurve->setEnabled( false );
    mActionSplitFeatures->setEnabled( false );
    mActionSplitParts->setEnabled( false );
    mActionMergeFeatures->setEnabled( false );
    mActionMergeFeatureAttributes->setEnabled( false );
    mActionRotatePointSymbols->setEnabled( false );

    mActionPinLabels->setEnabled( false );
    mActionShowHideLabels->setEnabled( false );
    mActionMoveLabel->setEnabled( false );
    mActionRotateLabel->setEnabled( false );
    mActionChangeLabelProperties->setEnabled( false );

    mActionLocalHistogramStretch->setEnabled( false );
    mActionFullHistogramStretch->setEnabled( false );
    mActionLocalCumulativeCutStretch->setEnabled( false );
    mActionFullCumulativeCutStretch->setEnabled( false );
    mActionIncreaseBrightness->setEnabled( false );
    mActionDecreaseBrightness->setEnabled( false );
    mActionIncreaseContrast->setEnabled( false );
    mActionDecreaseContrast->setEnabled( false );
    mActionZoomActualSize->setEnabled( false );
    mActionZoomToLayer->setEnabled( false );
    return;
  }

  mActionLayerProperties->setEnabled( QgsProject::instance()->layerIsEmbedded( layer->id() ).isEmpty() );
  mActionAddToOverview->setEnabled( true );
  mActionZoomToLayer->setEnabled( true );

  mActionCopyStyle->setEnabled( true );
  mActionPasteStyle->setEnabled( clipboard()->hasFormat( QGSCLIPBOARD_STYLE_MIME ) );

  /***********Vector layers****************/
  if ( layer->type() == QgsMapLayer::VectorLayer )
  {
    QgsVectorLayer* vlayer = qobject_cast<QgsVectorLayer *>( layer );
    QgsVectorDataProvider* dprovider = vlayer->dataProvider();

    bool isEditable = vlayer->isEditable();
    bool layerHasSelection = vlayer->selectedFeatureCount() > 0;
    bool layerHasActions = vlayer->actions()->size() > 0;

    bool canChangeAttributes = dprovider->capabilities() & QgsVectorDataProvider::ChangeAttributeValues;
    bool canDeleteFeatures = dprovider->capabilities() & QgsVectorDataProvider::DeleteFeatures;
    bool canAddAttributes = dprovider->capabilities() & QgsVectorDataProvider::AddAttributes;
    bool canAddFeatures = dprovider->capabilities() & QgsVectorDataProvider::AddFeatures;
    bool canSupportEditing = dprovider->capabilities() & QgsVectorDataProvider::EditingCapabilities;
    bool canChangeGeometry = dprovider->capabilities() & QgsVectorDataProvider::ChangeGeometries;

    mActionLocalHistogramStretch->setEnabled( false );
    mActionFullHistogramStretch->setEnabled( false );
    mActionLocalCumulativeCutStretch->setEnabled( false );
    mActionFullCumulativeCutStretch->setEnabled( false );
    mActionIncreaseBrightness->setEnabled( false );
    mActionDecreaseBrightness->setEnabled( false );
    mActionIncreaseContrast->setEnabled( false );
    mActionDecreaseContrast->setEnabled( false );
    mActionZoomActualSize->setEnabled( false );
    mActionLabeling->setEnabled( true );

    mActionSelect->setEnabled( true );
    mActionSelectRectangle->setEnabled( true );
    mActionSelectPolygon->setEnabled( true );
    mActionSelectFreehand->setEnabled( true );
    mActionSelectRadius->setEnabled( true );
    mActionIdentify->setEnabled( true );
    mActionSelectByExpression->setEnabled( true );
    mActionOpenTable->setEnabled( true );
    mActionLayerSaveAs->setEnabled( true );
    mActionLayerSelectionSaveAs->setEnabled( true );
    mActionCopyFeatures->setEnabled( layerHasSelection );
    mActionFeatureAction->setEnabled( layerHasActions );

    if ( !isEditable && mMapCanvas->mapTool()
         && mMapCanvas->mapTool()->isEditTool() && !mSaveRollbackInProgress )
    {
      mMapCanvas->setMapTool( mNonEditMapTool );
    }

    if ( dprovider )
    {
      mActionLayerSubsetString->setEnabled( !isEditable && dprovider->supportsSubsetString() );

      mActionToggleEditing->setEnabled( canSupportEditing && !vlayer->isReadOnly() );
      mActionToggleEditing->setChecked( canSupportEditing && isEditable );
      mActionSaveLayerEdits->setEnabled( canSupportEditing && isEditable && vlayer->isModified() );
      mUndoWidget->dockContents()->setEnabled( canSupportEditing && isEditable );
      mActionUndo->setEnabled( canSupportEditing );
      mActionRedo->setEnabled( canSupportEditing );

      //start editing/stop editing
      if ( canSupportEditing )
      {
        updateUndoActions();
      }

      mActionPasteFeatures->setEnabled( isEditable && canAddFeatures && !clipboard()->empty() );
      mActionAddFeature->setEnabled( isEditable && canAddFeatures );

      //does provider allow deleting of features?
      mActionDeleteSelected->setEnabled( isEditable && canDeleteFeatures && layerHasSelection );
      mActionCutFeatures->setEnabled( isEditable && canDeleteFeatures && layerHasSelection );

      //merge tool needs editable layer and provider with the capability of adding and deleting features
      if ( isEditable && canChangeAttributes )
      {
        mActionMergeFeatures->setEnabled( layerHasSelection && canDeleteFeatures && canAddFeatures );
        mActionMergeFeatureAttributes->setEnabled( layerHasSelection );
      }
      else
      {
        mActionMergeFeatures->setEnabled( false );
        mActionMergeFeatureAttributes->setEnabled( false );
      }

      // moving enabled if geometry changes are supported
      mActionAddPart->setEnabled( isEditable && canChangeGeometry );
      mActionDeletePart->setEnabled( isEditable && canChangeGeometry );
      mActionMoveFeature->setEnabled( isEditable && canChangeGeometry );
      mActionRotateFeature->setEnabled( isEditable && canChangeGeometry );
      mActionNodeTool->setEnabled( isEditable && canChangeGeometry );

      if ( vlayer->geometryType() == QGis::Point )
      {
        mActionAddFeature->setIcon( QgsApplication::getThemeIcon( "/mActionCapturePoint.png" ) );

        mActionAddRing->setEnabled( false );
        mActionReshapeFeatures->setEnabled( false );
        mActionSplitFeatures->setEnabled( false );
        mActionSplitParts->setEnabled( false );
        mActionSimplifyFeature->setEnabled( false );
        mActionDeleteRing->setEnabled( false );
        mActionRotatePointSymbols->setEnabled( false );
        mActionOffsetCurve->setEnabled( false );

        if ( isEditable && canChangeAttributes )
        {
          if ( QgsMapToolRotatePointSymbols::layerIsRotatable( vlayer ) )
          {
            mActionRotatePointSymbols->setEnabled( true );
          }
        }
      }
      else if ( vlayer->geometryType() == QGis::Line )
      {
        mActionAddFeature->setIcon( QgsApplication::getThemeIcon( "/mActionCaptureLine.png" ) );

        mActionReshapeFeatures->setEnabled( isEditable && canAddFeatures );
        mActionSplitFeatures->setEnabled( isEditable && canAddFeatures );
        mActionSplitParts->setEnabled( isEditable && canAddFeatures );
        mActionSimplifyFeature->setEnabled( isEditable && canAddFeatures );
        mActionOffsetCurve->setEnabled( isEditable && canAddFeatures && canChangeAttributes );

        mActionAddRing->setEnabled( false );
        mActionDeleteRing->setEnabled( false );
      }
      else if ( vlayer->geometryType() == QGis::Polygon )
      {
        mActionAddFeature->setIcon( QgsApplication::getThemeIcon( "/mActionCapturePolygon.png" ) );

        mActionAddRing->setEnabled( isEditable && canAddFeatures );
        mActionReshapeFeatures->setEnabled( isEditable && canAddFeatures );
        mActionSplitFeatures->setEnabled( isEditable && canAddFeatures );
        mActionSplitParts->setEnabled( isEditable && canAddFeatures );
        mActionSimplifyFeature->setEnabled( isEditable && canAddFeatures );
        mActionDeleteRing->setEnabled( isEditable && canAddFeatures );
        mActionOffsetCurve->setEnabled( false );
      }

      mActionOpenFieldCalc->setEnabled( isEditable && ( canChangeAttributes || canAddAttributes ) );

      return;
    }
    else
    {
      mUndoWidget->dockContents()->setEnabled( false );
      mActionUndo->setEnabled( false );
      mActionRedo->setEnabled( false );
    }

    mActionLayerSubsetString->setEnabled( false );
  } //end vector layer block
  /*************Raster layers*************/
  else if ( layer->type() == QgsMapLayer::RasterLayer )
  {
    const QgsRasterLayer *rlayer = qobject_cast<const QgsRasterLayer *>( layer );
    if ( rlayer->dataProvider()->dataType( 1 ) != QGis::ARGB32
         && rlayer->dataProvider()->dataType( 1 ) != QGis::ARGB32_Premultiplied )
    {
      if ( rlayer->dataProvider()->capabilities() & QgsRasterDataProvider::Size )
      {
        mActionFullHistogramStretch->setEnabled( true );
      }
      else
      {
        // it would hang up reading the data for WMS for example
        mActionFullHistogramStretch->setEnabled( false );
      }
      mActionLocalHistogramStretch->setEnabled( true );
    }
    else
    {
      mActionLocalHistogramStretch->setEnabled( false );
      mActionFullHistogramStretch->setEnabled( false );
    }

    mActionLocalCumulativeCutStretch->setEnabled( true );
    mActionFullCumulativeCutStretch->setEnabled( true );
    mActionIncreaseBrightness->setEnabled( true );
    mActionDecreaseBrightness->setEnabled( true );
    mActionIncreaseContrast->setEnabled( true );
    mActionDecreaseContrast->setEnabled( true );

    mActionLayerSubsetString->setEnabled( false );
    mActionFeatureAction->setEnabled( false );
    mActionSelect->setEnabled( false );
    mActionSelectRectangle->setEnabled( false );
    mActionSelectPolygon->setEnabled( false );
    mActionSelectFreehand->setEnabled( false );
    mActionSelectRadius->setEnabled( false );
    mActionZoomActualSize->setEnabled( true );
    mActionOpenTable->setEnabled( false );
    mActionOpenFieldCalc->setEnabled( false );
    mActionToggleEditing->setEnabled( false );
    mActionToggleEditing->setChecked( false );
    mActionSaveLayerEdits->setEnabled( false );
    mUndoWidget->dockContents()->setEnabled( false );
    mActionUndo->setEnabled( false );
    mActionRedo->setEnabled( false );
    mActionLayerSaveAs->setEnabled( true );
    mActionLayerSelectionSaveAs->setEnabled( false );
    mActionAddFeature->setEnabled( false );
    mActionDeleteSelected->setEnabled( false );
    mActionAddRing->setEnabled( false );
    mActionAddPart->setEnabled( false );
    mActionNodeTool->setEnabled( false );
    mActionMoveFeature->setEnabled( false );
    mActionRotateFeature->setEnabled( false );
    mActionOffsetCurve->setEnabled( false );
    mActionCopyFeatures->setEnabled( false );
    mActionCutFeatures->setEnabled( false );
    mActionPasteFeatures->setEnabled( false );
    mActionRotatePointSymbols->setEnabled( false );
    mActionDeletePart->setEnabled( false );
    mActionDeleteRing->setEnabled( false );
    mActionSimplifyFeature->setEnabled( false );
    mActionReshapeFeatures->setEnabled( false );
    mActionSplitFeatures->setEnabled( false );
    mActionSplitParts->setEnabled( false );
    mActionLabeling->setEnabled( false );

    //NOTE: This check does not really add any protection, as it is called on load not on layer select/activate
    //If you load a layer with a provider and idenitfy ability then load another without, the tool would be disabled for both

    //Enable the Identify tool ( GDAL datasets draw without a provider )
    //but turn off if data provider exists and has no Identify capabilities
    mActionIdentify->setEnabled( true );

    QSettings settings;
    int identifyMode = settings.value( "/Map/identifyMode", 0 ).toInt();
    if ( identifyMode == 0 )
    {
      const QgsRasterLayer *rlayer = qobject_cast<const QgsRasterLayer *>( layer );
      const QgsRasterDataProvider* dprovider = rlayer->dataProvider();
      if ( dprovider )
      {
        // does provider allow the identify map tool?
        if ( dprovider->capabilities() & QgsRasterDataProvider::Identify )
        {
          mActionIdentify->setEnabled( true );
        }
        else
        {
          mActionIdentify->setEnabled( false );
        }
      }
    }
  }
}




/////////////////////////////////////////////////////////////////
//
//
// Only functions relating to raster layer management in this
// section (look for a similar comment block to this to find
// the end of this section).
//
// Tim Sutton
//
//
/////////////////////////////////////////////////////////////////


// this is a slot for action from GUI to add raster layer
void QgisApp::addRasterLayer()
{
  if ( mMapCanvas && mMapCanvas->isDrawing() )
  {
    return;
  }

  QString fileFilters;

  QStringList selectedFiles;
  QString e;//only for parameter correctness
  QString title = tr( "Open a GDAL Supported Raster Data Source" );
  QgisGui::openFilesRememberingFilter( "lastRasterFileFilter", mRasterFileFilter, selectedFiles, e,
                                       title );

  if ( selectedFiles.isEmpty() )
  {
    // no files were selected, so just bail
    return;
  }

  addRasterLayers( selectedFiles );

}// QgisApp::addRasterLayer()

//
// This is the method that does the actual work of adding a raster layer - the others
// here simply create a raster layer object and delegate here. It is the responsibility
// of the calling method to manage things such as the frozen state of the mapcanvas and
// using waitcursors etc. - this method won't and SHOULDN'T do it
//
bool QgisApp::addRasterLayer( QgsRasterLayer *theRasterLayer )
{
  if ( mMapCanvas && mMapCanvas->isDrawing() )
  {
    return false;
  }

  Q_CHECK_PTR( theRasterLayer );

  if ( ! theRasterLayer )
  {
    // XXX insert meaningful whine to the user here; although be
    // XXX mindful that a null layer may mean exhausted memory resources
    return false;
  }

  if ( !theRasterLayer->isValid() )
  {
    delete theRasterLayer;
    return false;
  }

  // register this layer with the central layers registry
  QList<QgsMapLayer *> myList;
  myList << theRasterLayer;
  QgsMapLayerRegistry::instance()->addMapLayers( myList );

  return true;
}


// Open a raster layer - this is the generic function which takes all parameters
// this method is a blend of addRasterLayer() functions (with and without provider)
// and addRasterLayers()
QgsRasterLayer* QgisApp::addRasterLayerPrivate(
  const QString & uri, const QString & baseName, const QString & providerKey,
  bool guiWarning, bool guiUpdate )
{
  if ( mMapCanvas && mMapCanvas->isDrawing() )
  {
    return NULL;
  }

  if ( guiUpdate )
  {
    // let the user know we're going to possibly be taking a while
    // QApplication::setOverrideCursor( Qt::WaitCursor );
    mMapCanvas->freeze( true );
  }

  QgsDebugMsg( "Creating new raster layer using " + uri
               + " with baseName of " + baseName );

  QgsRasterLayer *layer = 0;
  // XXX ya know QgsRasterLayer can snip out the basename on its own;
  // XXX why do we have to pass it in for it?
  // ET : we may not be getting "normal" files here, so we still need the baseName argument
  if ( providerKey.isEmpty() )
    layer = new QgsRasterLayer( uri, baseName ); // fi.completeBaseName());
  else
    layer = new QgsRasterLayer( uri, baseName, providerKey );

  QgsDebugMsg( "Constructed new layer" );

  QgsError error;
  QString title;
  bool ok = false;

  if ( !layer->isValid() )
  {
    error = layer->error();
    title = tr( "Invalid Layer" );

    if ( shouldAskUserForGDALSublayers( layer ) )
    {
      askUserForGDALSublayers( layer );
      ok = true;

      // The first layer loaded is not useful in that case. The user can select it in
      // the list if he wants to load it.
      delete layer;
      layer = NULL;
    }
  }
  else
  {
    ok = addRasterLayer( layer );
    if ( !ok )
    {
      error.append( QGS_ERROR_MESSAGE( tr( "Error adding valid layer to map canvas" ),
                                       tr( "Raster layer" ) ) );
      title = tr( "Error" );
    }
  }

  if ( !ok )
  {
    if ( guiUpdate )
      mMapCanvas->freeze( false );

    // don't show the gui warning if we are loading from command line
    if ( guiWarning )
    {
      QgsErrorDialog::show( error, title );
    }

    if ( layer )
    {
      delete layer;
      layer = NULL;
    }
  }

  if ( guiUpdate )
  {
    // update UI
    qApp->processEvents();
    // draw the map
    mMapCanvas->freeze( false );
    mMapCanvas->refresh();
    //update status
    statusBar()->showMessage( mMapCanvas->extent().toString( 2 ) );
    // Let render() do its own cursor management
    //    QApplication::restoreOverrideCursor();
  }

  return layer;

} // QgisApp::addRasterLayer


//create a raster layer object and delegate to addRasterLayer(QgsRasterLayer *)
QgsRasterLayer* QgisApp::addRasterLayer(
  QString const & rasterFile, QString const & baseName, bool guiWarning )
{
  return addRasterLayerPrivate( rasterFile, baseName, QString(), guiWarning, true );
}


/** Add a raster layer directly without prompting user for location
  The caller must provide information compatible with the provider plugin
  using the uri and baseName. The provider can use these
  parameters in any way necessary to initialize the layer. The baseName
  parameter is used in the Map Legend so it should be formed in a meaningful
  way.

  \note   Copied from the equivalent addVectorLayer function in this file
  */
QgsRasterLayer* QgisApp::addRasterLayer(
  QString const &uri, QString const &baseName, QString const &providerKey )
{
  return addRasterLayerPrivate( uri, baseName, providerKey, true, true );
}


//create a raster layer object and delegate to addRasterLayer(QgsRasterLayer *)
bool QgisApp::addRasterLayers( QStringList const &theFileNameQStringList, bool guiWarning )
{
  if ( mMapCanvas && mMapCanvas->isDrawing() )
  {
    return false;
  }

  if ( theFileNameQStringList.empty() )
  {
    // no files selected so bail out, but
    // allow mMapCanvas to handle events
    // first
    mMapCanvas->freeze( false );
    return false;
  }

  mMapCanvas->freeze( true );

  // this is messy since some files in the list may be rasters and others may
  // be ogr layers. We'll set returnValue to false if one or more layers fail
  // to load.
  bool returnValue = true;
  for ( QStringList::ConstIterator myIterator = theFileNameQStringList.begin();
        myIterator != theFileNameQStringList.end();
        ++myIterator )
  {
    QString errMsg;
    bool ok = false;

    // if needed prompt for zipitem layers
    QString vsiPrefix = QgsZipItem::vsiPrefix( *myIterator );
    if ( ! myIterator->startsWith( "/vsi", Qt::CaseInsensitive ) &&
         ( vsiPrefix == "/vsizip/" || vsiPrefix == "/vsitar/" ) )
    {
      if ( askUserForZipItemLayers( *myIterator ) )
        continue;
    }

    if ( QgsRasterLayer::isValidRasterFileName( *myIterator, errMsg ) )
    {
      QFileInfo myFileInfo( *myIterator );
      // get the directory the .adf file was in
      QString myDirNameQString = myFileInfo.path();
      //extract basename
      QString myBaseNameQString = myFileInfo.completeBaseName();
      //only allow one copy of a ai grid file to be loaded at a
      //time to prevent the user selecting all adfs in 1 dir which
      //actually represent 1 coverage,

      // try to create the layer
      QgsRasterLayer *layer = addRasterLayerPrivate( *myIterator, myBaseNameQString,
                              QString(), guiWarning, true );
      if ( layer && layer->isValid() )
      {
        //only allow one copy of a ai grid file to be loaded at a
        //time to prevent the user selecting all adfs in 1 dir which
        //actually represent 1 coverate,

        if ( myBaseNameQString.toLower().endsWith( ".adf" ) )
        {
          break;
        }
      }
      // if layer is invalid addRasterLayerPrivate() will show the error

    } // valid raster filename
    else
    {
      ok = false;

      // Issue message box warning unless we are loading from cmd line since
      // non-rasters are passed to this function first and then successfully
      // loaded afterwards (see main.cpp)
      if ( guiWarning )
      {
        QgsError error;
        QString msg;

        msg = tr( "%1 is not a supported raster data source" ).arg( *myIterator );
        if ( errMsg.size() > 0 )
          msg += "\n" + errMsg;
        error.append( QGS_ERROR_MESSAGE( msg, tr( "Raster layer" ) ) );

        QgsErrorDialog::show( error, tr( "Unsupported Data Source" ) );
      }
    }
    if ( ! ok )
    {
      returnValue = false;
    }
  }

  statusBar()->showMessage( mMapCanvas->extent().toString( 2 ) );
  mMapCanvas->freeze( false );
  mMapCanvas->refresh();

// Let render() do its own cursor management
//  QApplication::restoreOverrideCursor();

  return returnValue;

}// QgisApp::addRasterLayer()




///////////////////////////////////////////////////////////////////
//
//
//
//
//    RASTER ONLY RELATED FUNCTIONS BLOCK ENDS....
//
//
//
//
///////////////////////////////////////////////////////////////////

#ifdef ANDROID
void QgisApp::keyReleaseEvent( QKeyEvent *event )
{
  static bool accepted = true;
  if ( event->key() == Qt::Key_Close )
  {
    // do something useful here
    int ret = QMessageBox::question( this, tr( "Exit QGIS" ),
                                     tr( "Do you really want to quit QGIS?" ),
                                     QMessageBox::Yes | QMessageBox::No );
    switch ( ret )
    {
      case QMessageBox::Yes:
        this->close();
        break;

      case QMessageBox::No:
        break;
    }
<<<<<<< HEAD
    event->setAccepted( accepted ); // don't close my Top Level Widget !
=======
    event->setAccepted( accepted ); // dont't close my Top Level Widget !
>>>>>>> 0239b4d6
    accepted = false;// close the app next time when the user press back button
  }
}
#endif

void QgisApp::keyPressEvent( QKeyEvent * e )
{
  // The following statement causes a crash on WIN32 and should be
  // enclosed in an #ifdef QGISDEBUG if its really necessary. Its
  // commented out for now. [gsherman]
  // QgsDebugMsg(QString("%1 (keypress recevied)").arg(e->text()));
  emit keyPressed( e );

  //cancel rendering progress with esc key
  if ( e->key() == Qt::Key_Escape )
  {
    stopRendering();
  }
#if defined(Q_OS_WIN)&& defined(QGISDEBUG)
  else if ( e->key() == Qt::Key_Backslash && e->modifiers() & Qt::ControlModifier )
  {
    qgisCrashDump( 0 );
  }
#endif
  else
  {
    e->ignore();
  }
}

#ifdef Q_OS_WIN
// hope your wearing your peril sensitive sunglasses.
void QgisApp::contextMenuEvent( QContextMenuEvent *e )
{
  if ( mSkipNextContextMenuEvent )
  {
    mSkipNextContextMenuEvent--;
    e->ignore();
    return;
  }

  QMainWindow::contextMenuEvent( e );
}

void QgisApp::skipNextContextMenuEvent()
{
  mSkipNextContextMenuEvent++;
}
#endif

// Debug hook - used to output diagnostic messages when evoked (usually from the menu)
/* Temporarily disabled...
   void QgisApp::debugHook()
   {
   QgsDebugMsg("Hello from debug hook");
// show the map canvas extent
QgsDebugMsg(mMapCanvas->extent());
}
*/
void QgisApp::customProjection()
{
  if ( mMapCanvas && mMapCanvas->isDrawing() )
  {
    return;
  }

  // Create an instance of the Custom Projection Designer modeless dialog.
  // Autodelete the dialog when closing since a pointer is not retained.
  QgsCustomProjectionDialog * myDialog = new QgsCustomProjectionDialog( this );
  myDialog->setAttribute( Qt::WA_DeleteOnClose );
  myDialog->show();
}

void QgisApp::newBookmark()
{
  QgsBookmarks::newBookmark();
}

void QgisApp::showBookmarks()
{
  QgsBookmarks::showBookmarks();
}

// Slot that gets called when the project file was saved with an older
// version of QGIS

void QgisApp::oldProjectVersionWarning( QString oldVersion )
{
  QSettings settings;

  if ( settings.value( "/qgis/warnOldProjectVersion", QVariant( true ) ).toBool() )
  {
    QApplication::setOverrideCursor( Qt::ArrowCursor );
    QString text =  tr( "<p>This project file was saved by an older version of QGIS."
                        " When saving this project file, QGIS will update it to the latest version, "
                        "possibly rendering it useless for older versions of QGIS."
                        "<p>Even though QGIS developers try to maintain backwards "
                        "compatibility, some of the information from the old project "
                        "file might be lost."
                        " To improve the quality of QGIS, we appreciate "
                        "if you file a bug report at %3."
                        " Be sure to include the old project file, and state the version of "
                        "QGIS you used to discover the error."
                        "<p>To remove this warning when opening an older project file, "
                        "uncheck the box '%5' in the %4 menu."
                        "<p>Version of the project file: %1<br>Current version of QGIS: %2" )
                    .arg( oldVersion )
                    .arg( QGis::QGIS_VERSION )
                    .arg( "<a href=\"http://hub.qgis.org/projects/quantum-gis\">http://hub.qgis.org/projects/quantum-gis</a> " )
                    .arg( tr( "<tt>Settings:Options:General</tt>", "Menu path to setting options" ) )
                    .arg( tr( "Warn me when opening a project file saved with an older version of QGIS" ) );
    QString title =  tr( "Project file is older" );

#ifdef ANDROID
    //this is needed to deal with http://hub.qgis.org/issues/4573
    QMessageBox box( QMessageBox::Warning, title, tr( "This project file was saved by an older version of QGIS" ), QMessageBox::Ok, NULL );
    box.setDetailedText(
      text.remove( 0, 3 )
      .replace( QString( "<p>" ), QString( "\n\n" ) )
      .replace( QString( "<br>" ), QString( "\n" ) )
      .replace( QString( "<a href=\"http://hub.qgis.org/projects/quantum-gis\">http://hub.qgis.org/projects/quantum-gis</a> " ), QString( "\nhttp://hub.qgis.org/projects/quantum-gis" ) )
      .replace( QRegExp( "</?tt>" ), QString( "" ) )
    );
    box.exec();
#else
    QMessageBox::warning( NULL, title, text );
#endif
    QApplication::restoreOverrideCursor();
  }
  return;
}

void QgisApp::updateUndoActions()
{
  bool canUndo = false, canRedo = false;
  QgsMapLayer* layer = activeLayer();
  if ( layer )
  {
    QgsVectorLayer* vlayer = qobject_cast<QgsVectorLayer *>( layer );
    if ( vlayer && vlayer->isEditable() )
    {
      canUndo = vlayer->undoStack()->canUndo();
      canRedo = vlayer->undoStack()->canRedo();
    }
  }
  mActionUndo->setEnabled( canUndo );
  mActionRedo->setEnabled( canRedo );
}


// add project directory to python path
void QgisApp::projectChanged( const QDomDocument &doc )
{
  Q_UNUSED( doc );
  QgsProject *project = qobject_cast<QgsProject*>( sender() );
  if ( !project )
    return;

  QFileInfo fi( project->fileName() );
  if ( !fi.exists() )
    return;

  static QString prevProjectDir = QString::null;

  if ( prevProjectDir == fi.canonicalPath() )
    return;

  QString expr;
  if ( !prevProjectDir.isNull() )
    expr = QString( "sys.path.remove('%1'); " ).arg( prevProjectDir );

  prevProjectDir = fi.canonicalPath();

  expr += QString( "sys.path.append('%1')" ).arg( prevProjectDir );

  QgsPythonRunner::run( expr );
}

void QgisApp::writeProject( QDomDocument &doc )
{
  projectChanged( doc );
}

void QgisApp::readProject( const QDomDocument &doc )
{
  projectChanged( doc );
}

void QgisApp::showLayerProperties( QgsMapLayer *ml )
{
  /*
  TODO: Consider reusing the property dialogs again.
  Sometimes around mid 2005, the property dialogs were saved for later reuse;
  this resulted in a time savings when reopening the dialog. The code below
  cannot be used as is, however, simply by saving the dialog pointer here.
  Either the map layer needs to be passed as an argument to sync or else
  a separate copy of the dialog pointer needs to be stored with each layer.
  */

  if ( !ml )
    return;

  if ( !QgsProject::instance()->layerIsEmbedded( ml->id() ).isEmpty() )
  {
    return; //don't show properties of embedded layers
  }

  if ( ml->type() == QgsMapLayer::RasterLayer )
  {
    QgsRasterLayerProperties *rlp = NULL; // See note above about reusing this
    if ( rlp )
    {
      rlp->sync();
    }
    else
    {
      rlp = new QgsRasterLayerProperties( ml, mMapCanvas, this );
      connect( rlp, SIGNAL( refreshLegend( QString, bool ) ), mMapLegend, SLOT( refreshLayerSymbology( QString, bool ) ) );
    }

    rlp->exec();
    delete rlp; // delete since dialog cannot be reused without updating code
  }
  else if ( ml->type() == QgsMapLayer::VectorLayer ) // VECTOR
  {
    QgsVectorLayer* vlayer = qobject_cast<QgsVectorLayer *>( ml );

    QgsVectorLayerProperties *vlp = NULL; // See note above about reusing this
    if ( vlp )
    {
      vlp->syncToLayer();
    }
    else
    {
      vlp = new QgsVectorLayerProperties( vlayer, this );
      connect( vlp, SIGNAL( refreshLegend( QString, QgsLegendItem::Expansion ) ), mMapLegend, SLOT( refreshLayerSymbology( QString, QgsLegendItem::Expansion ) ) );
    }

    if ( vlp->exec() )
    {
      activateDeactivateLayerRelatedActions( ml );
    }
    delete vlp; // delete since dialog cannot be reused without updating code
  }
  else if ( ml->type() == QgsMapLayer::PluginLayer )
  {
    QgsPluginLayer* pl = qobject_cast<QgsPluginLayer *>( ml );
    if ( !pl )
      return;

    QgsPluginLayerType* plt = QgsPluginLayerRegistry::instance()->pluginLayerType( pl->pluginLayerType() );
    if ( !plt )
      return;

    if ( !plt->showLayerProperties( pl ) )
    {
      messageBar()->pushMessage( tr( "Warning" ),
                                 tr( "This layer doesn't have a properties dialog." ),
                                 QgsMessageBar::INFO, messageTimeout() );
    }
  }
}

void QgisApp::namSetup()
{
  QgsNetworkAccessManager *nam = QgsNetworkAccessManager::instance();

  namUpdate();

  connect( nam, SIGNAL( authenticationRequired( QNetworkReply *, QAuthenticator * ) ),
           this, SLOT( namAuthenticationRequired( QNetworkReply *, QAuthenticator * ) ) );

  connect( nam, SIGNAL( proxyAuthenticationRequired( const QNetworkProxy &, QAuthenticator * ) ),
           this, SLOT( namProxyAuthenticationRequired( const QNetworkProxy &, QAuthenticator * ) ) );

#ifndef QT_NO_OPENSSL
  connect( nam, SIGNAL( sslErrors( QNetworkReply *, const QList<QSslError> & ) ),
           this, SLOT( namSslErrors( QNetworkReply *, const QList<QSslError> & ) ) );
#endif
}

void QgisApp::namAuthenticationRequired( QNetworkReply *reply, QAuthenticator *auth )
{
  QString username = auth->user();
  QString password = auth->password();

  bool ok = QgsCredentials::instance()->get(
              QString( "%1 at %2" ).arg( auth->realm() ).arg( reply->url().host() ),
              username, password,
              tr( "Authentication required" ) );
  if ( !ok )
    return;

  auth->setUser( username );
  auth->setPassword( password );
}

void QgisApp::namProxyAuthenticationRequired( const QNetworkProxy &proxy, QAuthenticator *auth )
{
  QString username = auth->user();
  QString password = auth->password();

  bool ok = QgsCredentials::instance()->get(
              QString( "proxy %1:%2 [%3]" ).arg( proxy.hostName() ).arg( proxy.port() ).arg( auth->realm() ),
              username, password,
              tr( "Proxy authentication required" ) );
  if ( !ok )
    return;

  auth->setUser( username );
  auth->setPassword( password );
}

#ifndef QT_NO_OPENSSL
void QgisApp::namSslErrors( QNetworkReply *reply, const QList<QSslError> &errors )
{
  QString msg = tr( "SSL errors occured accessing URL %1:" ).arg( reply->request().url().toString() );
  bool otherError = false;
  static QSet<QSslError::SslError> ignoreErrors;

  foreach ( QSslError error, errors )
  {
    if ( error.error() == QSslError::NoError )
      continue;

    QgsDebugMsg( QString( "SSL error %1: %2" ).arg( error.error() ).arg( error.errorString() ) );

    otherError = otherError || !ignoreErrors.contains( error.error() );

    msg += "\n" + error.errorString();
  }

  msg += tr( "\n\nAlways ignore these errors?" );

  if ( !otherError ||
       QMessageBox::warning( this,
                             tr( "%n SSL errors occured", "number of errors", errors.size() ),
                             msg,
                             QMessageBox::Ok | QMessageBox::Cancel ) == QMessageBox::Ok )
  {
    foreach ( QSslError error, errors )
    {
      ignoreErrors << error.error();
    }
    reply->ignoreSslErrors();
  }
}
#endif

void QgisApp::namUpdate()
{
  QNetworkProxy proxy;
  QStringList excludes;

  QSettings settings;

  //check if proxy is enabled
  bool proxyEnabled = settings.value( "proxy/proxyEnabled", false ).toBool();
  if ( proxyEnabled )
  {
    excludes = settings.value( "proxy/proxyExcludedUrls", "" ).toString().split( "|", QString::SkipEmptyParts );

    //read type, host, port, user, passw from settings
    QString proxyHost = settings.value( "proxy/proxyHost", "" ).toString();
    int proxyPort = settings.value( "proxy/proxyPort", "" ).toString().toInt();
    QString proxyUser = settings.value( "proxy/proxyUser", "" ).toString();
    QString proxyPassword = settings.value( "proxy/proxyPassword", "" ).toString();

    QString proxyTypeString = settings.value( "proxy/proxyType", "" ).toString();
    QNetworkProxy::ProxyType proxyType = QNetworkProxy::NoProxy;
    if ( proxyTypeString == "DefaultProxy" )
    {
      proxyType = QNetworkProxy::DefaultProxy;
    }
    else if ( proxyTypeString == "Socks5Proxy" )
    {
      proxyType = QNetworkProxy::Socks5Proxy;
    }
    else if ( proxyTypeString == "HttpProxy" )
    {
      proxyType = QNetworkProxy::HttpProxy;
    }
    else if ( proxyTypeString == "HttpCachingProxy" )
    {
      proxyType = QNetworkProxy::HttpCachingProxy;
    }
    else if ( proxyTypeString == "FtpCachingProxy" )
    {
      proxyType = QNetworkProxy::FtpCachingProxy;
    }
    QgsDebugMsg( QString( "setting proxy %1 %2:%3 %4/%5" )
                 .arg( proxyType )
                 .arg( proxyHost ).arg( proxyPort )
                 .arg( proxyUser ).arg( proxyPassword )
               );
    proxy = QNetworkProxy( proxyType, proxyHost, proxyPort, proxyUser, proxyPassword );
  }

#if QT_VERSION >= 0x40500
  QgsNetworkAccessManager *nam = QgsNetworkAccessManager::instance();

  nam->setFallbackProxyAndExcludes( proxy, excludes );

  QNetworkDiskCache *cache = qobject_cast<QNetworkDiskCache*>( nam->cache() );
  if ( !cache )
    cache = new QNetworkDiskCache( this );

  QString cacheDirectory = settings.value( "cache/directory", QgsApplication::qgisSettingsDirPath() + "cache" ).toString();
  qint64 cacheSize = settings.value( "cache/size", 50 * 1024 * 1024 ).toULongLong();
  QgsDebugMsg( QString( "setCacheDirectory: %1" ).arg( cacheDirectory ) );
  QgsDebugMsg( QString( "setMaximumCacheSize: %1" ).arg( cacheSize ) );
  cache->setCacheDirectory( cacheDirectory );
  cache->setMaximumCacheSize( cacheSize );
  QgsDebugMsg( QString( "cacheDirectory: %1" ).arg( cache->cacheDirectory() ) );
  QgsDebugMsg( QString( "maximumCacheSize: %1" ).arg( cache->maximumCacheSize() ) );

  if ( nam->cache() != cache )
    nam->setCache( cache );
#else
  QgsNetworkAccessManager::instance()->setProxy( proxy );
#endif
}

void QgisApp::completeInitialization()
{
  emit initializationCompleted();
}

void QgisApp::toolButtonActionTriggered( QAction *action )
{
  QToolButton *bt = qobject_cast<QToolButton *>( sender() );
  if ( !bt )
    return;

  QSettings settings;
  if ( action == mActionSelect )
    settings.setValue( "/UI/selectTool", 0 );
  else if ( action == mActionSelectRectangle )
    settings.setValue( "/UI/selectTool", 1 );
  else if ( action == mActionSelectRadius )
    settings.setValue( "/UI/selectTool", 2 );
  else if ( action == mActionSelectPolygon )
    settings.setValue( "/UI/selectTool", 3 );
  else if ( action == mActionSelectFreehand )
    settings.setValue( "/UI/selectTool", 4 );
  else if ( action == mActionMeasure )
    settings.setValue( "/UI/measureTool", 0 );
  else if ( action == mActionMeasureArea )
    settings.setValue( "/UI/measureTool", 1 );
  else if ( action == mActionMeasureAngle )
    settings.setValue( "/UI/measureTool", 2 );
  else if ( action == mActionTextAnnotation )
    settings.setValue( "/UI/annotationTool", 0 );
  else if ( action == mActionFormAnnotation )
    settings.setValue( "/UI/annotationTool", 1 );
  else if ( action == mActionHtmlAnnotation )
    settings.setValue( "/UI/annotationTool", 2 );
  else if ( action == mActionSvgAnnotation )
    settings.setValue( "UI/annotationTool", 3 );
  else if ( action == mActionAnnotation )
    settings.setValue( "/UI/annotationTool", 4 );
  else if ( action == mActionNewSpatiaLiteLayer )
    settings.setValue( "/UI/defaultNewLayer", 0 );
  else if ( action == mActionNewVectorLayer )
    settings.setValue( "/UI/defaultNewLayer", 1 );
  bt->setDefaultAction( action );
}

QMenu* QgisApp::createPopupMenu()
{
  QMenu* menu = QMainWindow::createPopupMenu();
  QList< QAction* > al = menu->actions();
  QList< QAction* > panels, toolbars;

  if ( !al.isEmpty() )
  {
    bool found = false;
    for ( int i = 0; i < al.size(); ++i )
    {
      if ( al[ i ]->isSeparator() )
      {
        found = true;
        continue;
      }

      if ( !found )
      {
        panels.append( al[ i ] );
      }
      else
      {
        toolbars.append( al[ i ] );
      }
    }

    qSort( panels.begin(), panels.end(), cmpByText_ );
    foreach ( QAction* a, panels )
    {
      menu->addAction( a );
    }
    menu->addSeparator();
    qSort( toolbars.begin(), toolbars.end(), cmpByText_ );
    foreach ( QAction* a, toolbars )
    {
      menu->addAction( a );
    }
  }

  return menu;
}

void QgisApp::osmDownloadDialog()
{
  QgsOSMDownloadDialog dlg;
  dlg.exec();
}

void QgisApp::osmImportDialog()
{
  QgsOSMImportDialog dlg;
  dlg.exec();
}

void QgisApp::osmExportDialog()
{
  QgsOSMExportDialog dlg;
  dlg.exec();
}


#ifdef HAVE_TOUCH
bool QgisApp::gestureEvent( QGestureEvent *event )
{
  if ( QGesture *tapAndHold = event->gesture( Qt::TapAndHoldGesture ) )
  {
    tapAndHoldTriggered( static_cast<QTapAndHoldGesture *>( tapAndHold ) );
  }
  return true;
}

void QgisApp::tapAndHoldTriggered( QTapAndHoldGesture *gesture )
{
  if ( gesture->state() == Qt::GestureFinished )
  {
    QPoint pos = gesture->position().toPoint();
    QWidget * receiver = QApplication::widgetAt( pos );
    qDebug() << "tapAndHoldTriggered: LONG CLICK gesture happened at " << pos;
    qDebug() << "widget under point of click: " << receiver;

    QApplication::postEvent( receiver, new QMouseEvent( QEvent::MouseButtonPress, receiver->mapFromGlobal( pos ), Qt::RightButton, Qt::RightButton, Qt::NoModifier ) );
    QApplication::postEvent( receiver, new QMouseEvent( QEvent::MouseButtonRelease, receiver->mapFromGlobal( pos ), Qt::RightButton, Qt::RightButton, Qt::NoModifier ) );
  }
}
#endif

#ifdef Q_OS_WIN
LONG WINAPI QgisApp::qgisCrashDump( struct _EXCEPTION_POINTERS *ExceptionInfo )
{
  QString dumpName = QDir::toNativeSeparators(
                       QString( "%1\\qgis-%2-%3-%4-%5.dmp" )
                       .arg( QDir::tempPath() )
                       .arg( QDateTime::currentDateTime().toString( "yyyyMMdd-hhmmss" ) )
                       .arg( GetCurrentProcessId() )
                       .arg( GetCurrentThreadId() )
                       .arg( QGis::QGIS_DEV_VERSION )
                     );

  QString msg;
  HANDLE hDumpFile = CreateFile( dumpName.toLocal8Bit(), GENERIC_READ | GENERIC_WRITE, FILE_SHARE_WRITE | FILE_SHARE_READ, 0, CREATE_ALWAYS, 0, 0 );
  if ( hDumpFile != INVALID_HANDLE_VALUE )
  {
    MINIDUMP_EXCEPTION_INFORMATION ExpParam;
    ExpParam.ThreadId = GetCurrentThreadId();
    ExpParam.ExceptionPointers = ExceptionInfo;
    ExpParam.ClientPointers = TRUE;

    if ( MiniDumpWriteDump( GetCurrentProcess(), GetCurrentProcessId(), hDumpFile, MiniDumpWithDataSegs, ExceptionInfo ? &ExpParam : NULL, NULL, NULL ) )
    {
      msg = QObject::tr( "minidump written to %1" ).arg( dumpName );
    }
    else
    {
      msg = QObject::tr( "writing of minidump to %1 failed (%2)" ).arg( dumpName ).arg( GetLastError(), 0, 16 );
    }

    CloseHandle( hDumpFile );
  }
  else
  {
    msg = QObject::tr( "creation of minidump to %1 failed (%2)" ).arg( dumpName ).arg( GetLastError(), 0, 16 );
  }

  QMessageBox::critical( 0, QObject::tr( "Crash dumped" ), msg );

  return EXCEPTION_EXECUTE_HANDLER;
}
#endif<|MERGE_RESOLUTION|>--- conflicted
+++ resolved
@@ -115,12 +115,9 @@
 #include "qgscustomization.h"
 #include "qgscustomprojectiondialog.h"
 #include "qgsdatasourceuri.h"
-<<<<<<< HEAD
 #include "qgsdatumtransformdialog.h"
-=======
 #include "qgsdxfexport.h"
 #include "qgsdxfexportdialog.h"
->>>>>>> 0239b4d6
 #include "qgsdecorationcopyright.h"
 #include "qgsdecorationnortharrow.h"
 #include "qgsdecorationscalebar.h"
@@ -7484,7 +7481,7 @@
   }
   // It doesn't exist, so create
   QMenu *menu = new QMenu( menuName, this );
-  menu->setObjectName( menuName.normalized(QString::NormalizationForm_KD).remove(QRegExp("[^a-zA-Z]")) );
+  menu->setObjectName( menuName.normalized( QString::NormalizationForm_KD ).remove( QRegExp( "[^a-zA-Z]" ) ) );
   // Where to put it? - we worked that out above...
   mPluginMenu->insertMenu( before, menu );
 
@@ -9004,11 +9001,7 @@
       case QMessageBox::No:
         break;
     }
-<<<<<<< HEAD
     event->setAccepted( accepted ); // don't close my Top Level Widget !
-=======
-    event->setAccepted( accepted ); // dont't close my Top Level Widget !
->>>>>>> 0239b4d6
     accepted = false;// close the app next time when the user press back button
   }
 }
