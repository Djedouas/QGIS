/***************************************************************************
  qgsdiagramproperties.cpp
  Adjust the properties for diagrams
  -------------------
         begin                : August 2012
         copyright            : (C) Matthias Kuhn
         email                : matthias dot kuhn at gmx dot ch

 ***************************************************************************
 *                                                                         *
 *   This program is free software; you can redistribute it and/or modify  *
 *   it under the terms of the GNU General Public License as published by  *
 *   the Free Software Foundation; either version 2 of the License, or     *
 *   (at your option) any later version.                                   *
 *                                                                         *
 ***************************************************************************/

#include "diagram/qgshistogramdiagram.h"
#include "diagram/qgspiediagram.h"
#include "diagram/qgstextdiagram.h"

#include "qgisapp.h"
#include "qgsapplication.h"
#include "qgsdiagramproperties.h"
#include "qgslabelengineconfigdialog.h"
#include "qgsvectorlayerproperties.h"
#include "qgsdiagramrendererv2.h"
#include "qgsvectordataprovider.h"

#include <QColorDialog>
#include <QFontDialog>
#include <QList>
#include <QMessageBox>

QgsDiagramProperties::QgsDiagramProperties( QgsVectorLayer* layer, QWidget* parent )
    : QWidget( parent )
{
  mLayer = layer;

  if ( !layer )
  {
    return;
  }

  setupUi( this );

  mValueLineEdit->setValidator( new QDoubleValidator( mValueLineEdit ) );
  mMinimumDiagramScaleLineEdit->setValidator( new QDoubleValidator( mMinimumDiagramScaleLineEdit ) );
  mMaximumDiagramScaleLineEdit->setValidator( new QDoubleValidator( mMaximumDiagramScaleLineEdit ) );

  mDiagramUnitComboBox->insertItem( 0, tr( "mm" ), QgsDiagramSettings::MM );
  mDiagramUnitComboBox->insertItem( 1, tr( "Map units" ), QgsDiagramSettings::MapUnits );

  QGis::GeometryType layerType = layer->geometryType();
  if ( layerType == QGis::UnknownGeometry || layerType == QGis::NoGeometry )
  {
    mDisplayDiagramsGroupBox->setChecked( false );
    mDisplayDiagramsGroupBox->setEnabled( false );
  }

  //insert placement options

  if ( layerType == QGis::Point || layerType == QGis::Polygon )
  {
    mPlacementComboBox->addItem( tr( "Around Point" ), QgsDiagramLayerSettings::AroundPoint );
    mPlacementComboBox->addItem( tr( "Over Point" ), QgsDiagramLayerSettings::OverPoint );
  }

  if ( layerType == QGis::Line || layerType == QGis::Polygon )
  {
    mPlacementComboBox->addItem( tr( "Line" ), QgsDiagramLayerSettings::Line );
    mPlacementComboBox->addItem( tr( "Horizontal" ), QgsDiagramLayerSettings::Horizontal );
  }

  if ( layerType == QGis::Polygon )
  {
    mPlacementComboBox->addItem( tr( "Free" ), QgsDiagramLayerSettings::Free );
  }

  if ( layerType == QGis::Line )
  {
    mLineOptionsComboBox->addItem( tr( "On line" ), QgsDiagramLayerSettings::OnLine );
    mLineOptionsComboBox->addItem( tr( "Above line" ), QgsDiagramLayerSettings::AboveLine );
    mLineOptionsComboBox->addItem( tr( "Below Line" ), QgsDiagramLayerSettings::BelowLine );
    mLineOptionsComboBox->addItem( tr( "Map orientation" ), QgsDiagramLayerSettings::MapOrientation );
  }
  else
  {
    mLineOptionsComboBox->setVisible( false );
    mLineOptionsLabel->setVisible( false );
  }

<<<<<<< HEAD
  mDiagramTypeComboBox->addItem( tr( "Pie chart" ), DIAGRAM_NAME_PIE );
  mDiagramTypeComboBox->addItem( tr( "Text diagram" ), DIAGRAM_NAME_TEXT );
  mDiagramTypeComboBox->addItem( tr( "Histogram" ), DIAGRAM_NAME_HISTOGRAM );
=======
  QPixmap pix = QgsApplication::getThemePixmap( "pie-chart" );
  mDiagramTypeComboBox->addItem( pix, tr( "Pie chart" ) );
  pix = QgsApplication::getThemePixmap( "text" );
  mDiagramTypeComboBox->addItem( pix, tr( "Text diagram" ) );
  pix = QgsApplication::getThemePixmap( "histogram" );
  mDiagramTypeComboBox->addItem( pix, tr( "Histogram" ) );
>>>>>>> d845a0a4

  mLabelPlacementComboBox->addItem( tr( "Height" ), QgsDiagramSettings::Height );
  mLabelPlacementComboBox->addItem( tr( "x-height" ), QgsDiagramSettings::XHeight );

  mScaleDependencyComboBox->addItem( tr( "Area" ), true );
  mScaleDependencyComboBox->addItem( tr( "Diameter" ), false );

  //insert all attributes into the combo boxes
  const QgsFieldMap& layerFields = layer->pendingFields();
  QgsFieldMap::const_iterator fieldIt = layerFields.constBegin();
  for ( ; fieldIt != layerFields.constEnd(); ++fieldIt )
  {
    QTreeWidgetItem *newItem = new QTreeWidgetItem( mAttributesTreeWidget );
    newItem->setText( 0, fieldIt.value().name() );
    newItem->setData( 0, Qt::UserRole, fieldIt.key() );
    newItem->setFlags( newItem->flags() & ~Qt::ItemIsDropEnabled );
    if ( fieldIt.value().type() != QVariant::String )
    {
      mSizeAttributeComboBox->addItem( fieldIt.value().name(), fieldIt.key() );
    }
  }

  mDataDefinedXComboBox->addItem( tr( "None" ), -1 );
  for ( fieldIt = layerFields.constBegin(); fieldIt != layerFields.constEnd(); ++fieldIt )
  {
    mDataDefinedXComboBox->addItem( fieldIt.value().name(), fieldIt.key() );
  }
  mDataDefinedYComboBox->addItem( tr( "None" ), -1 );
  for ( fieldIt = layerFields.constBegin(); fieldIt != layerFields.constEnd(); ++fieldIt )
  {
    mDataDefinedYComboBox->addItem( fieldIt.value().name(), fieldIt.key() );
  }

  const QgsDiagramRendererV2* dr = layer->diagramRenderer();
  if ( !dr ) //no diagram renderer yet, insert reasonable default
  {
    mDisplayDiagramsGroupBox->setChecked( false );
    mFixedSizeCheckBox->setChecked( true );
    mDiagramUnitComboBox->setCurrentIndex( mDiagramUnitComboBox->findText( tr( "mm" ) ) );
    mLabelPlacementComboBox->setCurrentIndex( mLabelPlacementComboBox->findText( tr( "x-height" ) ) );
    mDiagramSizeSpinBox->setValue( 30 );
    mBarWidthSpinBox->setValue( 5 );
    mVisibilityGroupBox->setChecked( false );

    switch ( layerType )
    {
      case QGis::Point:
        mPlacementComboBox->setCurrentIndex( mPlacementComboBox->findData( 0 ) );
        break;
      case QGis::Line:
        mPlacementComboBox->setCurrentIndex( mPlacementComboBox->findData( 3 ) );
        mLineOptionsComboBox->setCurrentIndex( mLineOptionsComboBox->findData( 2 ) );
        break;
      case QGis::Polygon:
        mPlacementComboBox->setCurrentIndex( mPlacementComboBox->findData( 0 ) );
        break;
      case QGis::UnknownGeometry:
      case QGis::NoGeometry:
        break;
    }
    mBackgroundColorButton->setColor( QColor( 255, 255, 255, 255 ) );
  }
  else // already a diagram renderer present
  {
    mDisplayDiagramsGroupBox->setChecked( true );

    //single category renderer or interpolated one?
    mFixedSizeCheckBox->setChecked( dr->rendererName() == "SingleCategory" );

    //assume single category or linearly interpolated diagram renderer for now
    QList<QgsDiagramSettings> settingList = dr->diagramSettings();
    if ( settingList.size() > 0 )
    {
      mDiagramFont = settingList.at( 0 ).font;
      QSizeF size = settingList.at( 0 ).size;
      mBackgroundColorButton->setColor( settingList.at( 0 ).backgroundColor );
      mTransparencySlider->setValue( settingList.at( 0 ).transparency );
      mDiagramPenColorButton->setColor( settingList.at( 0 ).penColor );
      mPenWidthSpinBox->setValue( settingList.at( 0 ).penWidth );
      mDiagramSizeSpinBox->setValue(( size.width() + size.height() ) / 2.0 );
      mMinimumDiagramScaleLineEdit->setText( QString::number( settingList.at( 0 ).minScaleDenominator ) );
      mMaximumDiagramScaleLineEdit->setText( QString::number( settingList.at( 0 ).maxScaleDenominator ) );
      mVisibilityGroupBox->setChecked( settingList.at( 0 ).minScaleDenominator != -1 &&
          settingList.at( 0 ).maxScaleDenominator != -1 );
      if ( settingList.at( 0 ).sizeType == QgsDiagramSettings::MM )
      {
        mDiagramUnitComboBox->setCurrentIndex( 0 );
      }
      else
      {
        mDiagramUnitComboBox->setCurrentIndex( 1 );
      }

      if ( settingList.at( 0 ).labelPlacementMethod == QgsDiagramSettings::Height )
      {
        mLabelPlacementComboBox->setCurrentIndex( 0 );
      }
      else
      {
        mLabelPlacementComboBox->setCurrentIndex( 1 );
      }

      mOrientationLeftButton->setProperty( "direction", QgsDiagramSettings::Left );
      mOrientationRightButton->setProperty( "direction", QgsDiagramSettings::Right );
      mOrientationUpButton->setProperty( "direction", QgsDiagramSettings::Up );
      mOrientationDownButton->setProperty( "direction", QgsDiagramSettings::Down );
      switch( settingList.at( 0 ).diagramOrientation )
      {
        case QgsDiagramSettings::Left:
          mOrientationLeftButton->setChecked( true );
          break;

        case QgsDiagramSettings::Right:
          mOrientationRightButton->setChecked( true );
          break;

        case QgsDiagramSettings::Up:
          mOrientationUpButton->setChecked( true );
          break;

        case QgsDiagramSettings::Down:
          mOrientationDownButton->setChecked( true );
          break;
      }

      mBarWidthSpinBox->setValue( settingList.at( 0 ).barWidth );

      mIncreaseSmallDiagramsGroupBox->setChecked( settingList.at( 0 ).minimumSize != 0 );
      mIncreaseMinimumSizeSpinBox->setValue( settingList.at( 0 ).minimumSize );

      if ( settingList.at( 0 ).scaleByArea )
      {
        mScaleDependencyComboBox->setCurrentIndex( 0 );
      }
      else
      {
        mScaleDependencyComboBox->setCurrentIndex( 1 );
      }

      QList< QColor > categoryColors = settingList.at( 0 ).categoryColors;
      QList< int > categoryIndices = settingList.at( 0 ).categoryIndices;
      QList< int >::const_iterator catIt = categoryIndices.constBegin();
      QList< QColor >::const_iterator coIt = categoryColors.constBegin();
      for ( ;catIt != categoryIndices.constEnd(); ++catIt, ++coIt )
      {
        QTreeWidgetItem *newItem = new QTreeWidgetItem( mDiagramAttributesTreeWidget );
        newItem->setText( 0, layer->pendingFields()[*catIt].name() );
        newItem->setData( 0, Qt::UserRole, *catIt );
        newItem->setFlags( newItem->flags() & ~Qt::ItemIsDropEnabled );
        QColor col( *coIt );
        col.setAlpha( 255 );
        newItem->setBackground( 1, QBrush( col ) );
      }
    }

    if ( dr->rendererName() == "LinearlyInterpolated" )
    {
      const QgsLinearlyInterpolatedDiagramRenderer* lidr = dynamic_cast<const QgsLinearlyInterpolatedDiagramRenderer*>( dr );
      if ( lidr )
      {
        mDiagramSizeSpinBox->setEnabled( false );
        mValueLineEdit->setText( QString::number( lidr->upperValue() ) );
        mSizeSpinBox->setValue(( lidr->upperSize().width() + lidr->upperSize().height() ) / 2 );
        mSizeAttributeComboBox->setCurrentIndex( mSizeAttributeComboBox->findData( lidr->classificationAttribute() ) );
      }
    }

    const QgsDiagramLayerSettings *dls = layer->diagramLayerSettings();
    if ( dls )
    {
      mDiagramDistanceSpinBox->setValue( dls->dist );
      mPrioritySlider->setValue( dls->priority );
      mDataDefinedXComboBox->setCurrentIndex( mDataDefinedXComboBox->findData( dls->xPosColumn ) );
      mDataDefinedYComboBox->setCurrentIndex( mDataDefinedYComboBox->findData( dls->yPosColumn ) );
      if ( dls->xPosColumn != -1 || dls->yPosColumn != -1 )
      {
        mDataDefinedPositionGroupBox->setChecked( true );
      }
      mPlacementComboBox->setCurrentIndex( mPlacementComboBox->findData( dls->placement ) );
      mLineOptionsComboBox->setCurrentIndex( mLineOptionsComboBox->findData( dls->placementFlags ) );
    }

    if ( dr->diagram() )
    {
      QString diagramName = dr->diagram()->diagramName();
      mDiagramTypeComboBox->setCurrentIndex( mDiagramTypeComboBox->findData( diagramName ) );
      if ( mDiagramTypeComboBox->currentIndex() == -1 )
      {
        QMessageBox::warning( this, tr( "Unknown diagram type." ),
          tr( "The diagram type '%1' is unknown. A default type is selected for you." ).arg( diagramName ), QMessageBox::Ok );
        mDiagramTypeComboBox->setCurrentIndex( mDiagramTypeComboBox->findText( tr( "Pie chart" ) ) );
      }
    }
  } // if ( !dr )

  // Trigger a clicked event, so all the items get properly enabled and disabled
  on_mDisplayDiagramsGroupBox_toggled( mDisplayDiagramsGroupBox->isChecked() );
}

void QgsDiagramProperties::on_mDiagramTypeComboBox_currentIndexChanged( const QString& itemtext )
{
  if ( tr( "Text diagram" ) == itemtext )
  {
    mLabelPlacementComboBox->show();
    mLabelPlacementLabel->show();
  }
  else {
    mLabelPlacementComboBox->hide();
    mLabelPlacementLabel->hide();
  }

  if ( tr( "Histogram" ) == itemtext )
  {
    mBarWidthLabel->show();
    mBarWidthSpinBox->show();
    mOrientationFrame->show();
  }
  else
  {
    mBarWidthLabel->hide();
    mBarWidthSpinBox->hide();
    mOrientationFrame->hide();
  }

  if ( tr( "Histogram" ) == itemtext || tr( "Text diagram" ) == itemtext )
  {
    mDiagramPropertiesTabWidget->setTabEnabled( 3, true );
  }
  else
  {
    mDiagramPropertiesTabWidget->setTabEnabled( 3, false );
  }

  if ( tr( "Text diagram" ) == itemtext || tr( "Pie chart" ) == itemtext )
  {
    mScaleDependencyComboBox->show();
    mScaleDependencyLabel->show();
  }
  else
  {
    mScaleDependencyComboBox->hide();
    mScaleDependencyLabel->hide();
  }
}

void QgsDiagramProperties::on_mTransparencySlider_valueChanged( int value )
{
  mTransparencyLabel->setText( tr( "Transparency: %1%" ).arg( value * 100 / 255 ) );
}

void QgsDiagramProperties::on_mAddCategoryPushButton_clicked()
{
  foreach( QTreeWidgetItem *attributeItem, mAttributesTreeWidget->selectedItems() )
  {
    QTreeWidgetItem *newItem = new QTreeWidgetItem( mDiagramAttributesTreeWidget );

    newItem->setText( 0, attributeItem->text( 0 ) );
    newItem->setData( 0, Qt::UserRole, attributeItem->data( 0, Qt::UserRole ) );
    newItem->setFlags( newItem->flags() & ~Qt::ItemIsDropEnabled );
    
    //set initial color for diagram category
    int red = 1 + ( int )( 255.0 * rand() / ( RAND_MAX + 1.0 ) );
    int green = 1 + ( int )( 255.0 * rand() / ( RAND_MAX + 1.0 ) );
    int blue = 1 + ( int )( 255.0 * rand() / ( RAND_MAX + 1.0 ) );
    QColor randomColor( red, green, blue );
    newItem->setBackground( 1, QBrush( randomColor ) );
    mDiagramAttributesTreeWidget->addTopLevelItem( newItem );
  }
}


void QgsDiagramProperties::on_mRemoveCategoryPushButton_clicked()
{
  foreach( QTreeWidgetItem *attributeItem, mDiagramAttributesTreeWidget->selectedItems() )
  {
    delete attributeItem;
  }
}

void QgsDiagramProperties::on_mBackgroundColorButton_clicked()
{
#if QT_VERSION >= 0x040500
  QColor newColor = QColorDialog::getColor( mBackgroundColorButton->color(), 0, tr( "Background color" ), QColorDialog::ShowAlphaChannel );
#else
  QColor newColor = QColorDialog::getColor( mBackgroundColorButton->color() );
#endif
  if ( newColor.isValid() )
  {
    mBackgroundColorButton->setColor( newColor );
  }
}

void QgsDiagramProperties::on_mFindMaximumValueButton_clicked()
{
  //get maximum value from provider (ignoring not-commited edits)
  if ( mLayer )
  {
    QgsVectorDataProvider* provider = mLayer->dataProvider();
    if ( provider )
    {
      mValueLineEdit->setText( provider->maximumValue( mSizeAttributeComboBox->itemData( mSizeAttributeComboBox->currentIndex() ).toInt() ).toString() );
    }
  }
}

void QgsDiagramProperties::on_mDiagramPenColorButton_clicked()
{
#if QT_VERSION >= 0x040500
  QColor newColor = QColorDialog::getColor( mDiagramPenColorButton->color(), 0, tr( "Pen color" ), QColorDialog::ShowAlphaChannel );
#else
  QColor newColor = QColorDialog::getColor( mDiagramPenColorButton->color() );
#endif
  if ( newColor.isValid() )
  {
    mDiagramPenColorButton->setColor( newColor );
  }
}

void QgsDiagramProperties::on_mDisplayDiagramsGroupBox_toggled( bool checked )
{
  // if enabled show diagram specific options
  if ( checked )
  {
    on_mDiagramTypeComboBox_currentIndexChanged( mDiagramTypeComboBox->currentText() );
    // Update enabled/disabled state
  }
}

void QgsDiagramProperties::on_mDiagramFontButton_clicked()
{
  bool ok;
  mDiagramFont = QFontDialog::getFont( &ok, mDiagramFont );
}


void QgsDiagramProperties::on_mDiagramAttributesTreeWidget_itemDoubleClicked( QTreeWidgetItem * item, int column )
{
  if ( column == 1 ) //change color
  {
    QColor newColor = QColorDialog::getColor();
    if ( newColor.isValid() )
    {
      item->setBackground( 1, QBrush( newColor ) );
    }
  }
}

void QgsDiagramProperties::on_mEngineSettingsButton_clicked()
{
  QgsLabelEngineConfigDialog dlg( QgisApp::instance()->palLabeling(), this );
  dlg.exec();
}

void QgsDiagramProperties::apply()
{
  if ( !mDisplayDiagramsGroupBox->isChecked() )
  {
    mLayer->setDiagramRenderer( 0 );
  }
  else
  {
    if ( 0 == mDiagramAttributesTreeWidget->topLevelItemCount() )
    {
      QMessageBox::warning( this, tr( "No attributes added." ),
        tr( "You did not add any attributes to this diagram layer. Please specify the attributes to visualize on the diagrams or disable diagrams." ), QMessageBox::Ok );
    }

    QgsDiagram* diagram = 0;
    if ( mDiagramTypeComboBox->itemData( mDiagramTypeComboBox->currentIndex() ) == DIAGRAM_NAME_TEXT )
    {
      diagram = new QgsTextDiagram();
    }
    else if ( mDiagramTypeComboBox->itemData( mDiagramTypeComboBox->currentIndex() ) == DIAGRAM_NAME_PIE )
    {
      diagram = new QgsPieDiagram();
    }
    else if ( mDiagramTypeComboBox->itemData( mDiagramTypeComboBox->currentIndex() ) == DIAGRAM_NAME_HISTOGRAM )
    {
      diagram = new QgsHistogramDiagram();
    }

    QgsDiagramSettings ds;
    ds.font = mDiagramFont;
    ds.transparency = mTransparencySlider->value();

    QList<QColor> categoryColors;
    QList<int> categoryAttributes;
    for ( int i = 0; i < mDiagramAttributesTreeWidget->topLevelItemCount(); ++i )
    {
      QColor color = mDiagramAttributesTreeWidget->topLevelItem( i )->background( 1 ).color();
      color.setAlpha( 255 - ds.transparency );
      categoryColors.append( color );
      categoryAttributes.append( mDiagramAttributesTreeWidget->topLevelItem( i )->data( 0, Qt::UserRole ).toInt() );
    }
    ds.categoryColors = categoryColors;
    ds.categoryIndices = categoryAttributes;
    ds.size = QSizeF( mDiagramSizeSpinBox->value(), mDiagramSizeSpinBox->value() );
    ds.sizeType = static_cast<QgsDiagramSettings::SizeType> ( mDiagramUnitComboBox->itemData( mDiagramUnitComboBox->currentIndex() ).toInt() );
    ds.labelPlacementMethod = static_cast<QgsDiagramSettings::LabelPlacementMethod>( mLabelPlacementComboBox->itemData( mLabelPlacementComboBox->currentIndex() ).toInt() );
    ds.scaleByArea = mScaleDependencyComboBox->itemData( mScaleDependencyComboBox->currentIndex() ).toBool();
    
    if ( mIncreaseSmallDiagramsGroupBox->isChecked() )
    {
      ds.minimumSize = mIncreaseMinimumSizeSpinBox->value();
    }
    else
    {
      ds.minimumSize = 0;
    }

    ds.backgroundColor = mBackgroundColorButton->color();
    ds.penColor = mDiagramPenColorButton->color();
    ds.penColor.setAlpha( 255 - ds.transparency );
    ds.penWidth = mPenWidthSpinBox->value();
    if ( mVisibilityGroupBox->isChecked() )
    {
      ds.minScaleDenominator = mMinimumDiagramScaleLineEdit->text().toDouble();
      ds.maxScaleDenominator = mMaximumDiagramScaleLineEdit->text().toDouble();
    }
    else
    {
      ds.minScaleDenominator = -1;
      ds.maxScaleDenominator = -1;
    }

    // Diagram orientation (histogram)
    ds.diagramOrientation = static_cast<QgsDiagramSettings::DiagramOrientation> ( mOrientationButtonGroup->checkedButton()->property( "direction" ).toInt() );

    ds.barWidth = mBarWidthSpinBox->value();

    if ( mFixedSizeCheckBox->isChecked() )
    {
      QgsSingleCategoryDiagramRenderer* dr = new QgsSingleCategoryDiagramRenderer();
      dr->setDiagram( diagram );
      dr->setDiagramSettings( ds );
      mLayer->setDiagramRenderer( dr );
    }
    else
    {
      QgsLinearlyInterpolatedDiagramRenderer* dr = new QgsLinearlyInterpolatedDiagramRenderer();
      dr->setLowerValue( 0.0 );
      dr->setLowerSize( QSizeF( 0.0, 0.0 ) );
      dr->setUpperValue( mValueLineEdit->text().toDouble() );
      dr->setUpperSize( QSizeF( mSizeSpinBox->value(), mSizeSpinBox->value() ) );
      dr->setClassificationAttribute( mSizeAttributeComboBox->itemData( mSizeAttributeComboBox->currentIndex() ).toInt() );
      dr->setDiagram( diagram );
      dr->setDiagramSettings( ds );
      mLayer->setDiagramRenderer( dr );
    }

    QgsDiagramLayerSettings dls;
    dls.dist = mDiagramDistanceSpinBox->value();
    dls.priority = mPrioritySlider->value();
    if ( mDataDefinedPositionGroupBox->isChecked() )
    {
      dls.xPosColumn = mDataDefinedXComboBox->itemData( mDataDefinedXComboBox->currentIndex() ).toInt();
      dls.yPosColumn = mDataDefinedYComboBox->itemData( mDataDefinedYComboBox->currentIndex() ).toInt();
    }
    else
    {
      dls.xPosColumn = -1;
      dls.yPosColumn = -1;
    }
    dls.placement = ( QgsDiagramLayerSettings::Placement )mPlacementComboBox->itemData( mPlacementComboBox->currentIndex() ).toInt();
    if ( mLineOptionsComboBox->isEnabled() )
    {
      dls.placementFlags = static_cast<QgsDiagramLayerSettings::LinePlacementFlags>( mLineOptionsComboBox->itemData( mLineOptionsComboBox->currentIndex() ).toInt() );
    }
    mLayer->setDiagramLayerSettings( dls );
  }
}<|MERGE_RESOLUTION|>--- conflicted
+++ resolved
@@ -90,18 +90,12 @@
     mLineOptionsLabel->setVisible( false );
   }
 
-<<<<<<< HEAD
-  mDiagramTypeComboBox->addItem( tr( "Pie chart" ), DIAGRAM_NAME_PIE );
-  mDiagramTypeComboBox->addItem( tr( "Text diagram" ), DIAGRAM_NAME_TEXT );
-  mDiagramTypeComboBox->addItem( tr( "Histogram" ), DIAGRAM_NAME_HISTOGRAM );
-=======
   QPixmap pix = QgsApplication::getThemePixmap( "pie-chart" );
   mDiagramTypeComboBox->addItem( pix, tr( "Pie chart" ) );
   pix = QgsApplication::getThemePixmap( "text" );
   mDiagramTypeComboBox->addItem( pix, tr( "Text diagram" ) );
   pix = QgsApplication::getThemePixmap( "histogram" );
   mDiagramTypeComboBox->addItem( pix, tr( "Histogram" ) );
->>>>>>> d845a0a4
 
   mLabelPlacementComboBox->addItem( tr( "Height" ), QgsDiagramSettings::Height );
   mLabelPlacementComboBox->addItem( tr( "x-height" ), QgsDiagramSettings::XHeight );
