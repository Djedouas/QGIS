<?xml version="1.0" encoding="UTF-8"?>
<ui version="4.0">
 <class>MainWindow</class>
 <widget class="QMainWindow" name="MainWindow">
  <property name="geometry">
   <rect>
    <x>0</x>
    <y>0</y>
    <width>1050</width>
    <height>487</height>
   </rect>
  </property>
  <widget class="QWidget" name="centralwidget"/>
  <widget class="QMenuBar" name="menubar">
   <property name="geometry">
    <rect>
     <x>0</x>
     <y>0</y>
     <width>1050</width>
     <height>23</height>
    </rect>
   </property>
   <widget class="QMenu" name="mEditMenu">
    <property name="title">
     <string>&amp;Edit</string>
    </property>
    <addaction name="mActionUndo"/>
    <addaction name="mActionRedo"/>
    <addaction name="separator"/>
    <addaction name="mActionCutFeatures"/>
    <addaction name="mActionCopyFeatures"/>
    <addaction name="mActionPasteFeatures"/>
    <addaction name="separator"/>
    <addaction name="mActionAddFeature"/>
    <addaction name="mActionMoveFeature"/>
    <addaction name="mActionDeleteSelected"/>
    <addaction name="separator"/>
    <addaction name="mActionRotateFeature"/>
    <addaction name="mActionSimplifyFeature"/>
    <addaction name="mActionAddRing"/>
    <addaction name="mActionAddPart"/>
    <addaction name="mActionDeleteRing"/>
    <addaction name="mActionDeletePart"/>
    <addaction name="mActionReshapeFeatures"/>
    <addaction name="mActionOffsetCurve"/>
    <addaction name="mActionSplitFeatures"/>
    <addaction name="mActionMergeFeatures"/>
    <addaction name="mActionMergeFeatureAttributes"/>
    <addaction name="mActionNodeTool"/>
    <addaction name="mActionRotatePointSymbols"/>
   </widget>
   <widget class="QMenu" name="mFileMenu">
    <property name="title">
     <string>P&amp;roject</string>
    </property>
    <widget class="QMenu" name="mRecentProjectsMenu">
     <property name="title">
      <string>&amp;Open Recent</string>
     </property>
    </widget>
    <widget class="QMenu" name="mPrintComposersMenu">
     <property name="title">
      <string>Print Composers</string>
     </property>
    </widget>
    <widget class="QMenu" name="mProjectFromTemplateMenu">
     <property name="title">
      <string>New From Template</string>
     </property>
    </widget>
    <addaction name="mActionNewProject"/>
    <addaction name="mActionOpenProject"/>
    <addaction name="mProjectFromTemplateMenu"/>
    <addaction name="mRecentProjectsMenu"/>
    <addaction name="separator"/>
    <addaction name="mActionSaveProject"/>
    <addaction name="mActionSaveProjectAs"/>
    <addaction name="mActionSaveMapAsImage"/>
    <addaction name="separator"/>
    <addaction name="mActionNewPrintComposer"/>
    <addaction name="mActionShowComposerManager"/>
    <addaction name="mPrintComposersMenu"/>
    <addaction name="separator"/>
    <addaction name="mActionExit"/>
   </widget>
   <widget class="QMenu" name="mViewMenu">
    <property name="title">
     <string>&amp;View</string>
    </property>
    <widget class="QMenu" name="menuSelect">
     <property name="title">
      <string>Select</string>
     </property>
     <addaction name="mActionSelect"/>
     <addaction name="mActionSelectRectangle"/>
     <addaction name="mActionSelectPolygon"/>
     <addaction name="mActionSelectFreehand"/>
     <addaction name="mActionSelectRadius"/>
     <addaction name="mActionDeselectAll"/>
    </widget>
    <widget class="QMenu" name="menuMeasure">
     <property name="title">
      <string>Measure</string>
     </property>
     <addaction name="mActionMeasure"/>
     <addaction name="mActionMeasureArea"/>
     <addaction name="mActionMeasureAngle"/>
    </widget>
    <widget class="QMenu" name="menuDecorations">
     <property name="title">
      <string>&amp;Decorations</string>
     </property>
     <addaction name="mActionDecorationGrid"/>
     <addaction name="mActionDecorationScaleBar"/>
     <addaction name="mActionDecorationNorthArrow"/>
     <addaction name="mActionDecorationCopyright"/>
    </widget>
    <addaction name="mActionPan"/>
    <addaction name="mActionPanToSelected"/>
    <addaction name="mActionZoomIn"/>
    <addaction name="mActionZoomOut"/>
    <addaction name="separator"/>
    <addaction name="menuSelect"/>
    <addaction name="mActionIdentify"/>
    <addaction name="menuMeasure"/>
    <addaction name="separator"/>
    <addaction name="mActionZoomFullExtent"/>
    <addaction name="mActionZoomToLayer"/>
    <addaction name="mActionZoomToSelected"/>
    <addaction name="mActionZoomLast"/>
    <addaction name="mActionZoomNext"/>
    <addaction name="mActionZoomActualSize"/>
    <addaction name="separator"/>
    <addaction name="menuDecorations"/>
    <addaction name="mActionMapTips"/>
    <addaction name="mActionNewBookmark"/>
    <addaction name="mActionShowBookmarks"/>
    <addaction name="mActionDraw"/>
   </widget>
   <widget class="QMenu" name="mLayerMenu">
    <property name="title">
     <string>&amp;Layer</string>
    </property>
    <widget class="QMenu" name="mNewLayerMenu">
     <property name="title">
      <string>New</string>
     </property>
     <addaction name="mActionNewVectorLayer"/>
     <addaction name="mActionNewSpatialiteLayer"/>
    </widget>
    <addaction name="mNewLayerMenu"/>
    <addaction name="mActionEmbedLayers"/>
    <addaction name="mActionAddOgrLayer"/>
    <addaction name="mActionAddRasterLayer"/>
    <addaction name="mActionAddPgLayer"/>
    <addaction name="mActionAddSpatiaLiteLayer"/>
    <addaction name="mActionAddMssqlLayer"/>
    <addaction name="mActionAddOracleLayer"/>
    <addaction name="mActionAddWmsLayer"/>
    <addaction name="mActionAddLayerSeparator"/>
    <addaction name="mActionAddWcsLayer"/>
    <addaction name="mActionAddWfsLayer"/>
    <addaction name="mActionAddDelimitedText"/>
    <addaction name="separator"/>
    <addaction name="mActionCopyStyle"/>
    <addaction name="mActionPasteStyle"/>
    <addaction name="separator"/>
    <addaction name="mActionOpenTable"/>
    <addaction name="mActionToggleEditing"/>
    <addaction name="mActionSaveLayerEdits"/>
    <addaction name="mActionAllEdits"/>
    <addaction name="separator"/>
    <addaction name="mActionLayerSaveAs"/>
    <addaction name="mActionLayerSelectionSaveAs"/>
    <addaction name="mActionRemoveLayer"/>
    <addaction name="mActionDuplicateLayer"/>
    <addaction name="mActionSetLayerCRS"/>
    <addaction name="mActionSetProjectCRSFromLayer"/>
    <addaction name="mActionLayerProperties"/>
    <addaction name="mActionLayerSubsetString"/>
    <addaction name="mActionLabeling"/>
    <addaction name="separator"/>
    <addaction name="mActionAddToOverview"/>
    <addaction name="mActionAddAllToOverview"/>
    <addaction name="mActionRemoveAllFromOverview"/>
    <addaction name="separator"/>
    <addaction name="mActionShowAllLayers"/>
    <addaction name="mActionHideAllLayers"/>
   </widget>
   <widget class="QMenu" name="mPluginMenu">
    <property name="title">
     <string>&amp;Plugins</string>
    </property>
    <addaction name="mActionManagePlugins"/>
    <addaction name="separator"/>
    <addaction name="mActionShowPythonDialog"/>
   </widget>
   <widget class="QMenu" name="mHelpMenu">
    <property name="title">
     <string>&amp;Help</string>
    </property>
    <addaction name="mActionHelpContents"/>
    <addaction name="mActionHelpAPI"/>
    <addaction name="mActionNeedSupport"/>
    <addaction name="separator"/>
    <addaction name="mActionQgisHomePage"/>
    <addaction name="mActionCheckQgisVersion"/>
    <addaction name="separator"/>
    <addaction name="mActionAbout"/>
    <addaction name="mActionSponsors"/>
   </widget>
   <widget class="QMenu" name="mSettingsMenu">
    <property name="title">
     <string>&amp;Settings</string>
    </property>
    <addaction name="mActionProjectProperties"/>
    <addaction name="mActionCustomProjection"/>
    <addaction name="mActionStyleManagerV2"/>
    <addaction name="mActionConfigureShortcuts"/>
    <addaction name="mActionCustomization"/>
    <addaction name="mActionOptions"/>
    <addaction name="mActionSnappingOptions"/>
   </widget>
   <widget class="QMenu" name="mRasterMenu">
    <property name="title">
     <string>&amp;Raster</string>
    </property>
    <addaction name="mActionShowRasterCalculator"/>
   </widget>
   <widget class="QMenu" name="mVectorMenu">
    <property name="title">
     <string>Vect&amp;or</string>
    </property>
    <widget class="QMenu" name="menuOpenStreetMap">
     <property name="title">
      <string>&amp;OpenStreetMap</string>
     </property>
     <addaction name="mActionOSMDownload"/>
     <addaction name="mActionOSMImport"/>
     <addaction name="mActionOSMExport"/>
    </widget>
    <addaction name="menuOpenStreetMap"/>
   </widget>
   <addaction name="mFileMenu"/>
   <addaction name="mEditMenu"/>
   <addaction name="mViewMenu"/>
   <addaction name="mLayerMenu"/>
   <addaction name="mSettingsMenu"/>
   <addaction name="mPluginMenu"/>
   <addaction name="mVectorMenu"/>
   <addaction name="mRasterMenu"/>
   <addaction name="mHelpMenu"/>
  </widget>
  <widget class="QStatusBar" name="statusbar"/>
  <widget class="QToolBar" name="mFileToolBar">
   <property name="windowTitle">
    <string>File</string>
   </property>
   <attribute name="toolBarArea">
    <enum>TopToolBarArea</enum>
   </attribute>
   <attribute name="toolBarBreak">
    <bool>false</bool>
   </attribute>
   <addaction name="mActionNewProject"/>
   <addaction name="mActionOpenProject"/>
   <addaction name="mActionSaveProject"/>
   <addaction name="mActionSaveProjectAs"/>
   <addaction name="mActionNewPrintComposer"/>
   <addaction name="mActionShowComposerManager"/>
  </widget>
  <widget class="QToolBar" name="mLayerToolBar">
   <property name="windowTitle">
    <string>Manage Layers</string>
   </property>
   <attribute name="toolBarArea">
    <enum>TopToolBarArea</enum>
   </attribute>
   <attribute name="toolBarBreak">
    <bool>false</bool>
   </attribute>
   <addaction name="mActionAddOgrLayer"/>
   <addaction name="mActionAddRasterLayer"/>
   <addaction name="mActionAddPgLayer"/>
   <addaction name="mActionAddSpatiaLiteLayer"/>
   <addaction name="mActionAddMssqlLayer"/>
   <addaction name="mActionAddOracleLayer"/>
   <addaction name="mActionAddWmsLayer"/>
   <addaction name="mActionAddWcsLayer"/>
   <addaction name="mActionAddWfsLayer"/>
   <addaction name="mActionAddDelimitedText"/>
   <addaction name="mActionNewVectorLayer"/>
   <addaction name="mActionRemoveLayer"/>
  </widget>
  <widget class="QToolBar" name="mDigitizeToolBar">
   <property name="windowTitle">
    <string>Digitizing</string>
   </property>
   <attribute name="toolBarArea">
    <enum>TopToolBarArea</enum>
   </attribute>
   <attribute name="toolBarBreak">
    <bool>true</bool>
   </attribute>
   <addaction name="mActionAllEdits"/>
   <addaction name="mActionToggleEditing"/>
   <addaction name="mActionSaveLayerEdits"/>
   <addaction name="mActionAddFeature"/>
   <addaction name="mActionMoveFeature"/>
   <addaction name="mActionNodeTool"/>
   <addaction name="mActionDeleteSelected"/>
   <addaction name="mActionCutFeatures"/>
   <addaction name="mActionCopyFeatures"/>
   <addaction name="mActionPasteFeatures"/>
  </widget>
  <widget class="QToolBar" name="mAdvancedDigitizeToolBar">
   <property name="windowTitle">
    <string>Advanced Digitizing</string>
   </property>
   <attribute name="toolBarArea">
    <enum>TopToolBarArea</enum>
   </attribute>
   <attribute name="toolBarBreak">
    <bool>false</bool>
   </attribute>
   <addaction name="mActionUndo"/>
   <addaction name="mActionRedo"/>
   <addaction name="mActionRotateFeature"/>
   <addaction name="mActionSimplifyFeature"/>
   <addaction name="mActionAddRing"/>
   <addaction name="mActionAddPart"/>
   <addaction name="mActionDeleteRing"/>
   <addaction name="mActionDeletePart"/>
   <addaction name="mActionReshapeFeatures"/>
   <addaction name="mActionOffsetCurve"/>
   <addaction name="mActionSplitFeatures"/>
   <addaction name="mActionMergeFeatures"/>
   <addaction name="mActionMergeFeatureAttributes"/>
   <addaction name="mActionRotatePointSymbols"/>
  </widget>
  <widget class="QToolBar" name="mMapNavToolBar">
   <property name="windowTitle">
    <string>Map Navigation</string>
   </property>
   <attribute name="toolBarArea">
    <enum>TopToolBarArea</enum>
   </attribute>
   <attribute name="toolBarBreak">
    <bool>false</bool>
   </attribute>
   <addaction name="mActionTouch"/>
   <addaction name="mActionPan"/>
   <addaction name="mActionPanToSelected"/>
   <addaction name="mActionZoomIn"/>
   <addaction name="mActionZoomOut"/>
   <addaction name="mActionZoomActualSize"/>
   <addaction name="mActionZoomFullExtent"/>
   <addaction name="mActionZoomToSelected"/>
   <addaction name="mActionZoomToLayer"/>
   <addaction name="mActionZoomLast"/>
   <addaction name="mActionZoomNext"/>
   <addaction name="mActionDraw"/>
  </widget>
  <widget class="QToolBar" name="mAttributesToolBar">
   <property name="windowTitle">
    <string>Attributes</string>
   </property>
   <attribute name="toolBarArea">
    <enum>TopToolBarArea</enum>
   </attribute>
   <attribute name="toolBarBreak">
    <bool>true</bool>
   </attribute>
   <addaction name="mActionIdentify"/>
   <addaction name="mActionDeselectAll"/>
   <addaction name="mActionSelectByExpression"/>
   <addaction name="mActionOpenTable"/>
   <addaction name="mActionOpenFieldCalc"/>
   <addaction name="mActionMapTips"/>
   <addaction name="mActionNewBookmark"/>
   <addaction name="mActionShowBookmarks"/>
  </widget>
  <widget class="QToolBar" name="mPluginToolBar">
   <property name="windowTitle">
    <string>Plugins</string>
   </property>
   <attribute name="toolBarArea">
    <enum>TopToolBarArea</enum>
   </attribute>
   <attribute name="toolBarBreak">
    <bool>false</bool>
   </attribute>
  </widget>
  <widget class="QToolBar" name="mHelpToolBar">
   <property name="windowTitle">
    <string>Help</string>
   </property>
   <attribute name="toolBarArea">
    <enum>TopToolBarArea</enum>
   </attribute>
   <attribute name="toolBarBreak">
    <bool>false</bool>
   </attribute>
   <addaction name="mActionHelpContents"/>
  </widget>
  <widget class="QToolBar" name="mRasterToolBar">
   <property name="windowTitle">
    <string>Raster</string>
   </property>
   <attribute name="toolBarArea">
    <enum>TopToolBarArea</enum>
   </attribute>
   <attribute name="toolBarBreak">
    <bool>false</bool>
   </attribute>
   <addaction name="mActionLocalCumulativeCutStretch"/>
   <addaction name="mActionFullCumulativeCutStretch"/>
   <addaction name="mActionLocalHistogramStretch"/>
   <addaction name="mActionFullHistogramStretch"/>
   <addaction name="mActionIncreaseBrightness"/>
   <addaction name="mActionDecreaseBrightness"/>
   <addaction name="mActionIncreaseContrast"/>
   <addaction name="mActionDecreaseContrast"/>
  </widget>
  <widget class="QToolBar" name="mLabelToolBar">
   <property name="windowTitle">
    <string>Label</string>
   </property>
   <attribute name="toolBarArea">
    <enum>TopToolBarArea</enum>
   </attribute>
   <attribute name="toolBarBreak">
    <bool>false</bool>
   </attribute>
   <addaction name="mActionLabeling"/>
   <addaction name="mActionShowPinnedLabels"/>
   <addaction name="mActionPinLabels"/>
   <addaction name="mActionShowHideLabels"/>
   <addaction name="mActionMoveLabel"/>
   <addaction name="mActionRotateLabel"/>
   <addaction name="mActionChangeLabelProperties"/>
  </widget>
  <widget class="QToolBar" name="mVectorToolBar">
   <property name="windowTitle">
    <string>Vector</string>
   </property>
   <attribute name="toolBarArea">
    <enum>TopToolBarArea</enum>
   </attribute>
   <attribute name="toolBarBreak">
    <bool>false</bool>
   </attribute>
  </widget>
  <widget class="QToolBar" name="mDatabaseToolBar">
   <property name="windowTitle">
    <string>Database</string>
   </property>
   <attribute name="toolBarArea">
    <enum>TopToolBarArea</enum>
   </attribute>
   <attribute name="toolBarBreak">
    <bool>false</bool>
   </attribute>
  </widget>
  <widget class="QToolBar" name="mWebToolBar">
   <property name="windowTitle">
    <string>Web</string>
   </property>
   <attribute name="toolBarArea">
    <enum>TopToolBarArea</enum>
   </attribute>
   <attribute name="toolBarBreak">
    <bool>false</bool>
   </attribute>
  </widget>
  <action name="mActionNewProject">
   <property name="icon">
    <iconset resource="../../images/images.qrc">
     <normaloff>:/images/themes/default/mActionFileNew.png</normaloff>:/images/themes/default/mActionFileNew.png</iconset>
   </property>
   <property name="text">
    <string>&amp;New</string>
   </property>
   <property name="shortcut">
    <string>Ctrl+N</string>
   </property>
  </action>
  <action name="mActionOpenProject">
   <property name="icon">
    <iconset resource="../../images/images.qrc">
     <normaloff>:/images/themes/default/mActionFileOpen.png</normaloff>:/images/themes/default/mActionFileOpen.png</iconset>
   </property>
   <property name="text">
    <string>&amp;Open...</string>
   </property>
   <property name="shortcut">
    <string>Ctrl+O</string>
   </property>
  </action>
  <action name="mActionSaveProject">
   <property name="icon">
    <iconset resource="../../images/images.qrc">
     <normaloff>:/images/themes/default/mActionFileSave.png</normaloff>:/images/themes/default/mActionFileSave.png</iconset>
   </property>
   <property name="text">
    <string>&amp;Save</string>
   </property>
   <property name="shortcut">
    <string>Ctrl+S</string>
   </property>
  </action>
  <action name="mActionSaveProjectAs">
   <property name="icon">
    <iconset resource="../../images/images.qrc">
     <normaloff>:/images/themes/default/mActionFileSaveAs.png</normaloff>:/images/themes/default/mActionFileSaveAs.png</iconset>
   </property>
   <property name="text">
    <string>Save &amp;As...</string>
   </property>
   <property name="shortcut">
    <string>Ctrl+Shift+S</string>
   </property>
  </action>
  <action name="mActionSaveMapAsImage">
   <property name="icon">
    <iconset resource="../../images/images.qrc">
     <normaloff>:/images/themes/default/mActionSaveMapAsImage.png</normaloff>:/images/themes/default/mActionSaveMapAsImage.png</iconset>
   </property>
   <property name="text">
    <string>Save as Image...</string>
   </property>
  </action>
  <action name="mActionNewPrintComposer">
   <property name="icon">
    <iconset resource="../../images/images.qrc">
     <normaloff>:/images/themes/default/mActionNewComposer.png</normaloff>:/images/themes/default/mActionNewComposer.png</iconset>
   </property>
   <property name="text">
    <string>&amp;New Print Composer</string>
   </property>
   <property name="shortcut">
    <string>Ctrl+P</string>
   </property>
  </action>
  <action name="mActionShowComposerManager">
   <property name="icon">
    <iconset resource="../../images/images.qrc">
     <normaloff>:/images/themes/default/mActionComposerManager.png</normaloff>:/images/themes/default/mActionComposerManager.png</iconset>
   </property>
   <property name="text">
    <string>Composer Manager...</string>
   </property>
  </action>
  <action name="mActionExit">
   <property name="icon">
    <iconset resource="../../images/images.qrc">
     <normaloff>:/images/themes/default/mActionFileExit.png</normaloff>:/images/themes/default/mActionFileExit.png</iconset>
   </property>
   <property name="text">
    <string>Exit QGIS</string>
   </property>
   <property name="shortcut">
    <string>Ctrl+Q</string>
   </property>
   <property name="menuRole">
    <enum>QAction::QuitRole</enum>
   </property>
  </action>
  <action name="mActionUndo">
   <property name="icon">
    <iconset resource="../../images/images.qrc">
     <normaloff>:/images/themes/default/mActionUndo.png</normaloff>:/images/themes/default/mActionUndo.png</iconset>
   </property>
   <property name="text">
    <string>&amp;Undo</string>
   </property>
   <property name="shortcut">
    <string>Ctrl+Z</string>
   </property>
  </action>
  <action name="mActionRedo">
   <property name="icon">
    <iconset resource="../../images/images.qrc">
     <normaloff>:/images/themes/default/mActionRedo.png</normaloff>:/images/themes/default/mActionRedo.png</iconset>
   </property>
   <property name="text">
    <string>&amp;Redo</string>
   </property>
   <property name="shortcut">
    <string>Ctrl+Shift+Z</string>
   </property>
  </action>
  <action name="mActionCutFeatures">
   <property name="icon">
    <iconset resource="../../images/images.qrc">
     <normaloff>:/images/themes/default/mActionEditCut.png</normaloff>:/images/themes/default/mActionEditCut.png</iconset>
   </property>
   <property name="text">
    <string>Cut Features</string>
   </property>
   <property name="shortcut">
    <string>Ctrl+X</string>
   </property>
  </action>
  <action name="mActionCopyFeatures">
   <property name="icon">
    <iconset resource="../../images/images.qrc">
     <normaloff>:/images/themes/default/mActionEditCopy.png</normaloff>:/images/themes/default/mActionEditCopy.png</iconset>
   </property>
   <property name="text">
    <string>Copy Features</string>
   </property>
   <property name="shortcut">
    <string>Ctrl+C</string>
   </property>
  </action>
  <action name="mActionPasteFeatures">
   <property name="icon">
    <iconset resource="../../images/images.qrc">
     <normaloff>:/images/themes/default/mActionEditPaste.png</normaloff>:/images/themes/default/mActionEditPaste.png</iconset>
   </property>
   <property name="text">
    <string>Paste Features</string>
   </property>
   <property name="shortcut">
    <string>Ctrl+V</string>
   </property>
  </action>
  <action name="mActionAddFeature">
   <property name="checkable">
    <bool>true</bool>
   </property>
   <property name="icon">
    <iconset resource="../../images/images.qrc">
     <normaloff>:/images/themes/default/mActionCapturePolygon.png</normaloff>:/images/themes/default/mActionCapturePolygon.png</iconset>
   </property>
   <property name="text">
    <string>Add Feature</string>
   </property>
   <property name="shortcut">
    <string>Ctrl+.</string>
   </property>
  </action>
  <action name="mActionMoveFeature">
   <property name="checkable">
    <bool>true</bool>
   </property>
   <property name="icon">
    <iconset resource="../../images/images.qrc">
     <normaloff>:/images/themes/default/mActionMoveFeature.png</normaloff>:/images/themes/default/mActionMoveFeature.png</iconset>
   </property>
   <property name="text">
    <string>Move Feature(s)</string>
   </property>
  </action>
  <action name="mActionReshapeFeatures">
   <property name="checkable">
    <bool>true</bool>
   </property>
   <property name="icon">
    <iconset resource="../../images/images.qrc">
     <normaloff>:/images/themes/default/mActionReshape.png</normaloff>:/images/themes/default/mActionReshape.png</iconset>
   </property>
   <property name="text">
    <string>Reshape Features</string>
   </property>
  </action>
  <action name="mActionSplitFeatures">
   <property name="checkable">
    <bool>true</bool>
   </property>
   <property name="icon">
    <iconset resource="../../images/images.qrc">
     <normaloff>:/images/themes/default/mActionSplitFeatures.png</normaloff>:/images/themes/default/mActionSplitFeatures.png</iconset>
   </property>
   <property name="text">
    <string>Split Features</string>
   </property>
  </action>
  <action name="mActionDeleteSelected">
   <property name="icon">
    <iconset resource="../../images/images.qrc">
     <normaloff>:/images/themes/default/mActionDeleteSelected.png</normaloff>:/images/themes/default/mActionDeleteSelected.png</iconset>
   </property>
   <property name="text">
    <string>Delete Selected</string>
   </property>
  </action>
  <action name="mActionAddRing">
   <property name="checkable">
    <bool>true</bool>
   </property>
   <property name="icon">
    <iconset resource="../../images/images.qrc">
     <normaloff>:/images/themes/default/mActionAddRing.png</normaloff>:/images/themes/default/mActionAddRing.png</iconset>
   </property>
   <property name="text">
    <string>Add Ring</string>
   </property>
  </action>
  <action name="mActionAddPart">
   <property name="checkable">
    <bool>true</bool>
   </property>
   <property name="icon">
    <iconset resource="../../images/images.qrc">
     <normaloff>:/images/themes/default/mActionAddPart.png</normaloff>:/images/themes/default/mActionAddPart.png</iconset>
   </property>
   <property name="text">
    <string>Add Part</string>
   </property>
  </action>
  <action name="mActionSimplifyFeature">
   <property name="checkable">
    <bool>true</bool>
   </property>
   <property name="icon">
    <iconset resource="../../images/images.qrc">
     <normaloff>:/images/themes/default/mActionSimplify.png</normaloff>:/images/themes/default/mActionSimplify.png</iconset>
   </property>
   <property name="text">
    <string>Simplify Feature</string>
   </property>
  </action>
  <action name="mActionDeleteRing">
   <property name="checkable">
    <bool>true</bool>
   </property>
   <property name="icon">
    <iconset resource="../../images/images.qrc">
     <normaloff>:/images/themes/default/mActionDeleteRing.png</normaloff>:/images/themes/default/mActionDeleteRing.png</iconset>
   </property>
   <property name="text">
    <string>Delete Ring</string>
   </property>
  </action>
  <action name="mActionDeletePart">
   <property name="checkable">
    <bool>true</bool>
   </property>
   <property name="icon">
    <iconset resource="../../images/images.qrc">
     <normaloff>:/images/themes/default/mActionDeletePart.png</normaloff>:/images/themes/default/mActionDeletePart.png</iconset>
   </property>
   <property name="text">
    <string>Delete Part</string>
   </property>
  </action>
  <action name="mActionMergeFeatures">
   <property name="icon">
    <iconset resource="../../images/images.qrc">
     <normaloff>:/images/themes/default/mActionMergeFeatures.png</normaloff>:/images/themes/default/mActionMergeFeatures.png</iconset>
   </property>
   <property name="text">
    <string>Merge Selected Features</string>
   </property>
  </action>
  <action name="mActionMergeFeatureAttributes">
   <property name="icon">
    <iconset resource="../../images/images.qrc">
     <normaloff>:/images/themes/default/mActionMergeFeatureAttributes.png</normaloff>:/images/themes/default/mActionMergeFeatureAttributes.png</iconset>
   </property>
   <property name="text">
    <string>Merge Attributes of Selected Features</string>
   </property>
  </action>
  <action name="mActionNodeTool">
   <property name="checkable">
    <bool>true</bool>
   </property>
   <property name="icon">
    <iconset resource="../../images/images.qrc">
     <normaloff>:/images/themes/default/mActionNodeTool.png</normaloff>:/images/themes/default/mActionNodeTool.png</iconset>
   </property>
   <property name="text">
    <string>Node Tool</string>
   </property>
  </action>
  <action name="mActionRotatePointSymbols">
   <property name="checkable">
    <bool>true</bool>
   </property>
   <property name="icon">
    <iconset resource="../../images/images.qrc">
     <normaloff>:/images/themes/default/mActionRotatePointSymbols.png</normaloff>:/images/themes/default/mActionRotatePointSymbols.png</iconset>
   </property>
   <property name="text">
    <string>Rotate Point Symbols</string>
   </property>
  </action>
  <action name="mActionSnappingOptions">
   <property name="text">
    <string>Snapping Options...</string>
   </property>
  </action>
  <action name="mActionPan">
   <property name="checkable">
    <bool>true</bool>
   </property>
   <property name="icon">
    <iconset resource="../../images/images.qrc">
     <normaloff>:/images/themes/default/mActionPan.png</normaloff>:/images/themes/default/mActionPan.png</iconset>
   </property>
   <property name="text">
    <string>Pan Map</string>
   </property>
  </action>
  <action name="mActionZoomIn">
   <property name="checkable">
    <bool>true</bool>
   </property>
   <property name="icon">
    <iconset resource="../../images/images.qrc">
     <normaloff>:/images/themes/default/mActionZoomIn.png</normaloff>:/images/themes/default/mActionZoomIn.png</iconset>
   </property>
   <property name="text">
    <string>Zoom In</string>
   </property>
   <property name="shortcut">
    <string>Ctrl++</string>
   </property>
  </action>
  <action name="mActionZoomOut">
   <property name="checkable">
    <bool>true</bool>
   </property>
   <property name="icon">
    <iconset resource="../../images/images.qrc">
     <normaloff>:/images/themes/default/mActionZoomOut.png</normaloff>:/images/themes/default/mActionZoomOut.png</iconset>
   </property>
   <property name="text">
    <string>Zoom Out</string>
   </property>
   <property name="shortcut">
    <string>Ctrl+-</string>
   </property>
  </action>
  <action name="mActionSelect">
   <property name="checkable">
    <bool>true</bool>
   </property>
   <property name="icon">
    <iconset resource="../../images/images.qrc">
     <normaloff>:/images/themes/default/mActionSelect.png</normaloff>:/images/themes/default/mActionSelect.png</iconset>
   </property>
   <property name="text">
    <string>Select Single Feature</string>
   </property>
  </action>
  <action name="mActionSelectRectangle">
   <property name="checkable">
    <bool>true</bool>
   </property>
   <property name="icon">
    <iconset resource="../../images/images.qrc">
     <normaloff>:/images/themes/default/mActionSelectRectangle.png</normaloff>:/images/themes/default/mActionSelectRectangle.png</iconset>
   </property>
   <property name="text">
    <string>Select Features by Rectangle</string>
   </property>
  </action>
  <action name="mActionSelectPolygon">
   <property name="checkable">
    <bool>true</bool>
   </property>
   <property name="icon">
    <iconset resource="../../images/images.qrc">
     <normaloff>:/images/themes/default/mActionSelectPolygon.png</normaloff>:/images/themes/default/mActionSelectPolygon.png</iconset>
   </property>
   <property name="text">
    <string>Select Features by Polygon</string>
   </property>
  </action>
  <action name="mActionSelectFreehand">
   <property name="checkable">
    <bool>true</bool>
   </property>
   <property name="icon">
    <iconset resource="../../images/images.qrc">
     <normaloff>:/images/themes/default/mActionSelectFreehand.png</normaloff>:/images/themes/default/mActionSelectFreehand.png</iconset>
   </property>
   <property name="text">
    <string>Select Features by Freehand</string>
   </property>
  </action>
  <action name="mActionSelectRadius">
   <property name="checkable">
    <bool>true</bool>
   </property>
   <property name="icon">
    <iconset resource="../../images/images.qrc">
     <normaloff>:/images/themes/default/mActionSelectRadius.png</normaloff>:/images/themes/default/mActionSelectRadius.png</iconset>
   </property>
   <property name="text">
    <string>Select Features by Radius</string>
   </property>
  </action>
  <action name="mActionDeselectAll">
   <property name="icon">
    <iconset resource="../../images/images.qrc">
     <normaloff>:/images/themes/default/mActionDeselectAll.png</normaloff>:/images/themes/default/mActionDeselectAll.png</iconset>
   </property>
   <property name="text">
    <string>Deselect Features from All Layers</string>
   </property>
  </action>
  <action name="mActionIdentify">
   <property name="checkable">
    <bool>true</bool>
   </property>
   <property name="icon">
    <iconset resource="../../images/images.qrc">
     <normaloff>:/images/themes/default/mActionIdentify.png</normaloff>:/images/themes/default/mActionIdentify.png</iconset>
   </property>
   <property name="text">
    <string>Identify Features</string>
   </property>
   <property name="shortcut">
    <string>Ctrl+Shift+I</string>
   </property>
  </action>
  <action name="mActionMeasure">
   <property name="checkable">
    <bool>true</bool>
   </property>
   <property name="icon">
    <iconset resource="../../images/images.qrc">
     <normaloff>:/images/themes/default/mActionMeasure.png</normaloff>:/images/themes/default/mActionMeasure.png</iconset>
   </property>
   <property name="text">
    <string>Measure Line</string>
   </property>
   <property name="shortcut">
    <string>Ctrl+Shift+M</string>
   </property>
  </action>
  <action name="mActionMeasureArea">
   <property name="checkable">
    <bool>true</bool>
   </property>
   <property name="icon">
    <iconset resource="../../images/images.qrc">
     <normaloff>:/images/themes/default/mActionMeasureArea.png</normaloff>:/images/themes/default/mActionMeasureArea.png</iconset>
   </property>
   <property name="text">
    <string>Measure Area</string>
   </property>
   <property name="shortcut">
    <string>Ctrl+Shift+J</string>
   </property>
  </action>
  <action name="mActionMeasureAngle">
   <property name="checkable">
    <bool>true</bool>
   </property>
   <property name="icon">
    <iconset resource="../../images/images.qrc">
     <normaloff>:/images/themes/default/mActionMeasureAngle.png</normaloff>:/images/themes/default/mActionMeasureAngle.png</iconset>
   </property>
   <property name="text">
    <string>Measure Angle</string>
   </property>
  </action>
  <action name="mActionZoomFullExtent">
   <property name="icon">
    <iconset resource="../../images/images.qrc">
     <normaloff>:/images/themes/default/mActionZoomFullExtent.png</normaloff>:/images/themes/default/mActionZoomFullExtent.png</iconset>
   </property>
   <property name="text">
    <string>Zoom Full</string>
   </property>
   <property name="shortcut">
    <string>Ctrl+Shift+F</string>
   </property>
  </action>
  <action name="mActionZoomToLayer">
   <property name="icon">
    <iconset resource="../../images/images.qrc">
     <normaloff>:/images/themes/default/mActionZoomToLayer.png</normaloff>:/images/themes/default/mActionZoomToLayer.png</iconset>
   </property>
   <property name="text">
    <string>Zoom to Layer</string>
   </property>
  </action>
  <action name="mActionZoomToSelected">
   <property name="icon">
    <iconset resource="../../images/images.qrc">
     <normaloff>:/images/themes/default/mActionZoomToSelected.png</normaloff>:/images/themes/default/mActionZoomToSelected.png</iconset>
   </property>
   <property name="text">
    <string>Zoom to Selection</string>
   </property>
   <property name="shortcut">
    <string>Ctrl+J</string>
   </property>
  </action>
  <action name="mActionZoomLast">
   <property name="icon">
    <iconset resource="../../images/images.qrc">
     <normaloff>:/images/themes/default/mActionZoomLast.png</normaloff>:/images/themes/default/mActionZoomLast.png</iconset>
   </property>
   <property name="text">
    <string>Zoom Last</string>
   </property>
  </action>
  <action name="mActionZoomNext">
   <property name="icon">
    <iconset resource="../../images/images.qrc">
     <normaloff>:/images/themes/default/mActionZoomNext.png</normaloff>:/images/themes/default/mActionZoomNext.png</iconset>
   </property>
   <property name="text">
    <string>Zoom Next</string>
   </property>
  </action>
  <action name="mActionZoomActualSize">
   <property name="icon">
    <iconset resource="../../images/images.qrc">
     <normaloff>:/images/themes/default/mActionZoomActual.png</normaloff>:/images/themes/default/mActionZoomActual.png</iconset>
   </property>
   <property name="text">
    <string>Zoom Actual Size</string>
   </property>
   <property name="toolTip">
    <string>Zoom to Native Pixel Resolution</string>
   </property>
  </action>
  <action name="mActionMapTips">
   <property name="checkable">
    <bool>true</bool>
   </property>
   <property name="icon">
    <iconset resource="../../images/images.qrc">
     <normaloff>:/images/themes/default/mActionMapTips.png</normaloff>:/images/themes/default/mActionMapTips.png</iconset>
   </property>
   <property name="text">
    <string>Map Tips</string>
   </property>
   <property name="statusTip">
    <string>Show information about a feature when the mouse is hovered over it</string>
   </property>
  </action>
  <action name="mActionNewBookmark">
   <property name="icon">
    <iconset resource="../../images/images.qrc">
     <normaloff>:/images/themes/default/mActionNewBookmark.png</normaloff>:/images/themes/default/mActionNewBookmark.png</iconset>
   </property>
   <property name="text">
    <string>New Bookmark...</string>
   </property>
   <property name="shortcut">
    <string>Ctrl+B</string>
   </property>
  </action>
  <action name="mActionShowBookmarks">
   <property name="icon">
    <iconset resource="../../images/images.qrc">
     <normaloff>:/images/themes/default/mActionShowBookmarks.png</normaloff>:/images/themes/default/mActionShowBookmarks.png</iconset>
   </property>
   <property name="text">
    <string>Show Bookmarks</string>
   </property>
   <property name="shortcut">
    <string>Ctrl+Shift+B</string>
   </property>
  </action>
  <action name="mActionDraw">
   <property name="icon">
    <iconset resource="../../images/images.qrc">
     <normaloff>:/images/themes/default/mActionDraw.png</normaloff>:/images/themes/default/mActionDraw.png</iconset>
   </property>
   <property name="text">
    <string>Refresh</string>
   </property>
   <property name="shortcut">
    <string>Ctrl+R</string>
   </property>
  </action>
  <action name="mActionTextAnnotation">
   <property name="checkable">
    <bool>true</bool>
   </property>
   <property name="icon">
    <iconset resource="../../images/images.qrc">
     <normaloff>:/images/themes/default/mActionTextAnnotation.png</normaloff>:/images/themes/default/mActionTextAnnotation.png</iconset>
   </property>
   <property name="text">
    <string>Text Annotation</string>
   </property>
  </action>
  <action name="mActionFormAnnotation">
   <property name="checkable">
    <bool>true</bool>
   </property>
   <property name="icon">
    <iconset resource="../../images/images.qrc">
     <normaloff>:/images/themes/default/mActionFormAnnotation.png</normaloff>:/images/themes/default/mActionFormAnnotation.png</iconset>
   </property>
   <property name="text">
    <string>Form Annotation</string>
   </property>
  </action>
  <action name="mActionAnnotation">
   <property name="checkable">
    <bool>true</bool>
   </property>
   <property name="icon">
    <iconset resource="../../images/images.qrc">
     <normaloff>:/images/themes/default/mActionAnnotation.png</normaloff>:/images/themes/default/mActionAnnotation.png</iconset>
   </property>
   <property name="text">
    <string>Move Annotation</string>
   </property>
  </action>
  <action name="mActionLabeling">
   <property name="icon">
    <iconset resource="../../images/images.qrc">
     <normaloff>:/images/themes/default/mActionLabeling.png</normaloff>:/images/themes/default/mActionLabeling.png</iconset>
   </property>
   <property name="text">
    <string>Labeling</string>
   </property>
   <property name="toolTip">
    <string>Layer Labeling Options</string>
   </property>
  </action>
  <action name="mActionNewVectorLayer">
   <property name="icon">
    <iconset resource="../../images/images.qrc">
     <normaloff>:/images/themes/default/mActionNewVectorLayer.png</normaloff>:/images/themes/default/mActionNewVectorLayer.png</iconset>
   </property>
   <property name="text">
    <string>New Shapefile Layer...</string>
   </property>
   <property name="shortcut">
    <string>Ctrl+Shift+N</string>
   </property>
  </action>
  <action name="mActionNewSpatialiteLayer">
   <property name="icon">
    <iconset resource="../../images/images.qrc">
     <normaloff>:/images/themes/default/mActionNewVectorLayer.png</normaloff>:/images/themes/default/mActionNewVectorLayer.png</iconset>
   </property>
   <property name="text">
    <string>New SpatiaLite Layer ...</string>
   </property>
   <property name="shortcut">
    <string>Ctrl+Shift+A</string>
   </property>
  </action>
  <action name="mActionShowRasterCalculator">
   <property name="icon">
    <iconset resource="../../images/images.qrc">
     <normaloff>:/images/themes/default/mActionShowRasterCalculator.png</normaloff>:/images/themes/default/mActionShowRasterCalculator.png</iconset>
   </property>
   <property name="text">
    <string>Raster calculator ...</string>
   </property>
  </action>
  <action name="mActionAddOgrLayer">
   <property name="icon">
    <iconset resource="../../images/images.qrc">
     <normaloff>:/images/themes/default/mActionAddOgrLayer.png</normaloff>:/images/themes/default/mActionAddOgrLayer.png</iconset>
   </property>
   <property name="text">
    <string>Add Vector Layer...</string>
   </property>
   <property name="shortcut">
    <string>Ctrl+Shift+V</string>
   </property>
  </action>
  <action name="mActionAddRasterLayer">
   <property name="icon">
    <iconset resource="../../images/images.qrc">
     <normaloff>:/images/themes/default/mActionAddRasterLayer.png</normaloff>:/images/themes/default/mActionAddRasterLayer.png</iconset>
   </property>
   <property name="text">
    <string>Add Raster Layer...</string>
   </property>
   <property name="shortcut">
    <string>Ctrl+Shift+R</string>
   </property>
  </action>
  <action name="mActionAddPgLayer">
   <property name="icon">
    <iconset resource="../../images/images.qrc">
     <normaloff>:/images/themes/default/mActionAddLayer.png</normaloff>:/images/themes/default/mActionAddLayer.png</iconset>
   </property>
   <property name="text">
    <string>Add PostGIS Layers...</string>
   </property>
   <property name="shortcut">
    <string>Ctrl+Shift+D</string>
   </property>
  </action>
  <action name="mActionAddSpatiaLiteLayer">
   <property name="icon">
    <iconset resource="../../images/images.qrc">
     <normaloff>:/images/themes/default/mActionAddSpatiaLiteLayer.png</normaloff>:/images/themes/default/mActionAddSpatiaLiteLayer.png</iconset>
   </property>
   <property name="text">
    <string>Add SpatiaLite Layer...</string>
   </property>
   <property name="shortcut">
    <string>Ctrl+Shift+L</string>
   </property>
  </action>
  <action name="mActionAddMssqlLayer">
   <property name="icon">
    <iconset resource="../../images/images.qrc">
     <normaloff>:/images/themes/default/mActionAddMssqlLayer.png</normaloff>:/images/themes/default/mActionAddMssqlLayer.png</iconset>
   </property>
   <property name="text">
    <string>Add MSSQL Spatial Layer...</string>
   </property>
   <property name="shortcut">
    <string>Ctrl+Shift+M</string>
   </property>
  </action>
  <action name="mActionAddOracleLayer">
   <property name="icon">
    <iconset resource="../../images/images.qrc">
     <normaloff>:/images/themes/default/mActionAddOracleLayer.png</normaloff>:/images/themes/default/mActionAddOracleLayer.png</iconset>
   </property>
   <property name="text">
    <string>Add Oracle Spatial Layer...</string>
   </property>
   <property name="shortcut">
    <string>Ctrl+Shift+O</string>
   </property>
  </action>
  <action name="mActionAddWmsLayer">
   <property name="icon">
    <iconset resource="../../images/images.qrc">
     <normaloff>:/images/themes/default/mActionAddWmsLayer.png</normaloff>:/images/themes/default/mActionAddWmsLayer.png</iconset>
   </property>
   <property name="text">
    <string>Add WMS Layer...</string>
   </property>
   <property name="shortcut">
    <string>Ctrl+Shift+W</string>
   </property>
  </action>
  <action name="mActionOpenTable">
   <property name="icon">
    <iconset resource="../../images/images.qrc">
     <normaloff>:/images/themes/default/mActionOpenTable.png</normaloff>:/images/themes/default/mActionOpenTable.png</iconset>
   </property>
   <property name="text">
    <string>Open Attribute Table</string>
   </property>
  </action>
  <action name="mActionToggleEditing">
   <property name="checkable">
    <bool>true</bool>
   </property>
   <property name="icon">
    <iconset resource="../../images/images.qrc">
     <normaloff>:/images/themes/default/mActionToggleEditing.svg</normaloff>:/images/themes/default/mActionToggleEditing.svg</iconset>
   </property>
   <property name="text">
    <string>Toggle Editing</string>
   </property>
   <property name="statusTip">
    <string>Toggles the editing state of the current layer</string>
   </property>
  </action>
  <action name="mActionSaveEdits">
   <property name="icon">
    <iconset resource="../../images/images.qrc">
     <normaloff>:/images/themes/default/mActionSaveEdits.svg</normaloff>:/images/themes/default/mActionSaveEdits.svg</iconset>
   </property>
   <property name="text">
    <string>Save for Selected Layer(s)</string>
   </property>
   <property name="statusTip">
    <string>Save edits to current layer, but continue editing</string>
   </property>
  </action>
  <action name="mActionLayerSaveAs">
   <property name="text">
    <string>Save As...</string>
   </property>
  </action>
  <action name="mActionLayerSelectionSaveAs">
   <property name="text">
    <string>Save Selection as Vector File...</string>
   </property>
  </action>
  <action name="mActionRemoveLayer">
   <property name="icon">
    <iconset resource="../../images/images.qrc">
     <normaloff>:/images/themes/default/mActionRemoveLayer.png</normaloff>:/images/themes/default/mActionRemoveLayer.png</iconset>
   </property>
   <property name="text">
    <string>Remove Layer(s)</string>
   </property>
   <property name="shortcut">
    <string>Ctrl+D</string>
   </property>
  </action>
  <action name="mActionSetLayerCRS">
   <property name="text">
    <string>Set CRS of Layer(s)</string>
   </property>
   <property name="shortcut">
    <string>Ctrl+Shift+C</string>
   </property>
  </action>
  <action name="mActionSetProjectCRSFromLayer">
   <property name="text">
    <string>Set Project CRS from Layer</string>
   </property>
  </action>
  <action name="mActionLayerProperties">
   <property name="text">
    <string>Properties...</string>
   </property>
  </action>
  <action name="mActionLayerSubsetString">
   <property name="text">
    <string>Query...</string>
   </property>
  </action>
  <action name="mActionAddToOverview">
   <property name="icon">
    <iconset resource="../../images/images.qrc">
     <normaloff>:/images/themes/default/mActionInOverview.png</normaloff>:/images/themes/default/mActionInOverview.png</iconset>
   </property>
   <property name="text">
    <string>Add to Overview</string>
   </property>
   <property name="shortcut">
    <string>Ctrl+Shift+O</string>
   </property>
  </action>
  <action name="mActionAddAllToOverview">
   <property name="icon">
    <iconset resource="../../images/images.qrc">
     <normaloff>:/images/themes/default/mActionAddAllToOverview.png</normaloff>:/images/themes/default/mActionAddAllToOverview.png</iconset>
   </property>
   <property name="text">
    <string>Add All to Overview</string>
   </property>
  </action>
  <action name="mActionRemoveAllFromOverview">
   <property name="icon">
    <iconset resource="../../images/images.qrc">
     <normaloff>:/images/themes/default/mActionRemoveAllFromOverview.png</normaloff>:/images/themes/default/mActionRemoveAllFromOverview.png</iconset>
   </property>
   <property name="text">
    <string>Remove All from Overview</string>
   </property>
  </action>
  <action name="mActionShowAllLayers">
   <property name="icon">
    <iconset resource="../../images/images.qrc">
     <normaloff>:/images/themes/default/mActionShowAllLayers.png</normaloff>:/images/themes/default/mActionShowAllLayers.png</iconset>
   </property>
   <property name="text">
    <string>Show All Layers</string>
   </property>
   <property name="shortcut">
    <string>Ctrl+Shift+U</string>
   </property>
  </action>
  <action name="mActionHideAllLayers">
   <property name="icon">
    <iconset resource="../../images/images.qrc">
     <normaloff>:/images/themes/default/mActionHideAllLayers.png</normaloff>:/images/themes/default/mActionHideAllLayers.png</iconset>
   </property>
   <property name="text">
    <string>Hide All Layers</string>
   </property>
   <property name="shortcut">
    <string>Ctrl+Shift+H</string>
   </property>
  </action>
  <action name="mActionManagePlugins">
   <property name="icon">
    <iconset resource="../../images/images.qrc">
     <normaloff>:/images/themes/default/mActionShowPluginManager.png</normaloff>:/images/themes/default/mActionShowPluginManager.png</iconset>
   </property>
   <property name="text">
    <string>Manage Plugins...</string>
   </property>
  </action>
  <action name="mActionToggleFullScreen">
   <property name="text">
    <string>Toggle Full Screen Mode</string>
   </property>
   <property name="shortcut">
    <string>Ctrl+F</string>
   </property>
  </action>
  <action name="mActionProjectProperties">
   <property name="icon">
    <iconset resource="../../images/images.qrc">
     <normaloff>:/images/themes/default/mActionProjectProperties.png</normaloff>:/images/themes/default/mActionProjectProperties.png</iconset>
   </property>
   <property name="text">
    <string>Project Properties...</string>
   </property>
   <property name="shortcut">
    <string>Ctrl+Shift+P</string>
   </property>
  </action>
  <action name="mActionOptions">
   <property name="icon">
    <iconset resource="../../images/images.qrc">
     <normaloff>:/images/themes/default/mActionOptions.png</normaloff>:/images/themes/default/mActionOptions.png</iconset>
   </property>
   <property name="text">
    <string>Options...</string>
   </property>
   <property name="menuRole">
    <enum>QAction::PreferencesRole</enum>
   </property>
  </action>
  <action name="mActionCustomProjection">
   <property name="icon">
    <iconset resource="../../images/images.qrc">
     <normaloff>:/images/themes/default/mActionCustomProjection.png</normaloff>:/images/themes/default/mActionCustomProjection.png</iconset>
   </property>
   <property name="text">
    <string>Custom CRS...</string>
   </property>
  </action>
  <action name="mActionConfigureShortcuts">
   <property name="icon">
    <iconset resource="../../images/images.qrc">
     <normaloff>:/images/themes/default/mActionOptions.png</normaloff>:/images/themes/default/mActionOptions.png</iconset>
   </property>
   <property name="text">
    <string>Configure shortcuts...</string>
   </property>
   <property name="menuRole">
    <enum>QAction::NoRole</enum>
   </property>
  </action>
  <action name="mActionLocalHistogramStretch">
   <property name="icon">
    <iconset resource="../../images/images.qrc">
     <normaloff>:/images/themes/default/mActionLocalHistogramStretch.png</normaloff>:/images/themes/default/mActionLocalHistogramStretch.png</iconset>
   </property>
   <property name="text">
    <string>Local Histogram Stretch</string>
   </property>
   <property name="statusTip">
    <string>Stretch histogram of active raster to view extents</string>
   </property>
  </action>
  <action name="mActionHelpContents">
   <property name="icon">
    <iconset resource="../../images/images.qrc">
     <normaloff>:/images/themes/default/mActionHelpContents.png</normaloff>:/images/themes/default/mActionHelpContents.png</iconset>
   </property>
   <property name="text">
    <string>Help Contents</string>
   </property>
   <property name="shortcut">
    <string>F1</string>
   </property>
  </action>
  <action name="mActionHelpAPI">
   <property name="text">
    <string>API documentation</string>
   </property>
  </action>
  <action name="mActionQgisHomePage">
   <property name="icon">
    <iconset resource="../../images/images.qrc">
     <normaloff>:/images/themes/default/mActionQgisHomePage.png</normaloff>:/images/themes/default/mActionQgisHomePage.png</iconset>
   </property>
   <property name="text">
    <string>QGIS Home Page</string>
   </property>
   <property name="shortcut">
    <string>Ctrl+H</string>
   </property>
  </action>
  <action name="mActionCheckQgisVersion">
   <property name="icon">
    <iconset resource="../../images/images.qrc">
     <normaloff>:/images/themes/default/mActionCheckQgisVersion.png</normaloff>:/images/themes/default/mActionCheckQgisVersion.png</iconset>
   </property>
   <property name="text">
    <string>Check QGIS Version</string>
   </property>
   <property name="statusTip">
    <string>Check if your QGIS version is up to date (requires internet access)</string>
   </property>
  </action>
  <action name="mActionAbout">
   <property name="icon">
    <iconset resource="../../images/images.qrc">
     <normaloff>:/images/themes/default/mActionHelpAbout.png</normaloff>:/images/themes/default/mActionHelpAbout.png</iconset>
   </property>
   <property name="text">
    <string>About</string>
   </property>
   <property name="menuRole">
    <enum>QAction::AboutRole</enum>
   </property>
  </action>
  <action name="mActionSponsors">
   <property name="icon">
    <iconset resource="../../images/images.qrc">
     <normaloff>:/images/themes/default/mActionHelpSponsors.png</normaloff>:/images/themes/default/mActionHelpSponsors.png</iconset>
   </property>
   <property name="text">
    <string>QGIS Sponsors</string>
   </property>
  </action>
  <action name="mActionMoveLabel">
   <property name="checkable">
    <bool>true</bool>
   </property>
   <property name="icon">
    <iconset resource="../../images/images.qrc">
     <normaloff>:/images/themes/default/mActionMoveLabel.png</normaloff>:/images/themes/default/mActionMoveLabel.png</iconset>
   </property>
   <property name="text">
    <string>Move Label</string>
   </property>
   <property name="toolTip">
    <string>Move Label</string>
   </property>
  </action>
  <action name="mActionRotateLabel">
   <property name="checkable">
    <bool>true</bool>
   </property>
   <property name="icon">
    <iconset resource="../../images/images.qrc">
     <normaloff>:/images/themes/default/mActionRotateLabel.png</normaloff>:/images/themes/default/mActionRotateLabel.png</iconset>
   </property>
   <property name="text">
    <string>Rotate Label</string>
   </property>
   <property name="toolTip">
    <string>Rotate Label
Ctl (Cmd) increments by 15 deg.</string>
   </property>
  </action>
  <action name="mActionChangeLabelProperties">
   <property name="checkable">
    <bool>true</bool>
   </property>
   <property name="icon">
    <iconset resource="../../images/images.qrc">
     <normaloff>:/images/themes/default/mActionChangeLabelProperties.png</normaloff>:/images/themes/default/mActionChangeLabelProperties.png</iconset>
   </property>
   <property name="text">
    <string>Change Label</string>
   </property>
  </action>
  <action name="mActionStyleManagerV2">
   <property name="icon">
    <iconset resource="../../images/images.qrc">
     <normaloff>:/images/themes/default/propertyicons/symbology.png</normaloff>:/images/themes/default/propertyicons/symbology.png</iconset>
   </property>
   <property name="text">
    <string>Style Manager...</string>
   </property>
  </action>
  <action name="mActionShowPythonDialog">
   <property name="text">
    <string>Python Console</string>
   </property>
  </action>
  <action name="mActionFullHistogramStretch">
   <property name="icon">
    <iconset resource="../../images/images.qrc">
     <normaloff>:/images/themes/default/mActionFullHistogramStretch.png</normaloff>:/images/themes/default/mActionFullHistogramStretch.png</iconset>
   </property>
   <property name="text">
    <string>Full histogram stretch</string>
   </property>
   <property name="toolTip">
    <string>Stretch Histogram to Full Dataset</string>
   </property>
  </action>
  <action name="mActionAddLayerSeparator">
   <property name="text">
    <string notr="true">More Add Layer actions here</string>
   </property>
   <property name="iconText">
    <string notr="true">More Add Layer actions here</string>
   </property>
   <property name="toolTip">
    <string notr="true">More Add Layer actions here</string>
   </property>
   <property name="visible">
    <bool>false</bool>
   </property>
  </action>
  <action name="mActionCustomization">
   <property name="icon">
    <iconset resource="../../images/images.qrc">
     <normaloff>:/images/themes/default/mActionOptions.png</normaloff>:/images/themes/default/mActionOptions.png</iconset>
   </property>
   <property name="text">
    <string>Customization...</string>
   </property>
  </action>
  <action name="actionActionCatchForCustomization">
   <property name="text">
    <string>mActionCatchForCustomization</string>
   </property>
   <property name="toolTip">
    <string>This is here just to avoid shortcut conflicts, the shortcut is caught in QgsCustomization</string>
   </property>
   <property name="shortcut">
    <string>Ctrl+M</string>
   </property>
  </action>
  <action name="mActionEmbedLayers">
   <property name="text">
    <string>Embed Layers and Groups...</string>
   </property>
   <property name="toolTip">
    <string>Embed layers and groups from other project files</string>
   </property>
  </action>
  <action name="mActionDecorationCopyright">
   <property name="icon">
    <iconset resource="../../images/images.qrc">
     <normaloff>:/images/themes/default/plugins/copyright_label.png</normaloff>:/images/themes/default/plugins/copyright_label.png</iconset>
   </property>
   <property name="text">
    <string>&amp;Copyright Label</string>
   </property>
   <property name="whatsThis">
    <string>Creates a copyright label that is displayed on the map canvas.</string>
   </property>
  </action>
  <action name="mActionDecorationNorthArrow">
   <property name="icon">
    <iconset resource="../../images/images.qrc">
     <normaloff>:/images/themes/default/plugins/north_arrow.png</normaloff>:/images/themes/default/plugins/north_arrow.png</iconset>
   </property>
   <property name="text">
    <string>&amp;North Arrow</string>
   </property>
   <property name="whatsThis">
    <string>&quot;Creates a north arrow that is displayed on the map canvas&quot;</string>
   </property>
  </action>
  <action name="mActionDecorationScaleBar">
   <property name="icon">
    <iconset resource="../../images/images.qrc">
     <normaloff>:/images/themes/default/plugins/scale_bar.png</normaloff>:/images/themes/default/plugins/scale_bar.png</iconset>
   </property>
   <property name="text">
    <string>&amp;Scale Bar</string>
   </property>
   <property name="whatsThis">
    <string>Creates a scale bar that is displayed on the map canvas</string>
   </property>
  </action>
  <action name="mActionAddWfsLayer">
   <property name="icon">
    <iconset resource="../../images/images.qrc">
     <normaloff>:/images/themes/default/mActionAddWfsLayer.png</normaloff>:/images/themes/default/mActionAddWfsLayer.png</iconset>
   </property>
   <property name="text">
    <string>Add WFS Layer...</string>
   </property>
   <property name="toolTip">
    <string>Add WFS Layer</string>
   </property>
  </action>
  <action name="mActionFeatureAction">
   <property name="checkable">
    <bool>true</bool>
   </property>
   <property name="icon">
    <iconset resource="../../images/images.qrc">
     <normaloff>:/images/themes/default/mAction.png</normaloff>:/images/themes/default/mAction.png</iconset>
   </property>
   <property name="text">
    <string>Feature Action</string>
   </property>
   <property name="toolTip">
    <string>Run Feature Action</string>
   </property>
  </action>
  <action name="mActionPanToSelected">
   <property name="icon">
    <iconset resource="../../images/images.qrc">
     <normaloff>:/images/themes/default/mActionPanToSelected.png</normaloff>:/images/themes/default/mActionPanToSelected.png</iconset>
   </property>
   <property name="text">
    <string>Pan Map to Selection</string>
   </property>
   <property name="toolTip">
    <string>Pan Map to Selection</string>
   </property>
  </action>
  <action name="mActionTouch">
   <property name="checkable">
    <bool>true</bool>
   </property>
   <property name="icon">
    <iconset resource="../../images/images.qrc">
     <normaloff>:/images/themes/default/mActionTouch.png</normaloff>:/images/themes/default/mActionTouch.png</iconset>
   </property>
   <property name="text">
    <string>Touch zoom and pan</string>
   </property>
   <property name="toolTip">
    <string>Touch zoom and pan</string>
   </property>
  </action>
  <action name="mActionOffsetCurve">
   <property name="checkable">
    <bool>true</bool>
   </property>
   <property name="icon">
    <iconset resource="../../images/images.qrc">
     <normaloff>:/images/themes/default/mActionOffsetCurve.png</normaloff>:/images/themes/default/mActionOffsetCurve.png</iconset>
   </property>
   <property name="text">
    <string>Offset Curve</string>
   </property>
  </action>
  <action name="mActionCopyStyle">
   <property name="icon">
    <iconset resource="../../images/images.qrc">
     <normaloff>:/images/themes/default/mActionEditCopy.png</normaloff>:/images/themes/default/mActionEditCopy.png</iconset>
   </property>
   <property name="text">
    <string>Copy style</string>
   </property>
  </action>
  <action name="mActionPasteStyle">
   <property name="icon">
    <iconset resource="../../images/images.qrc">
     <normaloff>:/images/themes/default/mActionEditPaste.png</normaloff>:/images/themes/default/mActionEditPaste.png</iconset>
   </property>
   <property name="text">
    <string>Paste style</string>
   </property>
  </action>
  <action name="mActionAddWcsLayer">
   <property name="icon">
    <iconset resource="../../images/images.qrc">
     <normaloff>:/images/themes/default/mActionAddWcsLayer.png</normaloff>:/images/themes/default/mActionAddWcsLayer.png</iconset>
   </property>
   <property name="text">
    <string>Add WCS Layer...</string>
   </property>
  </action>
  <action name="mActionDecorationGrid">
   <property name="icon">
    <iconset resource="../../images/images.qrc">
     <normaloff>:/images/themes/default/transformed.png</normaloff>:/images/themes/default/transformed.png</iconset>
   </property>
   <property name="text">
    <string>&amp;Grid</string>
   </property>
   <property name="toolTip">
    <string>Grid</string>
   </property>
   <property name="whatsThis">
    <string>Creates a scale bar that is displayed on the map canvas</string>
   </property>
  </action>
  <action name="mActionPinLabels">
   <property name="checkable">
    <bool>true</bool>
   </property>
   <property name="icon">
    <iconset resource="../../images/images.qrc">
     <normaloff>:/images/themes/default/mActionPinLabels.svg</normaloff>:/images/themes/default/mActionPinLabels.svg</iconset>
   </property>
   <property name="text">
    <string>Pin/Unpin Labels</string>
   </property>
   <property name="toolTip">
    <string>Pin/Unpin Labels
Click or marquee on label to pin
Shift unpins, Ctl (Cmd) toggles state
Acts on all editable layers</string>
   </property>
  </action>
  <action name="mActionShowPinnedLabels">
   <property name="checkable">
    <bool>true</bool>
   </property>
   <property name="icon">
    <iconset resource="../../images/images.qrc">
     <normaloff>:/images/themes/default/mActionShowPinnedLabels.svg</normaloff>:/images/themes/default/mActionShowPinnedLabels.svg</iconset>
   </property>
   <property name="text">
    <string>Highlight Pinned Labels</string>
   </property>
   <property name="toolTip">
    <string>Highlight Pinned Labels</string>
   </property>
  </action>
  <action name="mActionNewBlankProject">
   <property name="icon">
    <iconset resource="../../images/images.qrc">
     <normaloff>:/images/themes/default/mActionFileNew.png</normaloff>:/images/themes/default/mActionFileNew.png</iconset>
   </property>
   <property name="text">
    <string>New Blank Project</string>
   </property>
   <property name="toolTip">
    <string>New Blank Project</string>
   </property>
  </action>
  <action name="mActionLocalCumulativeCutStretch">
   <property name="icon">
    <iconset resource="../../images/images.qrc">
     <normaloff>:/images/themes/default/mActionLocalCumulativeCutStretch.png</normaloff>:/images/themes/default/mActionLocalCumulativeCutStretch.png</iconset>
   </property>
   <property name="text">
    <string>Local Cumulative Cut Stretch</string>
   </property>
   <property name="toolTip">
    <string>Local cumulative cut stretch using current extent, default limits and estimated values.</string>
   </property>
  </action>
  <action name="mActionFullCumulativeCutStretch">
   <property name="icon">
    <iconset resource="../../images/images.qrc">
     <normaloff>:/images/themes/default/mActionFullCumulativeCutStretch.png</normaloff>:/images/themes/default/mActionFullCumulativeCutStretch.png</iconset>
   </property>
   <property name="text">
    <string>Full Dataset Cumulative Cut Stretch</string>
   </property>
   <property name="toolTip">
    <string>Cumulative cut stretch using full dataset extent, default limits and estimated values.</string>
   </property>
  </action>
  <action name="mActionShowHideLabels">
   <property name="checkable">
    <bool>true</bool>
   </property>
   <property name="icon">
    <iconset resource="../../images/images.qrc">
     <normaloff>:/images/themes/default/mActionShowHideLabels.svg</normaloff>:/images/themes/default/mActionShowHideLabels.svg</iconset>
   </property>
   <property name="text">
    <string>Show/Hide Labels</string>
   </property>
   <property name="toolTip">
    <string>Show/Hide Labels
Click or marquee on feature to show label
Shift+click or marquee on label to hide it
Acts on currently active editable layer</string>
   </property>
  </action>
  <action name="mActionHtmlAnnotation">
   <property name="checkable">
    <bool>true</bool>
   </property>
   <property name="icon">
    <iconset resource="../../images/images.qrc">
     <normaloff>:/images/themes/default/mActionFormAnnotation.png</normaloff>:/images/themes/default/mActionFormAnnotation.png</iconset>
   </property>
   <property name="text">
    <string>Html Annotation</string>
   </property>
   <property name="toolTip">
    <string>Html Annotation</string>
   </property>
  </action>
  <action name="mActionDuplicateLayer">
   <property name="icon">
    <iconset resource="../../images/images.qrc">
     <normaloff>:/images/themes/default/mActionAddMap.png</normaloff>:/images/themes/default/mActionAddMap.png</iconset>
   </property>
   <property name="text">
    <string>Duplicate Layer(s)</string>
   </property>
   <property name="toolTip">
    <string>Duplicate Layer(s)</string>
   </property>
  </action>
  <action name="mActionSvgAnnotation">
   <property name="checkable">
    <bool>true</bool>
   </property>
   <property name="icon">
    <iconset resource="../../images/images.qrc">
     <normaloff>:/images/themes/default/mActionSaveAsSVG.png</normaloff>:/images/themes/default/mActionSaveAsSVG.png</iconset>
   </property>
   <property name="text">
    <string>SVG annotation</string>
   </property>
  </action>
  <action name="mActionSaveAllEdits">
   <property name="icon">
    <iconset resource="../../images/images.qrc">
     <normaloff>:/images/themes/default/mActionSaveAllEdits.svg</normaloff>:/images/themes/default/mActionSaveAllEdits.svg</iconset>
   </property>
   <property name="text">
    <string>Save for All Layers</string>
   </property>
   <property name="toolTip">
    <string>Save for All Layers</string>
   </property>
   <property name="statusTip">
    <string/>
   </property>
  </action>
  <action name="mActionRollbackAllEdits">
   <property name="icon">
    <iconset resource="../../images/images.qrc">
     <normaloff>:/images/themes/default/mActionRollbackAllEdits.svg</normaloff>:/images/themes/default/mActionRollbackAllEdits.svg</iconset>
   </property>
   <property name="text">
    <string>Rollback for All Layers</string>
   </property>
   <property name="toolTip">
    <string>Rollback for All Layers</string>
   </property>
   <property name="statusTip">
    <string/>
   </property>
  </action>
  <action name="mActionCancelAllEdits">
   <property name="icon">
    <iconset resource="../../images/images.qrc">
     <normaloff>:/images/themes/default/mActionCancelAllEdits.svg</normaloff>:/images/themes/default/mActionCancelAllEdits.svg</iconset>
   </property>
   <property name="text">
    <string>Cancel for All Layers</string>
   </property>
   <property name="toolTip">
    <string>Cancel for All Layers</string>
   </property>
   <property name="statusTip">
    <string/>
   </property>
  </action>
  <action name="mActionRollbackEdits">
   <property name="icon">
    <iconset resource="../../images/images.qrc">
     <normaloff>:/images/themes/default/mActionRollbackEdits.svg</normaloff>:/images/themes/default/mActionRollbackEdits.svg</iconset>
   </property>
   <property name="text">
    <string>Rollback for Selected Layer(s)</string>
   </property>
   <property name="toolTip">
    <string>Rollback for Selected Layer(s)</string>
   </property>
   <property name="statusTip">
    <string/>
   </property>
  </action>
  <action name="mActionAllEdits">
   <property name="icon">
    <iconset resource="../../images/images.qrc">
     <normaloff>:/images/themes/default/mActionAllEdits.svg</normaloff>:/images/themes/default/mActionAllEdits.svg</iconset>
   </property>
   <property name="text">
    <string>Current Edits</string>
   </property>
   <property name="toolTip">
    <string>Current Edits</string>
   </property>
   <property name="statusTip">
    <string/>
   </property>
  </action>
  <action name="mActionCancelEdits">
   <property name="icon">
    <iconset resource="../../images/images.qrc">
     <normaloff>:/images/themes/default/mActionCancelEdits.svg</normaloff>:/images/themes/default/mActionCancelEdits.svg</iconset>
   </property>
   <property name="text">
    <string>Cancel for Selected Layer(s)</string>
   </property>
   <property name="toolTip">
    <string>Cancel for Selected Layer(s)</string>
   </property>
   <property name="statusTip">
    <string/>
   </property>
  </action>
  <action name="mActionSaveLayerEdits">
   <property name="icon">
    <iconset resource="../../images/images.qrc">
     <normaloff>:/images/themes/default/mActionSaveAllEdits.svg</normaloff>:/images/themes/default/mActionSaveAllEdits.svg</iconset>
   </property>
   <property name="text">
    <string>Save Layer Edits</string>
   </property>
   <property name="toolTip">
    <string>Save Layer Edits</string>
   </property>
  </action>
  <action name="mActionRotateFeature">
   <property name="checkable">
    <bool>true</bool>
   </property>
   <property name="icon">
    <iconset resource="../../images/images.qrc">
     <normaloff>:/images/themes/default/mActionRotateFeature.png</normaloff>:/images/themes/default/mActionRotateFeature.png</iconset>
   </property>
   <property name="text">
    <string>Rotate Feature(s)</string>
   </property>
   <property name="toolTip">
    <string>Rotate Feature(s)</string>
   </property>
  </action>
  <action name="mActionOSMDownload">
   <property name="text">
    <string>&amp;Download data</string>
   </property>
  </action>
  <action name="mActionOSMImport">
   <property name="text">
    <string>&amp;Import topology from XML</string>
   </property>
  </action>
  <action name="mActionOSMExport">
   <property name="text">
    <string>&amp;Export topology to SpatiaLite</string>
   </property>
  </action>
  <action name="mActionIncreaseBrightness">
   <property name="icon">
    <iconset resource="../../images/images.qrc">
     <normaloff>:/images/themes/default/mActionIncreaseBrightness.svg</normaloff>:/images/themes/default/mActionIncreaseBrightness.svg</iconset>
   </property>
   <property name="text">
    <string>Increase brightness</string>
   </property>
  </action>
  <action name="mActionDecreaseBrightness">
   <property name="icon">
    <iconset resource="../../images/images.qrc">
     <normaloff>:/images/themes/default/mActionDecreaseBrightness.svg</normaloff>:/images/themes/default/mActionDecreaseBrightness.svg</iconset>
   </property>
   <property name="text">
    <string>Decrease brightness</string>
   </property>
  </action>
  <action name="mActionIncreaseContrast">
   <property name="icon">
    <iconset resource="../../images/images.qrc">
     <normaloff>:/images/themes/default/mActionIncreaseContrast.svg</normaloff>:/images/themes/default/mActionIncreaseContrast.svg</iconset>
   </property>
   <property name="text">
    <string>Increase contrast</string>
   </property>
  </action>
  <action name="mActionDecreaseContrast">
   <property name="icon">
    <iconset resource="../../images/images.qrc">
     <normaloff>:/images/themes/default/mActionDecreaseContrast.svg</normaloff>:/images/themes/default/mActionDecreaseContrast.svg</iconset>
   </property>
   <property name="text">
    <string>Decrease contrast</string>
   </property>
  </action>
  <action name="mActionSelectByExpression">
   <property name="icon">
    <iconset resource="../../images/images.qrc">
     <normaloff>:/images/themes/default/mIconExpressionSelect.svg</normaloff>:/images/themes/default/mIconExpressionSelect.svg</iconset>
   </property>
   <property name="text">
    <string>Select By Expression</string>
   </property>
   <property name="toolTip">
    <string>Select features using an expression</string>
   </property>
  </action>
  <action name="mActionNeedSupport">
   <property name="text">
    <string>Need Support?</string>
   </property>
  </action>
<<<<<<< HEAD
  <action name="mActionAddDelimitedText">
   <property name="icon">
    <iconset resource="../../images/images.qrc">
     <normaloff>:/images/themes/default/mActionAddDelimitedTextLayer.png</normaloff>:/images/themes/default/mActionAddDelimitedTextLayer.png</iconset>
   </property>
   <property name="text">
    <string>Add Delimited Text Layer...</string>
   </property>
   <property name="toolTip">
    <string>Add Delimited Text Layer</string>
=======
  <action name="mActionOpenFieldCalc">
   <property name="icon">
    <iconset resource="../../images/images.qrc">
     <normaloff>:/images/themes/default/mActionCalculateField.png</normaloff>:/images/themes/default/mActionCalculateField.png</iconset>
   </property>
   <property name="text">
    <string>Open Field Calculator</string>
   </property>
   <property name="toolTip">
    <string>Open Field Calculator</string>
>>>>>>> 2c7eff70
   </property>
  </action>
 </widget>
 <resources>
  <include location="../../images/images.qrc"/>
 </resources>
 <connections/>
</ui><|MERGE_RESOLUTION|>--- conflicted
+++ resolved
@@ -17,7 +17,7 @@
      <x>0</x>
      <y>0</y>
      <width>1050</width>
-     <height>23</height>
+     <height>21</height>
     </rect>
    </property>
    <widget class="QMenu" name="mEditMenu">
@@ -2077,7 +2077,18 @@
     <string>Need Support?</string>
    </property>
   </action>
-<<<<<<< HEAD
+  <action name="mActionOpenFieldCalc">
+   <property name="icon">
+    <iconset resource="../../images/images.qrc">
+     <normaloff>:/images/themes/default/mActionCalculateField.png</normaloff>:/images/themes/default/mActionCalculateField.png</iconset>
+   </property>
+   <property name="text">
+    <string>Open Field Calculator</string>
+   </property>
+   <property name="toolTip">
+    <string>Open Field Calculator</string>
+   </property>
+  </action>
   <action name="mActionAddDelimitedText">
    <property name="icon">
     <iconset resource="../../images/images.qrc">
@@ -2088,18 +2099,6 @@
    </property>
    <property name="toolTip">
     <string>Add Delimited Text Layer</string>
-=======
-  <action name="mActionOpenFieldCalc">
-   <property name="icon">
-    <iconset resource="../../images/images.qrc">
-     <normaloff>:/images/themes/default/mActionCalculateField.png</normaloff>:/images/themes/default/mActionCalculateField.png</iconset>
-   </property>
-   <property name="text">
-    <string>Open Field Calculator</string>
-   </property>
-   <property name="toolTip">
-    <string>Open Field Calculator</string>
->>>>>>> 2c7eff70
    </property>
   </action>
  </widget>
