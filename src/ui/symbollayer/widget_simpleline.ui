--- conflicted
+++ resolved
@@ -188,30 +188,6 @@
      </item>
     </widget>
    </item>
-<<<<<<< HEAD
-   <item row="5" column="1" colspan="2">
-    <widget class="QgsPenCapStyleComboBox" name="cboCapStyle"/>
-   </item>
-   <item row="5" column="0">
-    <widget class="QLabel" name="label_6">
-     <property name="text">
-      <string>Cap style</string>
-     </property>
-    </widget>
-   </item>
-   <item row="8" column="1">
-    <spacer name="verticalSpacer">
-     <property name="orientation">
-      <enum>Qt::Vertical</enum>
-     </property>
-     <property name="sizeHint" stdset="0">
-      <size>
-       <width>20</width>
-       <height>40</height>
-      </size>
-     </property>
-    </spacer>
-=======
    <item row="8" column="0" colspan="3">
     <layout class="QHBoxLayout" name="horizontalLayout_2">
      <item>
@@ -235,7 +211,6 @@
       </widget>
      </item>
     </layout>
->>>>>>> 8a0b0fef
    </item>
   </layout>
  </widget>
